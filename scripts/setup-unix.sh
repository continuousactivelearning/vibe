--- conflicted
+++ resolved
@@ -3,10 +3,12 @@
 STATE_FILE=".vibe.json"
 
 echo "🚀 ViBe Setup Script"
+OS="$(uname -s)"
+
 
 # boolian wasclones true or false
+
 WASCLONED=false
-
 clone_repo() {
   echo "📦 Cloning ViBe repository..."
   git clone https://github.com/continuousactivelearning/vibe.git
@@ -21,6 +23,8 @@
 check_repo() {
   if ! command -v git &>/dev/null; then
     echo "Git is not installed."
+    # install git and do git.config by gigving prompts"
+    if [[ "$OS" == "Linux" ]]; then
       if command -v apt >/dev/null 2>&1; then
         sudo apt update
         sudo apt install -y git
@@ -30,20 +34,32 @@
         sudo yum install -y git
       elif command -v pacman >/dev/null 2>&1; then
         sudo pacman -Sy --noconfirm git
-      elif command -v brew >/dev/null 2>&1; then
-        brew install git
-      else
-        echo "No package manager found. Please install Git manually."
-        exit 1
       fi
+    elif [[ "$OS" == "Darwin" ]]; then
+      brew install git
     fi
     echo "Git installed successfully."
-  if git rev-parse --is-inside-work-tree >/dev/null 2>&1; then
-    echo "This is a Git repository."
+  fi
+  cwd=$(pwd)
+  if [[ "$cwd" == */vibe ]]; then
+    if git rev-parse --is-inside-work-tree >/dev/null 2>&1; then
+      echo "This is a Git repository."
+    else
+      echo "No Git repository found."
+      clone_repo
+    fi
+
   else
     echo "No Git repository found."
     clone_repo
   fi
+}
+
+exists_node() {
+  if ! command -v node >/dev/null 2>&1 || ! command -v npm >/dev/null 2>&1; then
+    return 1
+  fi
+  return 0
 }
 
 install_pnpm() {
@@ -89,11 +105,7 @@
     echo "⚠️ No shell config file found; you may need to add pnpm to your PATH manually."
   fi
   if ! command -v pnpm >/dev/null 2>&1; then
-<<<<<<< HEAD
     echo "❌ pnpm not found. Restart the setup."
-=======
-    echo "❌ Failed to install pnpm, Restart the setup."
->>>>>>> e164f8b2
     exit 1
   else
     echo "✅ pnpm: $(pnpm -v)"
@@ -106,11 +118,7 @@
   if ! command -v firebase >/dev/null 2>&1; then
     pnpm i -g firebase-tools
   fi
-<<<<<<< HEAD
   sudo chown -R "$USER":"$(id -gn)" ./
-=======
-  sudo chown -R "$USER" ./
->>>>>>> e164f8b2
   pnpm i
 }
 
@@ -130,7 +138,7 @@
 }
 
 verify_node() {
-  if command -v node >/dev/null 2>&1; then
+  if exists_node; then
     echo "✅ Node.js found at version $(node -v)."
     current_node=$(node -v)
     required_node="v23.0.0"
@@ -141,18 +149,8 @@
       \. "$HOME/.nvm/nvm.sh"
       # Download and install Node.js:
       nvm install 23
-      if [ -f "$HOME/.bashrc" ]; then
-        source "$HOME/.bashrc"
-      elif [ -f "$HOME/.bash_profile" ]; then
-        source "$HOME/.bash_profile"
-      elif [ -f "$HOME/.zshrc" ]; then
-        source "$HOME/.zshrc"
-      elif [ -f "$HOME/.zprofile" ]; then
-        source "$HOME/.zprofile"
-      elif [ -f "$HOME/.config/fish/config.fish" ]; then
-        source "$HOME/.config/fish/config.fish"
-      fi
-      if command -v node >/dev/null 2>&1; then
+      source "$HOME/.bashrc" || source "$HOME/.zshrc" || source "$HOME/.config/fish/config.fish"
+      if [ $? -eq 0 ]; then
         echo "✅ Node.js updated to $(node -v)."
       else
         echo "❌ Failed to update Node.js. Please update it manually."
@@ -165,21 +163,10 @@
     \. "$HOME/.nvm/nvm.sh"
     # Download and install Node.js:
     nvm install 23
-    if [ -f "$HOME/.bashrc" ]; then
-      source "$HOME/.bashrc"
-    elif [ -f "$HOME/.bash_profile" ]; then
-      source "$HOME/.bash_profile"
-    elif [ -f "$HOME/.zshrc" ]; then
-      source "$HOME/.zshrc"
-    elif [ -f "$HOME/.zprofile" ]; then
-      source "$HOME/.zprofile"
-    elif [ -f "$HOME/.config/fish/config.fish" ]; then
-      source "$HOME/.config/fish/config.fish"
-    fi
+    source ~/.bashrc || source ~/.zshrc || source ~/.config/fish/config.fish
   fi
 }
 
-<<<<<<< HEAD
 if [ -f ~/.bashrc ]; then
   source ~/.bashrc
 elif [ -f ~/.zshrc ]; then
@@ -188,19 +175,6 @@
   source ~/.config/fish/config.fish
 fi
 
-=======
-if [ -f "$HOME/.bashrc" ]; then
-  source "$HOME/.bashrc"
-elif [ -f "$HOME/.bash_profile" ]; then
-  source "$HOME/.bash_profile"
-elif [ -f "$HOME/.zshrc" ]; then
-  source "$HOME/.zshrc"
-elif [ -f "$HOME/.zprofile" ]; then
-  source "$HOME/.zprofile"
-elif [ -f "$HOME/.config/fish/config.fish" ]; then
-  source "$HOME/.config/fish/config.fish"
-fi
->>>>>>> e164f8b2
 if [[ "$(pwd)" == */scripts ]]; then
   cd ..
 fi
