--- conflicted
+++ resolved
@@ -88,11 +88,7 @@
     // "emitDeclarationOnly": true,                      /* Only output d.ts files and not JavaScript files. */
     // "sourceMap": true,                                /* Create source map files for emitted JavaScript files. */
     // "inlineSourceMap": true,                          /* Include sourcemap files inside the emitted JavaScript. */
-<<<<<<< HEAD
-    // "noEmit": true,                                   /* Disable emitting files from a compilation. */
-=======
     // "noEmit": true /* Disable emitting files from a compilation. */,
->>>>>>> 4bc391a1
     // "outFile": "./",                                  /* Specify a file that bundles all outputs into one JavaScript file. If 'declaration' is true, also designates a file that bundles all .d.ts output. */
     "outDir": "./build",                                  /* Specify an output folder for all emitted files. */
     // "removeComments": true,                           /* Disable emitting comments. */
