--- conflicted
+++ resolved
@@ -18,13 +18,10 @@
     "#courses/*.js": "./build/modules/courses/*.js",
     "#users/*.js": "./build/modules/users/*.js",
     "#quizzes/*.js": "./build/modules/quizzes/*.js",
-<<<<<<< HEAD
+    "#docs/*.js": "./build/modules/docs/*.js",
+    "#activity/*.js": "./build/modules/activity/*.js",
     "#settings/*.js": "./build/modules/settings/*.js",
     "#docs/*.js": "./build/modules/docs/*.js"
-=======
-    "#docs/*.js": "./build/modules/docs/*.js",
-    "#activity/*.js": "./build/modules/activity/*.js"
->>>>>>> ad5a2a9b
   },
   "scripts": {
     "test": "node --experimental-vm-modules node_modules/jest/bin/jest.js --runInBand --detectOpenHandles",
