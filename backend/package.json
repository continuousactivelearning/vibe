--- conflicted
+++ resolved
@@ -20,12 +20,7 @@
     "#auth/*.js": "./build/modules/auth/*.js",
     "#courses/*.js": "./build/modules/courses/*.js",
     "#users/*.js": "./build/modules/users/*.js",
-<<<<<<< HEAD
     "#quizzes/*.js": "./build/modules/quizzes/*.js"
-=======
-    "#quizzes/*.js": "./build/modules/quizzes/*.js",
-    "#settings/*.js": "./build/modules/settings/*.js"
->>>>>>> d93daf48
   },
   "type": "module",
   "keywords": [],
@@ -36,18 +31,8 @@
     "node": ">=14.0.0"
   },
   "devDependencies": {
-<<<<<<< HEAD
     "@faker-js/faker": "^9.7.0",
     "@jest/globals": "30.0.0-beta.3",
-=======
-    "@docusaurus/tsconfig": "3.7.0",
-    "@faker-js/faker": "^9.7.0",
-    "@jest/globals": "30.0.0-beta.3",
-    "@scalar/express-api-reference": "^0.8.4",
-    "@swc/cli": "^0.7.7",
-    "@swc/core": "^1.12.0",
-    "@swc/helpers": "^0.5.17",
->>>>>>> d93daf48
     "@types/bcrypt": "^5.0.2",
     "@types/body-parser": "^1.19.5",
     "@types/config": "^3.3.5",
@@ -60,24 +45,12 @@
     "@types/node": "^22.7.5",
     "@types/pdf-parse": "^1.1.4",
     "@types/supertest": "^6.0.2",
-<<<<<<< HEAD
-=======
-    "@vitest/coverage-v8": "^3.2.3",
-    "@vitest/ui": "^3.2.3",
-    "chokidar": "^4.0.3",
-    "concurrently": "^9.1.2",
->>>>>>> d93daf48
     "docusaurus-plugin-typedoc": "^1.2.3",
     "esbuild-plugin-tsconfig-paths": "^1.0.1",
     "eslint-plugin-require-extensions": "^0.1.3",
     "gts": "^6.0.2",
     "jest": "^29.7.0",
     "mongodb-memory-server": "^10.1.4",
-<<<<<<< HEAD
-=======
-    "nodemon": "^3.1.10",
-    "plop": "^4.0.1",
->>>>>>> d93daf48
     "supertest": "^7.0.0",
     "ts-jest": "^29.2.6",
     "ts-morph": "^26.0.0",
@@ -88,7 +61,6 @@
     "typedoc": "^0.28.2",
     "typedoc-plugin-markdown": "^4.4.2",
     "typescript": "^5.8.3",
-<<<<<<< HEAD
     "@scalar/express-api-reference": "^0.8.4",
     "@swc/cli": "^0.7.7",
     "@swc/core": "^1.12.0",
@@ -99,18 +71,12 @@
     "concurrently": "^9.1.2",
     "nodemon": "^3.1.10",
     "plop": "^4.0.1",
-=======
->>>>>>> d93daf48
     "unplugin-swc": "^1.5.4",
     "vite-tsconfig-paths": "^5.1.4",
     "vitest": "^3.2.3"
   },
   "dependencies": {
     "@casl/ability": "^6.7.3",
-<<<<<<< HEAD
-=======
-    "@microsoft/kiota-bundle": "1.0.0-preview.96",
->>>>>>> d93daf48
     "@scalar/express-api-reference": "^0.7.6",
     "@sentry/cli": "^2.43.0",
     "@sentry/node": "^9.27.0",
