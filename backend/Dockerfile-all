﻿FROM node:22-alpine AS builder

# Install git + pnpm via Corepack + optional bash
RUN apk add --no-cache git bash \
  && corepack enable \
  && corepack prepare pnpm@latest --activate

WORKDIR /app

# Copy package files and install dependencies
COPY package.json ./
COPY tsconfig.json ./
COPY . .
RUN pnpm install

# Build TypeScript
ARG SENTRY_AUTH_TOKEN
RUN pnpm tsc
# RUN pnpm sentry-cli login --auth-token $SENTRY_AUTH_TOKEN
# RUN pnpm sentry-cli sourcemaps inject --org dled --project backend-users ./build && pnpm sentry-cli sourcemaps upload --org dled --project backend-users ./build

# ---- Production image ----
FROM node:22-alpine

WORKDIR /app

# Install pnpm and bash for runtime if needed
RUN apk add --no-cache git bash \
  && corepack enable \
  && corepack prepare pnpm@latest --activate

# Copy only production dependencies and compiled code
COPY package.json ./
COPY --from=builder /app/scripts ./scripts
COPY --from=builder /app/build ./build
RUN pnpm install

# Set environment and port
# ENV NODE_ENV=development
# ENV MODULE=all
# ENV SENTRY_PROJECT=vibe-backend
# ENV SENTRY_ORG=dled
<<<<<<< HEAD
ENV PORT=4001
=======
ENV APP_PORT=4001
>>>>>>> 58038964
EXPOSE 4001

# Run the compiled JS
CMD ["node", "build/index.js"]<|MERGE_RESOLUTION|>--- conflicted
+++ resolved
@@ -40,11 +40,7 @@
 # ENV MODULE=all
 # ENV SENTRY_PROJECT=vibe-backend
 # ENV SENTRY_ORG=dled
-<<<<<<< HEAD
-ENV PORT=4001
-=======
 ENV APP_PORT=4001
->>>>>>> 58038964
 EXPOSE 4001
 
 # Run the compiled JS
