from fastapi import FastAPI, HTTPException
from .schemas import VideoResponse
from .rag import upload_text
import re
import json
from fastapi.responses import JSONResponse
import google.generativeai as genai
import soundfile as sf
import whisper
import os
import uuid
# import time
from youtube_transcript_api import YouTubeTranscriptApi
from pytubefix import YouTube
from pytubefix import Playlist
from pytubefix.cli import on_progress
from typing import List, Dict
import ffmpeg
<<<<<<< HEAD
import asyncio
import aiofiles
import aiofiles.os
from dotenv import load_dotenv

# Initialize FastAPI application
=======
from dotenv import load_dotenv
>>>>>>> 5ccea586
app = FastAPI()

<<<<<<< HEAD
# Load environment variables from .env
load_dotenv()
API_KEY = os.getenv("API_KEY")

whisper_model = whisper.load_model("base")
os.environ["PATH"] += os.pathsep + os.getenv("FFMPEG_PATH") # Configure FFMPEG locally

print("API KEYYYY from models:", API_KEY)


async def generate_from_gemini(prompt: str, user_api_key: str) -> str:
    """
    Generates a response from the Gemini AI model based on the provided prompt.

    Args:
        prompt (str): The input text prompt for the AI model.
        user_api_key (str): The API key for accessing the Gemini model.

    Returns:
        str: The generated text response from the Gemini model.
    """
    model = genai.GenerativeModel(model_name="gemini-1.5-flash")
    genai.configure(api_key=API_KEY)
    response = await asyncio.to_thread(model.generate_content, prompt)
    await asyncio.sleep(10)  # Delay to prevent hitting API rate limits
=======
load_dotenv()

API_KEY = os.getenv("API_KEY")

def generate_from_gemini(prompt: str, user_api_key: str) -> str:
    model = genai.GenerativeModel(model_name="gemini-2.0-flash-exp")
    genai.configure(api_key=API_KEY)
    response = model.generate_content(prompt)
    time.sleep(10)  # Delay to prevent hitting API rate limits
>>>>>>> 5ccea586
    return response.text


def hide_urls(text: str) -> str:
    """
    Hides URLs in the given text by replacing them with a placeholder.

    Args:
        text (str): The input text containing URLs.

    Returns:
        str: The text with URLs replaced by "<url-hidden>".
    """
    url_pattern = (
        r"http[s]?://(?:[a-zA-Z]|[0-9]|[$-_@.&+]|[!*\\(\\),]|"
        r"(?:%[0-9a-fA-F][0-9a-fA-F]))+"  # Regex to match URLs
    )
    return re.sub(url_pattern, "<url-hidden>", text)


def parse_llama_json(text: str) -> Dict:
    """
    Extracts and parses JSON data from a text string.
    Returns a properly structured JSON with empty values if parsing fails.

    Args:
        text (str): The input text containing JSON data.

    Returns:
        Dict: The parsed JSON data or a structured empty JSON if parsing fails.
    """
    # Define the default empty structure
    empty_response = {
        "questions": [
            {
                "question": "",
                "options": ["", "", "", ""],
                "correct_answer": 0
            }
        ]
    }
    
    try:
        # Extract JSON part from the generated text
        start_idx = text.find("{")
        end_idx = text.rfind("}") + 1

        if start_idx == -1 or end_idx == -1:
            print("No valid JSON found in the text, returning empty result")
            return empty_response

        json_part = text[start_idx:end_idx]

        # Parse the extracted JSON
        parsed_data = json.loads(json_part)
        
        # If the parsed data doesn't have the expected structure,
        # return the empty response
        if not isinstance(parsed_data, dict):
            return empty_response
            
        # Ensure the parsed data has all required keys
        if "questions" not in parsed_data:
            parsed_data["questions"] = empty_response["questions"]
            
        return parsed_data
    except (json.JSONDecodeError, ValueError) as e:
        print(f"Failed to parse JSON: {e}, returning empty structured result")
        return empty_response


async def generate_questions_from_prompt(
    text: str, user_api_key: str, n_questions: int, q_model: str
) -> str:
    """
    Generates multiple-choice questions (MCQs) from a given text using the Gemini AI model.

    Args:
        text (str): The input text (e.g., transcript) to generate questions from.
        user_api_key (str): The API key for accessing the Gemini model.
        n_questions (int): The number of questions to generate.
        q_model (str): The type of questions to generate ("case-study" or other).

    Returns:
        str: The generated questions in JSON format.
    """
    n = n_questions  # Number of questions to generate

    task_description_analytical = """
        You are an advanced AI designed to generate challenging multiple-choice questions (MCQs) for university-level exams.
        Your goal is to:
        1. Identify core concepts, theories, or key ideas in the transcript.
        2. Frame questions that require analytical thinking, application of knowledge, or evaluation.
        3. Use domain-specific language and include plausible distractors that reflect common misconceptions or similar concepts.
        4. Include 4 answer options for each question, specifying the correct answer index.
        5. Format your response as a JSON list where each entry follows the structure:
        { "question": "<question_text>", "options": ["<option1>", "<option2>", "<option3>", "<option4>"], "correct_answer": <index_of_correct_option> }
        Types of questions:
        1. Analytical: Require reasoning or critical thinking.
        2. Application-Based: Apply concepts to new scenarios or problems.
        3. Evaluation: Require judgment or interpretation.
        Example output:
        {
            "questions" : [
                {
                    "question": "Why is photosynthesis critical for the survival of most ecosystems?",
                    "options": ["It is the only source of carbon dioxide.", "It provides oxygen for respiration.", "It creates heat energy for plants.", "It prevents water loss in leaves."],
                    "correct_answer": 1
                },
                {
                    "question": "What would likely occur if Earth's axial tilt increased?",
                    "options": ["Stronger seasonal temperature differences.", "Fewer hours of daylight at the poles.", "Reduced intensity of sunlight near the equator.", "More uniform global climates year-round."],
                    "correct_answer": 0
                },
                {
                    "question": "How does the principle of competitive exclusion influence species diversity within an ecosystem?",
                    "options": ["It causes a uniform distribution of species.", "It eliminates all predator-prey interactions.", "It leads to resource partitioning among species.", "It prevents mutualistic relationships."],
                    "correct_answer": 2
                }
            ]
        }
    """

    task_description_case_study = f"""
            You are an advanced AI tasked with generating university-level case-study-based multiple-choice questions (MCQs) from a given transcript.
            Your goal is to:
            1. Create a unique case study or scenario inspired by the transcript. The case study should:
                - Be an example or situation that applies key ideas, concepts, or theories from the transcript.
                - Go beyond summarizing the transcript by crafting a practical or hypothetical context.
            2. Frame {n}""" + """ questions that require analytical thinking, problem-solving, or evaluation based on the case study.
            3. Provide 4 answer options for each question, ensuring one is correct and the others are plausible but incorrect.
            4. Specify the index (0-based) of the correct answer for each question.
            5. Format your response as a JSON object where the case study is provided along with the questions. Use the structure:
            {
                "case_study": "<case_study_paragraph>",
                "questions": [
                    { 
                        "question": "<question_text>", 
                        "options": ["<option1>", "<option2>", "<option3>", "<option4>"], 
                        "correct_answer": <index_of_correct_option> 
                    },
                    ...
                ]
            }
            Types of questions to generate:
            1. Analytical: Require reasoning or critical thinking about the case study.
            2. Application-Based: Apply concepts to solve problems or make decisions in the context of the case study.
            3. Evaluation: Require judgment, interpretation, or assessment of the situation presented.
            Example output:
            {
                "case_study": "A new factory has been set up near a river, causing concerns about pollution. The factory produces textile dyes, which may contaminate water sources. The local government needs to balance economic benefits with environmental risks.",
                "questions": [
                    {
                        "question": "What is the most likely environmental impact of the factory's operations?",
                        "options": ["Decreased oxygen levels in the river.", "Improved water clarity.", "Increase in fish population.", "Reduction in soil erosion."],
                        "correct_answer": 0
                    },
                    {
                        "question": "Which of the following actions would best mitigate the environmental risks posed by the factory?",
                        "options": ["Enforcing stricter emission controls.", "Encouraging higher production rates.", "Diverting the river away from the factory.", "Promoting the use of synthetic materials."],
                        "correct_answer": 0
                    },
                    {
                        "question": "How might local residents be affected if pollution levels rise?",
                        "options": ["Improved access to clean drinking water.", "Increased health issues such as skin diseases.", "Higher crop yields in nearby farms.", "Reduced water temperatures in the river."],
                        "correct_answer": 1
                    }
                ]
            }
        """

    prompt_1 = task_description_analytical + '\n Here is the transcript content: \n' + str(text) + f'\nGenerate {n} questions' + ' as a JSON object in the following format: \n{ \n    "questions": [ \n        { \n            "question": "<question_text>", \n            "options": ["<option1>", "<option2>", "<option3>", "<option4>"], \n            "correct_answer": <index_of_correct_option> \n        }, \n        { \n            "question": "<question_text>", \n            "options": ["<option1>", "<option2>", "<option3>", "<option4>"], \n            "correct_answer": <index_of_correct_option> \n        }, \n        { \n            "question": "<question_text>", \n            "options": ["<option1>", "<option2>", "<option3>", "<option4>"], \n            "correct_answer": <index_of_correct_option> \n        } \n    ] \n}.'

    prompt_2 = task_description_case_study + '\n Here is the transcript content: \n' + str(text) + f'\nGenerate {n} questions' + ' as a JSON object in the following format: \n{ \n    "case_study": "<case_study_text>", \n    "questions": [ \n        { \n            "question": "<question_text>", \n            "options": ["<option1>", "<option2>", "<option3>", "<option4>"], \n            "correct_answer": <index_of_correct_option> \n        }, \n        { \n            "question": "<question_text>", \n            "options": ["<option1>", "<option2>", "<option3>", "<option4>"], \n            "correct_answer": <index_of_correct_option> \n        }, \n        { \n            "question": "<question_text>", \n            "options": ["<option1>", "<option2>", "<option3>", "<option4>"], \n            "correct_answer": <index_of_correct_option> \n        } \n    ] \n}.'

    prompt = prompt_2 if q_model == "case-study" else prompt_1
    response = await generate_from_gemini(prompt, user_api_key)
    return response


def extract_video_id(url: str) -> str:
    """
    Extracts the video ID from a YouTube URL.

    Args:
        url (str): The YouTube URL.

    Returns:
        str: The extracted video ID, or None if no valid ID is found.
    """
    patterns = [
        r"(?:https?://)?(?:www\.)?youtu\.be/([^?&]+)",
        r"(?:https?://)?(?:www\.)?youtube\.com/watch\?v=([^?&]+)",
        r"(?:https?://)?(?:www\.)?youtube\.com/embed/([^?&]+)",
        r"(?:https?://)?(?:www\.)?youtube\.com/shorts/([^?&]+)",
        r"(?:https?://)?(?:www\.)?youtube\.com/live/([^?&]+)",
    ]

    for pattern in patterns:
        match = re.match(pattern, url)
        if match:
            return match.group(1)
    return None


async def get_urls_from_playlist(playlist_url: str):
    """
    Retrieves the URLs of all videos in a YouTube playlist.

    Args:
        playlist_url (str): The URL of the YouTube playlist.

    Returns:
        dict: A dictionary containing the list of video URLs or an error message.
    """
    try:
        playlist = await asyncio.to_thread(Playlist, playlist_url)
        video_urls = await asyncio.to_thread(lambda: list(playlist.video_urls))
        return {"video_urls": video_urls}
    except Exception as e:
        print(f"An error occurred: {e}")
        return {"error": str(e), "video_urls": []}


async def get_raw_transcript(video_id: str) -> List[Dict]:
    """
    Fetches the raw transcript of a YouTube video using its video ID.

    Args:
        video_id (str): The YouTube video ID.

    Returns:
        List[Dict]: A list of transcript entries, each containing text, start time, and duration.
    """
    try:
        transcript = await asyncio.to_thread(YouTubeTranscriptApi.get_transcript, video_id)
        return transcript
    except Exception as e:
        return []


def generate_transcript_segments(
    transcript: List[Dict], timestamps: List[int]
) -> List[Dict]:
    """
    Segments a transcript into smaller parts based on provided timestamps.

    Args:
        transcript (List[Dict]): The raw transcript data.
        timestamps (List[int]): The timestamps at which to segment the transcript.

    Returns:
        List[Dict]: A list of transcript segments, each containing text, start time, and end time.
    """
    duration = max(item["start"] + item["duration"] for item in transcript)
    if timestamps == []:
        segment_count = 4
        timestamps = [i * (duration // segment_count) for i in range(0, segment_count)]
    timestamps = sorted(timestamps)
    timestamps.append(duration + 1)  # Add 1 to ensure all text is included

    segments = []
    time_ranges = []
    current_segment = []
    segment_index = 0

    for entry in transcript:
        while (
            segment_index + 1 < len(timestamps)
            and entry["start"] >= timestamps[segment_index + 1]
        ):
            if current_segment:
                segments.append(" ".join(current_segment))
                time_ranges.append(
                    (timestamps[segment_index], timestamps[segment_index + 1])
                )
            current_segment = []
            segment_index += 1

        current_segment.append(entry["text"])

    if current_segment:
        segments.append(" ".join(current_segment))
        time_ranges.append((timestamps[segment_index], timestamps[segment_index + 1]))

    return [
        {"text": segment, "start_time": start, "end_time": end}
        for segment, (start, end) in zip(segments, time_ranges)
    ]

async def process_audio(segment_file: str, start_time: float, end_time: float) -> Dict:
    """
    Processes a single audio segment: transcribes it and returns the result.

    Args:
        segment_file (str): Path to the segment audio file.
        start_time (float): Start time of the segment.
        end_time (float): End time of the segment.

    Returns:
        Dict: A dictionary containing the transcribed text and timestamps.
    """
    result = await asyncio.to_thread(whisper_model.transcribe, segment_file)
    return {
        "text": result["text"],
        "start_time": start_time,
        "end_time": end_time,
    }

async def process_video(
    url, user_api_key, timestamps, segment_wise_q_no, segment_wise_q_model
):
    """
    Processes a single YouTube video to extract its transcript, segment it, and generate questions.

    Args:
        url (str): The YouTube video URL.
        user_api_key (str): The API key for accessing the Gemini model.
        timestamps (List[int]): The timestamps at which to segment the transcript.
        segment_wise_q_no (List[int]): The number of questions to generate for each segment.
        segment_wise_q_model (List[str]): The type of questions to generate for each segment.

    Returns:
        JSONResponse: A JSON response containing the video title, description, segments, and generated questions.

    Raises:
        HTTPException: If the YouTube URL is invalid or if an error occurs during processing.
    """
    video_id = extract_video_id(url)
    if not video_id:
        raise HTTPException(status_code=400, detail="Invalid YouTube URL")
    transcript = await get_raw_transcript(video_id)

    # Fetch video title, description and transcript
    yt = YouTube(url, 'WEB', on_progress_callback=on_progress)
    title = yt.title
    description = hide_urls(yt.description)

    if transcript == []:
        # Download audio if transcript is not available
        unique_id = str(uuid.uuid4())[:8]  # Shorten UUID for brevity
        m4a_file = f"{unique_id}"
        wav_file = f"{unique_id}.wav"
        print(f"Downloading audio from YouTube video: {yt.title}")
        ys = yt.streams.get_audio_only()
        ys.download(filename=m4a_file)
        print(f"Downloaded audio file: {m4a_file}")

        # Convert audio to WAV format
        print(f"Converting audio file to WAV format: {wav_file}")
        ffmpeg.input(m4a_file).output(wav_file).run()
        print(f"Converted audio file to WAV format: {wav_file}")

        print("Splitting audio into segments...")
        audio_data, samplerate = sf.read(wav_file)
        audio_duration = len(audio_data) / samplerate

        if timestamps == []:
            timestamps = [i * (audio_duration // 4) for i in range(4)]

        timestamps = sorted(timestamps)
        timestamps.append(
            audio_duration + 1
        )  # Ensure last timestamp is the duration of the audio

        segments = []

        for i in range(len(timestamps) - 1):
            start_time = timestamps[i]
            end_time = timestamps[i + 1]

            # Get the segment data based on the timestamps
            start_sample = int(start_time * samplerate)
            end_sample = int(end_time * samplerate)
            segment_data = audio_data[start_sample:end_sample]

            segment_file = f"{wav_file}_{i}.wav"

            # Save the segment to a file
            sf.write(segment_file, segment_data, samplerate)
            print(f"Segment {i + 1} saved: {segment_file}")

            # Transcribe the segment using Whisper
            segment = await process_audio(segment_file, start_time, end_time)
            segments.append(segment)
            await aiofiles.os.remove(segment_file)

        # Clean up temporary files
        await aiofiles.os.remove(wav_file)
        await aiofiles.os.remove(m4a_file)
        print("Audio segments processed successfully.")

        full_transcript = " ".join([segment["text"] for segment in segments])
        upload_result = await upload_text(full_transcript, title)
        print("Upload result:", upload_result)

        # Generate questions for each segment
        questions = []
        for i, segment in enumerate(segments):
            questions_response = await generate_questions_from_prompt(
                segment["text"],
                user_api_key,
                segment_wise_q_no[i],
                segment_wise_q_model[i],
            )
            question_data = parse_llama_json(questions_response)
            print(question_data)

            if "case_study" in question_data:
                case_study_text = question_data.pop(
                    "case_study"
                )  # Remove "case_study" key and get its text
                for question in question_data["questions"]:
                    # Convert the options list to individual option fields
                    options = question.pop("options")  # Remove the options list
                    for j, option in enumerate(options, 1):
                        question[f"option_{j}"] = option
                    
                    # Append case study text to the question's "question" field
                    question["question"] = (
                        f"Case study:\n{case_study_text}\nQuestion:\n{question['question']}"
                    )
                    question["segment"] = i + 1  # Link the question to the segment
                    questions.append(question)
            else:
                # Handle case where "case_study" is not present
                for question in question_data["questions"]:
                    # Convert the options list to individual option fields
                    options = question.pop("options")  # Remove the options list
                    for j, option in enumerate(options, 1):
                        question[f"option_{j}"] = option
                        
                    question["segment"] = i + 1  # Link the question to the segment
                    questions.append(question)

        for seg in segments:
            seg["title"]=title
            seg["video_url"]=url
            seg["description"]=description
        output = VideoResponse(
            segments=segments,
            questions=questions,
        ).model_dump()

        return JSONResponse(content=output)

    else:
        # Segment the transcript
        segments = generate_transcript_segments(transcript, timestamps)

        full_transcript = " ".join([segment["text"] for segment in segments])
        upload_result = await upload_text(full_transcript, title)
        print("Upload result:", upload_result)

        # Generate questions for each segment
        questions = []
        for i, segment in enumerate(segments):
            questions_response = await generate_questions_from_prompt(
                segment["text"],
                user_api_key,
                segment_wise_q_no[i],
                segment_wise_q_model[i],
            )
            question_data = parse_llama_json(questions_response)
            print(question_data)

            if "case_study" in question_data:
                case_study_text = question_data.pop(
                    "case_study"
                )  # Remove "case_study" key and get its text
                for question in question_data["questions"]:
                    # Convert the options list to individual option fields
                    options = question.pop("options")  # Remove the options list
                    for j, option in enumerate(options, 1):
                        question[f"option_{j}"] = option
                    
                    # Append case study text to the question's "question" field
                    question["question"] = (
                        f"Case study:\n{case_study_text}\nQuestion:\n{question['question']}"
                    )
                    question["segment"] = i + 1  # Link the question to the segment
                    questions.append(question)
            else:
                # Handle case where "case_study" is not present
                for question in question_data["questions"]:
                    # Convert the options list to individual option fields
                    options = question.pop("options")  # Remove the options list
                    for j, option in enumerate(options, 1):
                        question[f"option_{j}"] = option
                        
                    question["segment"] = i + 1  # Link the question to the segment
                    questions.append(question)
        for seg in segments:
            seg["title"]=title
            seg["video_url"]=url
            seg["description"]=description
        # Return the processed data
        print("processing pending")
        output = VideoResponse(
            segments=segments,
            questions=questions,
        ).model_dump()
        print("processing_complete")

        return JSONResponse(content=output)<|MERGE_RESOLUTION|>--- conflicted
+++ resolved
@@ -16,19 +16,18 @@
 from pytubefix.cli import on_progress
 from typing import List, Dict
 import ffmpeg
-<<<<<<< HEAD
+
 import asyncio
 import aiofiles
 import aiofiles.os
 from dotenv import load_dotenv
 
 # Initialize FastAPI application
-=======
-from dotenv import load_dotenv
->>>>>>> 5ccea586
+
+
 app = FastAPI()
 
-<<<<<<< HEAD
+
 # Load environment variables from .env
 load_dotenv()
 API_KEY = os.getenv("API_KEY")
@@ -54,17 +53,6 @@
     genai.configure(api_key=API_KEY)
     response = await asyncio.to_thread(model.generate_content, prompt)
     await asyncio.sleep(10)  # Delay to prevent hitting API rate limits
-=======
-load_dotenv()
-
-API_KEY = os.getenv("API_KEY")
-
-def generate_from_gemini(prompt: str, user_api_key: str) -> str:
-    model = genai.GenerativeModel(model_name="gemini-2.0-flash-exp")
-    genai.configure(api_key=API_KEY)
-    response = model.generate_content(prompt)
-    time.sleep(10)  # Delay to prevent hitting API rate limits
->>>>>>> 5ccea586
     return response.text
 
 
