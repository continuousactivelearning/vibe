--- conflicted
+++ resolved
@@ -961,7 +961,7 @@
       return batches;
     }
 
-<<<<<<< HEAD
+
     async function processBatches(batches) {
       for (let i = 0; i < batches.length; i++) {
         const batch = batches[i];
@@ -1008,55 +1008,6 @@
           });
 
           return data;
-=======
-async function processBatches(batches) {
-  for (let i = 0; i < batches.length; i++) {
-    const batch = batches[i];
-    
-    // Process all videos in current batch concurrently
-    const batchPromises = batch.map(async (videoIndex) => {
-      try {
-        const videoURL = videoUrls[videoIndex];
-        const segments = videoData[videoIndex].segments;
-        
-        const timestamps = [];
-        const segmentWiseQNo = [];
-        const segmentWiseQModel = [];
-        
-        Object.values(segments).forEach(data => {
-          if (data.timestamp !== null) timestamps.push(data.timestamp);
-          if (data.questions !== null) segmentWiseQNo.push(data.questions);
-          if (data.type !== null) segmentWiseQModel.push(data.type);
-        });
-        
-        const payload = {
-          url: videoURL,
-          user_api_key: document.getElementById('user-api-key').value,
-          timestamps: timestamps,
-          segment_wise_q_no: segmentWiseQNo,
-          segment_wise_q_model: segmentWiseQModel,
-        };
-        
-        const response = await fetch('/questions/process_video', {
-          method: 'POST',
-          headers: {
-            'Content-Type': 'application/json',
-          },
-          body: JSON.stringify(payload),
-        });
-        
-        if (!response.ok) {
-          throw new Error(`HTTP error! status: ${response.status}`);
-        }
-        
-        const data = await response.json();
-        responseData[videoIndex] = data;
-
-        // Save to IndexedDB
-        await questionDB.saveVideoData({
-          ...data,
-          video_url: videoURL
->>>>>>> 5ccea586
         });
 
         await Promise.all(batchPromises);
