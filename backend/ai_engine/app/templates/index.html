<!DOCTYPE html>
<html lang="en">
<head>
  <meta charset="UTF-8">
  <meta name="viewport" content="width=device-width, initial-scale=1.0">
  <link rel="stylesheet" href="../static/style.css">
  <!-- <script src="https://www.youtube.com/iframe_api"></script> -->
  <title>Playlist Question Generator</title>
  <!-- <style>
  </style> // CSS styling for the HTML page -->
</head>
<body>
  <div class="container">
    <h1>Video Question Generator</h1>
    <div class="url-container">
      <input type="url" id="playlist-url" placeholder="Enter YouTube playlist or video URL" required /> <button
        id="fetch-videos" class="inline">Submit</button>
    </div>
    <div class="hierarchy-dropdowns">
      <div>
        <label for="course-select">Course</label>
        <select id="course-select">
          <option value="">Select Course</option>
        </select>
      </div>
      <div>
        <label for="module-select">Module</label>
        <select id="module-select" disabled>
          <option value="">Select Module</option>
        </select>
      </div>
      <div>
        <label for="section-select">Section</label>
        <select id="section-select" disabled>
          <option value="">Select Section</option>
        </select>
      </div>
    </div>
    <div class="default-settings">
      <label for="default-segments">Default Number of Segments</label>
      <input type="number" id="default-segments" min="1" placeholder="Enter default segments count" />
      <label for="default-questions">Default Questions per Segment</label>
      <input type="number" id="default-questions" min="1" placeholder="Enter default questions count" />
    </div>
    <div id="videos-container"></div>
    <form id="video-form">
      <!-- Model Selection Dropdown -->
      <label for="model-selection">Choose Model:</label>
      <select id="model-selection" class="form-control">
          <option value="gemini" selected>Gemini API</option>
          <option value="ollama">Ollama API</option>
      </select>
<<<<<<< HEAD
=======
  
>>>>>>> cbecb025
      <!-- Gemini API Key Input (Only visible if Gemini is selected) -->
      <div id="api-key-container">
          <label for="user-api-key">Gemini API Key</label>
          <input type="text" id="user-api-key" placeholder="Enter your Gemini API key" required />
      </div>
<<<<<<< HEAD
=======
  
>>>>>>> cbecb025
      <div id="num-segments-container" style="display: none;">
          <label for="num-segments">Number of Segments (for this video)</label>
          <input type="number" id="num-segments" min="1" placeholder="Enter number of segments" />
      </div>
<<<<<<< HEAD
      <div id="video-player-container">
          <div id="player"></div>
      </div>
      <div id="segments-container" class="segments-container"></div>
=======
  
      <div id="video-player-container">
          <div id="player"></div>
      </div>
  
      <div id="segments-container" class="segments-container"></div>
  
>>>>>>> cbecb025
      <div id="details-form">
          <h3 id="form-title">Segment Details</h3>
          <label for="timestamp">Start time of the segment</label>
          <div style="display: flex; gap: 10px;">
              <input type="number" id="timestamp-hr" min="0" placeholder="HH" style="width: 33%;" />
              <input type="number" id="timestamp-min" min="0" max="59" placeholder="MM" style="width: 33%;" />
              <input type="number" id="timestamp-sec" min="0" max="59" placeholder="SS" style="width: 33%;" />
          </div>
<<<<<<< HEAD
          <button type="button" id="recalculate-timestamps" class="inline">Recalculate Timestamps</button>
          <label for="questions">Number of Questions</label>
          <input type="number" id="questions" placeholder="Enter number of questions" />
=======
  
          <button type="button" id="recalculate-timestamps" class="inline">Recalculate Timestamps</button>
  
          <label for="questions">Number of Questions</label>
          <input type="number" id="questions" placeholder="Enter number of questions" />
  
>>>>>>> cbecb025
          <label for="type">Type of Questions</label>
          <select id="type">
              <option value="">Select type</option>
              <option value="analytical">Analytical</option>
              <option value="case-study">Case Study</option>
          </select>
      </div>
<<<<<<< HEAD
      <button type="submit">Upload</button>
  </form>  
=======
  
      <button type="submit">Upload</button>
  </form>  

>>>>>>> cbecb025
    <div id="generating-sign">Generating<span class="dots"><span></span><span></span><span></span></span></div>
    <div id="output">
      <h3>Generated Output:</h3>
      <div id="output-videos-container"></div>
      <div id="video-info"></div>
      <h4>Segments</h4>
      <div id="output-segments-container" class="output-segments-container"></div>
      <div id="segment-details-container"></div>
      <h4>Questions</h4>
      <div id="output-questions-container" class="output-questions-container"></div>
      <div id="question-details-container"></div>
    </div>
    <button id="confirm-btn" style="display:none;">Confirm & Download</button>
  </div> // HTML content for the page. This includes the form, buttons, and other elements. These are used for the user interface.
<<<<<<< HEAD
  <script src="../static/script.js"></script>
=======

  <script>
    const videoData = {};
    let currentVideo = null;
    let currentSegment = null;
    let responseData = {};
    let videoUrls = [];
    let pendingUploads = 0;
    let defaultSegments = 0;
    let defaultQuestions = 0;
    let videoDurations = {};
    let modifiedResponseData = {};
    let hierarchyData = null;
    let selectedSectionId = null;
    const config = {};
    // the above is the global variables that are used in the script
    // IndexedDB Storage Utility

    class QuestionIndexedDB { // Class for IndexedDB storage. This is used to store the video data.
      constructor(dbName = 'VideoQuestionDB', version = 1) {
        this.dbName = dbName;
        this.version = version;
        this.db = null;
      }

      async openDatabase() { // Function to open the database.
        return new Promise((resolve, reject) => {
          const request = indexedDB.open(this.dbName, this.version);

          request.onupgradeneeded = (event) => { // Event listener for when the database is upgraded.
            const db = event.target.result;
            if (!db.objectStoreNames.contains('videos')) {
              const videoStore = db.createObjectStore('videos', {
                keyPath: 'video_url'
              });
              videoStore.createIndex('section_id', 'section_id', { unique: false });
            }
          };

          request.onsuccess = (event) => { // Event listener for when the database is successfully opened.
            this.db = event.target.result;
            resolve(this.db);
          };

          request.onerror = (event) => { // Event listener for when there is an error opening the database.
            reject(`IndexedDB error: ${event.target.error}`);
          };
        });
      }

      async saveVideoData(videoData) { // Function to save video data to the database.
        await this.openDatabase();
        return new Promise((resolve, reject) => {
          const transaction = this.db.transaction(['videos'], 'readwrite');
          const store = transaction.objectStore('videos');
          const request = store.put(videoData);

          request.onsuccess = () => resolve(true);
          request.onerror = () => reject('Failed to save video data');
        });
      }

      async getVideoData(videoUrl) { // Function to get video data from the database. This is used to retrieve the video data on the uploading portal.
        await this.openDatabase();
        return new Promise((resolve, reject) => {
          const transaction = this.db.transaction(['videos'], 'readonly');
          const store = transaction.objectStore('videos');
          const request = store.get(videoUrl);

          request.onsuccess = (event) => resolve(event.target.result);
          request.onerror = () => reject('Failed to retrieve video data');
        });
      }

      async getAllVideos() { 
        await this.openDatabase();
        return new Promise((resolve, reject) => {
          const transaction = this.db.transaction(['videos'], 'readonly');
          const store = transaction.objectStore('videos');
          const request = store.getAll();

          request.onsuccess = (event) => resolve(event.target.result);
          request.onerror = () => reject('Failed to retrieve all videos');
        });
      }
    }

    const questionDB = new QuestionIndexedDB();
    const configLoaded = fetch("/config")
    .then(response => response.json())
    .then(data => {
        config.LMS_GET_URL = data.LMS_GET_URL;
        config.VIDEO_UPLOAD_URL = data.VIDEO_UPLOAD_URL;
        config.ASSESSMENT_UPLOAD_URL= data.ASSESSMENT_UPLOAD_URL;
        config.QUESTIONS_UPLOAD_URL= data.QUESTIONS_UPLOAD_URL;
        config.Authorization=data.Authorization;

        console.log("Config Loaded:", config); // Debugging log
    })
    .catch(error => console.error("Error fetching config:", error));

configLoaded.then(() => { // Function to fetch the course hierarchy when the page loads.
    console.log("2 GET KA URLLLL: ", config.LMS_GET_URL);
    console.log("2 UPLOAD KA URLLLL: ", config.LMS_UPLOAD_URL);
    console.log("2 QUESTION KA URLLLL: ", config.QUESTIONS_UPLOAD_URL);
    console.log("2 AUTHORIZATION",config.Authorization);
});
   
configLoaded.then(() => { 
  // Fetch course hierarchy when page loads
  fetch(`${config.LMS_GET_URL}api/v1/course/courses/`, {  
  method: 'GET',
  headers: {
    'Content-Type': 'application/json',
    'Authorization': config.Authorization,
  },
})
  .then(response => response.json())
  .then(data => {
    console.log("API Response:", data);  // ✅ Debugging
    if (!Array.isArray(data.results)) {
      throw new Error('Invalid data format received from server');
    }
    populateCourseDropdown(data.results);
  })
  .catch(error => console.error('Error fetching courses:', error));

});

function populateCourseDropdown(courses) { // Function to populate the course dropdown with the courses fetched from the API.
  const courseSelect = document.getElementById('course-select');
  courseSelect.innerHTML = '<option value="">Select Course</option>';

  if (!Array.isArray(courses)) {
    console.error('⚠️ Expected courses to be an array');
    return;
  }

  courses.forEach(course => {
    if (!course.course_id) {  // ✅ Fix: Using `course_id` instead of `id`
      console.error("⚠️ Course missing ID:", course);
      return;
    }

    const option = document.createElement('option');
    option.value = course.course_id;  // ✅ Fix: Use `course_id`
    option.textContent = course.name || 'Unnamed Course';
    courseSelect.appendChild(option);
  });

  console.log("📌 Course dropdown options:", [...courseSelect.options].map(opt => opt.value)); // ✅ Debugging
}




    function deepCopy(obj) { // Function to create a deep copy of an object.
      if (obj === null || typeof obj !== 'object') {
        return obj;
      }

      if (Array.isArray(obj)) {
        return obj.map(item => deepCopy(item));
      }

      const copy = {};
      Object.keys(obj).forEach(key => {
        copy[key] = deepCopy(obj[key]);
      });
      return copy;
    }


    function updateModuleDropdown(courseId) { // Function to update the module dropdown based on the selected course.
  const moduleSelect = document.getElementById('module-select');
  moduleSelect.innerHTML = '<option value="">Select Module</option>';
  moduleSelect.disabled = true;

  const numericCourseId = courseId;
  // if (isNaN(numericCourseId)) {
  //   console.error("⚠️ Invalid Course ID:", courseId);
  //   return;
  // }

  moduleSelect.disabled = false;

  fetch(`${config.LMS_GET_URL}api/v1/course/modules/?course_id=${courseId}`, {  
    method: 'GET',
    headers: {
      'Content-Type': 'application/json',
      'Authorization': config.Authorization,
    },
  })
    .then(response => response.json())
    .then(data => {
  console.log("📌 Modules API Response:", data); // ✅ Debugging

  if (!data || !Array.isArray(data.results)) { // ✅ Fix: Checking for `results` instead of `modules`
    throw new Error('Invalid data format received from server');
  }

  data.results.forEach(module => {
    if (!module.module_id) {  // ✅ Fix: Using `module_id` instead of `id`
      console.error("⚠️ Module missing ID:", module);
      return;
    }

    const option = document.createElement('option');
    option.value = module.module_id;  // ✅ Fix: Use `module_id`
    option.textContent = module.title || 'Unnamed Module';
    moduleSelect.appendChild(option);
  });
})

    .catch(error => {
      console.error('Error fetching modules:', error);
      moduleSelect.innerHTML = '<option value="">Error loading modules</option>';
    });
}


function updateSectionDropdown(moduleId) { // Function to update the section dropdown based on the selected module.
  const sectionSelect = document.getElementById('section-select');
  sectionSelect.innerHTML = '<option value="">Select Section</option>';
  sectionSelect.disabled = true;

  // Ensure moduleId is a valid number
  const numericModuleId = moduleId;
  // if (isNaN(numericModuleId)) {
  //   console.error("⚠️ Invalid module ID:", moduleId);
  //   return;
  // }

  sectionSelect.disabled = false;

  fetch(`${config.LMS_GET_URL}api/v1/course/sections/?module_id=${moduleId}`, {  
    method: 'GET',
    headers: {
      'Content-Type': 'application/json',
      'Authorization': config.Authorization,
    },
  })
    .then(response => response.json())
    .then(data => {
      console.log("📌 SECTION YAHAN HAI:", data);
      console.log(config.Authorization); // ✅ Debugging

      if (!data || !Array.isArray(data.results)) {  // ✅ Fix: Checking for `results` instead of `sections`
        throw new Error('Invalid data format received from server');
      }

      data.results.forEach(section => {
        if (!section.id) {  // ✅ Fix: Using `id` (not `section_id`)
          console.error("⚠️ Section missing ID:", section);
          return;
        }

        const option = document.createElement('option');
        option.value = section.id;  // ✅ Fix: Use `id`
        option.textContent = section.title || 'Unnamed Section';
        sectionSelect.appendChild(option);
      });
    })
    .catch(error => {
      console.error('Error fetching sections:', error);
      sectionSelect.innerHTML = '<option value="">Error loading sections</option>';
    });
}


// Event listeners
document.addEventListener("DOMContentLoaded", function () {
    // ✅ Handle Course Selection
    const courseSelect = document.getElementById('course-select');

    // ✅ Remove any existing listeners to prevent duplication
    courseSelect.replaceWith(courseSelect.cloneNode(true));

    // ✅ Add event listener correctly
    document.getElementById('course-select').addEventListener('change', (e) => {
        const courseId = e.target.value;

        // ✅ Debugging: Check if the selected course ID is captured
        console.log("✅ Selected Course ID:", courseId);

        if (courseId) {
            console.log("Yahan dekho", courseId);
            updateModuleDropdown(courseId);
        }

        // ✅ Reset the section dropdown
        const sectionSelect = document.getElementById('section-select');
        sectionSelect.disabled = true;
        sectionSelect.innerHTML = '<option value="">Select Section</option>';
    });

    // ✅ Handle Model Selection (Gemini/Ollama)
    const modelSelection = document.getElementById("model-selection");
    const apiKeyContainer = document.getElementById("api-key-container");
    const apiKeyInput = document.getElementById("user-api-key");

    modelSelection.addEventListener("change", function () {
        if (modelSelection.value === "gemini") {
            apiKeyContainer.style.display = "block";  // ✅ Show API Key input for Gemini
            apiKeyInput.required = true;  // ✅ Make API Key required
        } else {
            apiKeyContainer.style.display = "none";  // ✅ Hide API Key input for Ollama
            apiKeyInput.required = false;  // ✅ Remove required validation
        }
    });

    // ✅ Ensure the correct initial state on page load
    if (modelSelection.value === "gemini") {
        apiKeyContainer.style.display = "block";
        apiKeyInput.required = true;
    } else {
        apiKeyContainer.style.display = "none";
        apiKeyInput.required = false;
    }
});



document.getElementById('module-select').addEventListener('change', (e) => { // Event listener to update the section dropdown when the module is selected.
  const moduleId = e.target.value;
  if (moduleId) {
    updateSectionDropdown(moduleId);
  }
});

document.getElementById('section-select').addEventListener('change', (e) => { // Event listener to update the selected section ID.
  selectedSectionId = e.target.value ? e.target.value : null;
});

    function secondsToHMS(seconds) { // Function to convert seconds to hours, minutes, and seconds.
      const hrs = Math.floor(seconds / 3600);
      const mins = Math.floor((seconds % 3600) / 60);
      const secs = Math.floor(seconds % 60);
      return { hrs, mins, secs };
    }

    function hmsToSeconds(hrs, mins, secs) { // Function to convert hours, minutes, and seconds to seconds.
      return (hrs * 3600) + (mins * 60) + secs;
    }

    function updateSegmentTimestamps(videoIndex, numSegments) { // Function to update the timestamps of the segments based on the number of segments.
      const videoDuration = videoDurations[videoIndex];
      const segmentDuration = videoDuration / numSegments;

      for (let i = 1; i <= numSegments; i++) {
        if (videoData[videoIndex].segments[i]) {
          videoData[videoIndex].segments[i].timestamp = i === 1 ? 0 : (i - 1) * segmentDuration;
        }
      }
    }

    function isPlaylistUrl(url) { // Function to check if the URL is a YouTube playlist URL.
      return url.includes('playlist?list=') || url.includes('&list=');
    }



    // Load YouTube API
    const tag = document.createElement('script');
    tag.src = "https://www.youtube.com/iframe_api";
    const firstScriptTag = document.getElementsByTagName('script')[0];
    firstScriptTag.parentNode.insertBefore(tag, firstScriptTag);

    let player; // YouTube player object
    function onYouTubeIframeAPIReady() { // Function to initialize the YouTube player.
      player = new YT.Player('player', {
        height: '360',
        width: '640',
        videoId: '',
        playerVars: {
          'playsinline': 1
        }
      });
    }

    async function getVideoDuration(videoId) { // Function to get the duration of a YouTube video.
      return new Promise((resolve) => {
        const tempPlayer = new YT.Player('temp-player', {
          videoId: videoId,
          events: {
            onReady: (event) => {
              const duration = event.target.getDuration();
              event.target.destroy();
              resolve(duration);
            }
          }
        });
      });
    }

    function selectVideo(index) { // Function to select a video from the list of videos.
      currentVideo = index;

      // Extract video ID from URL and load it
      const videoUrl = videoUrls[index];
      const videoId = videoUrl.match(/(?:youtu\.be\/|youtube\.com(?:\/embed\/|\/v\/|\/watch\?v=|\/user\/\S+|\/ytscreeningroom\?v=|\/sandalsResorts#\w\/\w\/.*\/))([^\/&\?]{10,12})/);
      if (videoId && videoId[1]) {
        if (player && player.loadVideoById) {
          player.loadVideoById(videoId[1]);
        }
      }

      const blocks = document.getElementsByClassName('video-block');
      Array.from(blocks).forEach(block => block.classList.remove('active'));
      blocks[index].classList.add('active');

      const videoForm = document.getElementById('video-form');
      videoForm.style.display = 'block';

      document.getElementById('num-segments-container').style.display = 'block';

      if (!videoData[index]) {
        videoData[index] = {
          segments: {}
        };
        document.getElementById('num-segments').value = '';
        document.getElementById('segments-container').innerHTML = '';
        document.getElementById('details-form').style.display = 'none';
      } else {
        const numSegments = Object.keys(videoData[index].segments).length;
        document.getElementById('num-segments').value = numSegments;

        // Rebuild segments UI without recalculating timestamps
        const segmentsContainer = document.getElementById('segments-container');
        segmentsContainer.innerHTML = '';

        for (let i = 1; i <= numSegments; i++) {
          const segmentBlock = document.createElement('div');
          segmentBlock.className = 'segment-block';
          segmentBlock.textContent = `Segment ${i}`;
          segmentBlock.setAttribute('data-segment', i);
          segmentBlock.addEventListener('click', () => openSegmentForm(i));
          segmentsContainer.appendChild(segmentBlock);
        }
      }

      if (Object.keys(videoData[currentVideo].segments).length > 0) {
        openSegmentForm(1); // First segment is 1-based index
        const segmentBlocks = document.getElementsByClassName('segment-block');
        Array.from(segmentBlocks).forEach(block => block.classList.remove('active'));
        if (segmentBlocks.length > 0) {
          segmentBlocks[0].classList.add('active'); // Highlight first segment block
        }
      }
    }

    document.getElementById('fetch-videos').addEventListener('click', async () => { // Event listener for when the user submits the playlist URL.
      const playlistUrl = document.getElementById('playlist-url').value;
      defaultSegments = document.getElementById('default-segments').value || 0;
      defaultQuestions = document.getElementById('default-questions').value || 0;

      if (!defaultSegments) {
        alert('Please enter default number of segments');
        return;
      }
      if (!defaultQuestions) {
        alert('Please enter default number of questions');
        return;
      }

      try {
        if (isPlaylistUrl(playlistUrl)) {
          // Existing playlist handling
          const response = await fetch('/questions/get_urls', {
            method: 'POST',
            headers: {
              'Content-Type': 'application/json',
            },
            body: JSON.stringify({ url: playlistUrl }),
          });

          if (!response.ok) {
            throw new Error(`HTTP error! status: ${response.status}`);
          }

          const data = await response.json();
          videoUrls = data.video_urls;
        } else {
          // Single video handling
          videoUrls = [playlistUrl];
        }

        // Get durations for all videos
        for (let i = 0; i < videoUrls.length; i++) {
          const videoId = videoUrls[i].match(/(?:youtu\.be\/|youtube\.com(?:\/embed\/|\/v\/|\/watch\?v=|\/user\/\S+|\/ytscreeningroom\?v=|\/sandalsResorts#\w\/\w\/.*\/))([^\/&\?]{10,12})/)[1];
          videoDurations[i] = await getVideoDuration(videoId);
        }

        displayVideoBlocks();
        document.getElementById('video-form').style.display = 'block';

        // Auto-populate all videos with default segments
        videoUrls.forEach((_, index) => {
          videoData[index] = {
            segments: {}
          };
          if (defaultSegments > 0) {
            const numSegments = defaultSegments;
            for (let i = 1; i <= numSegments; i++) {
              const segmentDuration = videoDurations[index] / numSegments;
              videoData[index].segments[i] = {
                timestamp: (i - 1) * segmentDuration,
                questions: defaultQuestions || null,
                type: 'analytical'
              };
            }
            document.getElementById('num-segments').value = numSegments;
          }
        });
      } catch (error) {
        console.error('Error:', error);
      }
    });

    function displayVideoBlocks() { // Function to display the video blocks on the page.
      const container = document.getElementById('videos-container');
      container.innerHTML = '';

      videoUrls.forEach((_, index) => {
        const videoBlock = document.createElement('div');
        videoBlock.className = 'video-block';
        videoBlock.textContent = `Video ${index + 1}`;
        videoBlock.addEventListener('click', () => selectVideo(index));
        container.appendChild(videoBlock);
      });
    }

    const numSegmentsInput = document.getElementById('num-segments');
    numSegmentsInput.addEventListener('input', () => {
      if (currentVideo === null) return;

      const numSegments = numSegmentsInput.value || 0;
      const segmentsContainer = document.getElementById('segments-container');
      const currentSegments = videoData[currentVideo].segments;

      // Clear container
      segmentsContainer.innerHTML = '';

      // Calculate segment duration based on video duration
      const videoDuration = videoDurations[currentVideo];
      const segmentDuration = videoDuration / numSegments;

      // Create new segments object
      const newSegments = {};

      for (let i = 1; i <= numSegments; i++) {
        const segmentBlock = document.createElement('div');
        segmentBlock.className = 'segment-block';
        segmentBlock.textContent = `Segment ${i}`;
        segmentBlock.setAttribute('data-segment', i);
        segmentBlock.addEventListener('click', () => openSegmentForm(i));
        segmentsContainer.appendChild(segmentBlock);

        // Preserve existing segment data if available
        if (currentSegments[i]) {
          newSegments[i] = {
            ...currentSegments[i]
          };
        } else {
          // Only calculate new timestamp for new segments
          newSegments[i] = {
            timestamp: i === 1 ? 0 : (i - 1) * segmentDuration,
            questions: defaultQuestions || null,
            type: 'analytical'
          };
        }
      }

      // Replace old segments with new ones
      videoData[currentVideo].segments = newSegments;
    });

    function openSegmentForm(segmentNumber) {
      currentSegment = segmentNumber;
      const data = videoData[currentVideo].segments[segmentNumber];

      const formTitle = document.getElementById('form-title');
      const questionsInput = document.getElementById('questions');
      const typeInput = document.getElementById('type');

      const timestampFields = document.querySelectorAll('#timestamp-hr, #timestamp-min, #timestamp-sec');
      if (segmentNumber === 1) {
        timestampFields.forEach(field => {
          field.value = '0';
          field.disabled = true;
        });
      } else {
        const timestamp = data.timestamp || 0;
        const { hrs, mins, secs } = secondsToHMS(timestamp);
        document.getElementById('timestamp-hr').value = hrs;
        document.getElementById('timestamp-min').value = mins;
        document.getElementById('timestamp-sec').value = secs;
        timestampFields.forEach(field => field.disabled = false);
      }

      formTitle.textContent = `Segment ${segmentNumber} Details`;
      questionsInput.value = data.questions || '';
      typeInput.value = data.type || '';

      document.getElementById('details-form').style.display = 'block';

      const segmentBlocks = document.getElementsByClassName('segment-block');
      Array.from(segmentBlocks).forEach(block => block.classList.remove('active'));
      document.querySelector(`[data-segment="${segmentNumber}"]`)?.classList.add('active');
    }

    function saveSegmentData() {
      if (currentVideo === null || currentSegment === null) return;

      const hrs = document.getElementById('timestamp-hr').value || 0;
      const mins = document.getElementById('timestamp-min').value || 0;
      const secs = document.getElementById('timestamp-sec').value || 0;
      const questionsInput = document.getElementById('questions');
      const typeInput = document.getElementById('type');

      videoData[currentVideo].segments[currentSegment] = {
        timestamp: currentSegment === 1 ? 0 : hmsToSeconds(hrs, mins, secs),
        questions: questionsInput.value || null,
        type: typeInput.value || ''
      };
    }

    function validateTimestamps() {
      for (let videoIndex in videoData) {
        const segments = videoData[videoIndex].segments;
        const segmentNumbers = Object.keys(segments).sort((a, b) => a - b);

        let previousTimestamp = -1;

        for (let segNum of segmentNumbers) {
          const currentTimestamp = segments[segNum].timestamp;

          // Check if timestamps are in order
          if (currentTimestamp <= previousTimestamp && segNum !== '1') {
            alert(`Video ${videoIndex + 1}, Segment ${segNum}: Timestamp (${currentTimestamp}s) must be greater than previous segment's timestamp (${previousTimestamp}s)`);
            return false;
          }

          // Check if last segment timestamp is less than video duration
          if (segNum === segmentNumbers[segmentNumbers.length - 1]) {
            if (currentTimestamp >= videoDurations[videoIndex]) {
              alert(`Video ${videoIndex + 1}, Segment ${segNum}: Last segment timestamp (${currentTimestamp}s) must be less than video duration (${videoDurations[videoIndex]}s)`);
              return false;
            }
          }

          previousTimestamp = currentTimestamp;
        }
      }
      return true;
    }

    document.getElementById('questions').addEventListener('input', saveSegmentData);
    document.getElementById('type').addEventListener('change', saveSegmentData);

    ['timestamp-hr', 'timestamp-min', 'timestamp-sec'].forEach(id => {
      document.getElementById(id).addEventListener('input', saveSegmentData);
    });

    function getTotalSegments(videoIndex) {
      return Object.keys(videoData[videoIndex]?.segments || {}).length;
    }

    function createBatches(videoIndices) {
      const batches = [];
      let currentBatch = [];
      let currentBatchSegments = 0;

      for (const videoIndex of videoIndices) {
        const videoSegments = getTotalSegments(videoIndex);

        if (currentBatchSegments + videoSegments > 15) {
          if (currentBatch.length > 0) {
            batches.push(currentBatch);
          }
          currentBatch = [videoIndex];
          currentBatchSegments = videoSegments;
        } else {
          currentBatch.push(videoIndex);
          currentBatchSegments += videoSegments;
        }
      }

      if (currentBatch.length > 0) {
        batches.push(currentBatch);
      }

      return batches;
    }

    async function processBatches(batches) {
    for (let i = 0; i < batches.length; i++) {
        const batch = batches[i];

        // Process all videos in the current batch concurrently
        const batchPromises = batch.map(async (videoIndex) => {
            const videoURL = videoUrls[videoIndex];
            const segments = videoData[videoIndex].segments;

            const timestamps = [];
            const segmentWiseQNo = [];
            const segmentWiseQModel = [];

            Object.values(segments).forEach(data => {
                if (data.timestamp !== null) timestamps.push(parseInt(data.timestamp, 10));
                if (data.questions !== null) segmentWiseQNo.push(data.questions);
                if (data.type !== null) segmentWiseQModel.push(data.type);
            });

            // ✅ Get Selected Model (Gemini or Ollama)
            const selectedModel = document.getElementById("model-selection").value;
            const userApiKeyInput = document.getElementById('user-api-key');

            // ✅ Determine API Key to Send
            const apiKey = (selectedModel === "gemini") ? userApiKeyInput.value : "ollama1064";

            // ✅ Include API Key in Payload
            const payload = {
                url: videoURL,
                user_api_key: apiKey,  // ✅ Now sends the correct API key dynamically
                timestamps,
                segment_wise_q_no: segmentWiseQNo,
                segment_wise_q_model: segmentWiseQModel,
            };

            console.log("SUMN SUS GOIN' ON HERE:", payload);

            const response = await fetch('/questions/process_video', {
                method: 'POST',
                headers: {
                    'Content-Type': 'application/json',
                },
                body: JSON.stringify(payload),
            });

            const data = await response.json();
            responseData[videoIndex] = data;

            // Save to IndexedDB
            await questionDB.saveVideoData({
                ...data,
                video_url: videoURL
            });

            return data;
        });

        await Promise.all(batchPromises);
    }
}


    document.getElementById('video-form').addEventListener('submit', async (event) => {
    event.preventDefault();

    if (!validateTimestamps()) {
        return;
    }

    const generatingSign = document.getElementById('generating-sign');
    const outputDiv = document.getElementById('output');
    const confirmButton = document.getElementById('confirm-btn');

    generatingSign.style.display = 'block';
    outputDiv.style.display = 'none';
    confirmButton.style.display = 'none';

    try {
        const videoIndices = Object.keys(videoData).map(Number);
        const batches = createBatches(videoIndices);
        await processBatches(batches);  // ✅ Calls processBatches (which now handles API key logic)

        modifiedResponseData = deepCopy(responseData);

        console.log("Original responseData:", responseData);
        console.log("Modified responseData:", modifiedResponseData);

        generatingSign.style.display = 'none';
        outputDiv.style.display = 'block';
        displayOutput(modifiedResponseData[currentVideo]);
        confirmButton.style.display = 'inline-block';

    } catch (error) {
        generatingSign.style.display = 'none';
        outputDiv.textContent = `Error processing videos: ${error.message}`;
    }
});


    function displayOutput(data) {
      // Add logging to track data
      console.log("Raw data entering displayOutput:", data);

      // Display output video blocks
      const outputVideosContainer = document.getElementById('output-videos-container');
      if (!outputVideosContainer.hasChildNodes()) {
        videoUrls.forEach((_, index) => {
          const videoBlock = document.createElement('div');
          videoBlock.className = 'video-block';
          videoBlock.textContent = `Video ${index + 1}`;
          videoBlock.addEventListener('click', () => {
            // Add logging before calling showVideoOutput
            console.log("Data before showing video output:", modifiedResponseData[index]);
            showVideoOutput(index);
          });
          outputVideosContainer.appendChild(videoBlock);
        });
      }

      // Ensure data is passed correctly to showVideoOutput
      if (data) {
        console.log("Data before initial showVideoOutput:", data);
        showVideoOutput(currentVideo);
      }
    }

    function saveVideoEdits(videoIndex) {
      if (!modifiedResponseData[videoIndex]) return;

      const data = modifiedResponseData[videoIndex];

      // Save title and description
      const titleEl = document.getElementById('title');
      const descEl = document.getElementById('description');
      if (titleEl) data.title = titleEl.value;
      if (descEl) data.description = descEl.value;

      // Save segment modifications
      data.segments.forEach((segment, i) => {
        const textEl = document.getElementById(`segment-text-${i}`);
        if (textEl) segment.text = textEl.value;
      });

      // Save question modifications
      data.questions = data.questions.map((question, i) => {
        const newQuestion = { ...question };
        const questionTextEl = document.getElementById(`question-text-${i}`);
        const option1El = document.getElementById(`option-${i}-0`);
        const option2El = document.getElementById(`option-${i}-1`);
        const option3El = document.getElementById(`option-${i}-2`);
        const option4El = document.getElementById(`option-${i}-3`);
        const correctAnswerEl = document.getElementById(`correct-answer-${i}`);

        if (questionTextEl) newQuestion.question = questionTextEl.value;
        if (option1El) newQuestion.option_1 = option1El.value;
        if (option2El) newQuestion.option_2 = option2El.value;
        if (option3El) newQuestion.option_3 = option3El.value;
        if (option4El) newQuestion.option_4 = option4El.value;
        if (correctAnswerEl) newQuestion.correct_answer = correctAnswerEl.value;

        return newQuestion;
      });

      questionDB.saveVideoData(data);
    }

    async function showVideoOutput(index) {

      // First, try to get data from IndexedDB
      const storedVideoData = await questionDB.getVideoData(videoUrls[index]);

      if (storedVideoData) {
        // If data exists in IndexedDB, use it
        modifiedResponseData[index] = storedVideoData;
      }

      if (!modifiedResponseData[index]) return;

      if (currentVideo !== null) {
        saveVideoEdits(currentVideo);
      }

      const data = modifiedResponseData[index];

      // Store the current video index for the download
      currentVideo = index;

      const blocks = document.getElementById('output-videos-container').getElementsByClassName('video-block');
      Array.from(blocks).forEach(block => block.classList.remove('active'));
      blocks[index].classList.add('active');

      // Display video information
      const videoInfo = document.getElementById('video-info');
      videoInfo.innerHTML = `
    <label for="video-url">Video URL</label>
    <input type="text" id="video-url" value="${data.video_url}" disabled />

    <label for="title">Title</label>
    <input type="text" id="title" value="${data.title}" />

    <label for="description">Description</label>
    <textarea id="description">${data.description}</textarea>

    <label for="section-info">Selected Section</label>
    <input type="text" id="section-info" value="${hierarchyData?.results
          .find(course => course.modules.some(module =>
            module.sections.some(section => section.id === selectedSectionId)
          ))
          ?.modules
          .find(module => module.sections.some(section => section.id === selectedSectionId))
          ?.sections
          .find(section => section.id === selectedSectionId)
          ?.title || 'No section selected'
        }" disabled />
  `;

      // Display segments
      const segmentsContainer = document.getElementById('output-segments-container');
      const segmentDetailsContainer = document.getElementById('segment-details-container');

      segmentsContainer.innerHTML = '';
      segmentDetailsContainer.innerHTML = '';

      data.segments.forEach((segment, i) => {
        const segmentBlock = document.createElement('div');
        segmentBlock.className = 'segment-block';
        segmentBlock.textContent = `Segment ${i + 1}`;
        segmentBlock.dataset.segment = i;
        segmentBlock.addEventListener('click', () => showSegmentDetails(i));
        segmentsContainer.appendChild(segmentBlock);

        const segmentDetails = document.createElement('div');
        segmentDetails.className = 'segment-details';
        segmentDetails.id = `segment-${i}`;
        segmentDetails.innerHTML = `
      <h5>Segment ${i + 1}</h5>
      <label for="segment-text-${i}">Text</label>
      <textarea id="segment-text-${i}">${segment.text}</textarea>

      <label for="start-time-${i}">Start Time</label>
      <div style="display: flex; gap: 10px;">
        <input type="number" id="start-time-hr-${i}" value="${Math.floor(i === 0 ? 0 : segment.start_time / 3600)}" disabled style="width: 33%;" />
        <input type="number" id="start-time-min-${i}" value="${Math.floor((i === 0 ? 0 : segment.start_time % 3600) / 60)}" disabled style="width: 33%;" />
        <input type="number" id="start-time-sec-${i}" value="${Math.floor((i === 0 ? 0 : segment.start_time) % 60)}" disabled style="width: 33%;" />
      </div>

      <label for="end-time-${i}">End Time</label>
      <div style="display: flex; gap: 10px;">
        <input type="number" id="end-time-hr-${i}" value="${Math.floor(segment.end_time / 3600)}" disabled style="width: 33%;" />
        <input type="number" id="end-time-min-${i}" value="${Math.floor((segment.end_time % 3600) / 60)}" disabled style="width: 33%;" />
        <input type="number" id="end-time-sec-${i}" value="${Math.floor(segment.end_time % 60)}" disabled style="width: 33%;" />
      </div>
    `;
        segmentDetailsContainer.appendChild(segmentDetails);
      });

      // Display questions
      const questionsContainer = document.getElementById('output-questions-container');
      const questionDetailsContainer = document.getElementById('question-details-container');

      questionsContainer.innerHTML = '';
      questionDetailsContainer.innerHTML = '';
      console.log('Data', data);

      data.questions.forEach((question, i) => {
        const questionBlock = document.createElement('div');
        questionBlock.className = 'question-block';
        questionBlock.textContent = `Question ${i + 1}`;
        questionBlock.dataset.question = i;
        questionBlock.addEventListener('click', () => showQuestionDetails(i));
        questionsContainer.appendChild(questionBlock);

        const questionDetails = document.createElement('div');
        questionDetails.className = 'question-details';
        questionDetails.id = `question-${i}`;

        questionDetails.innerHTML = `
      <h5>Question ${i + 1}</h5>
      <label for="question-text-${i}">Question Text</label>
      <textarea id="question-text-${i}">${question.question}</textarea>
      
      <h6>Options</h6>
      <label for="option-${i}-0">Option 1</label>
      <input type="text" id="option-${i}-0" value="${question.option_1 || ''}" />
      <label for="option-${i}-1">Option 2</label>
      <input type="text" id="option-${i}-1" value="${question.option_2 || ''}" />
      <label for="option-${i}-2">Option 3</label>
      <input type="text" id="option-${i}-2" value="${question.option_3 || ''}" />
      <label for="option-${i}-3">Option 4</label>
      <input type="text" id="option-${i}-3" value="${question.option_4 || ''}" />

      <label for="correct-answer-${i}">Correct Answer</label>
      <input type="number" id="correct-answer-${i}" value="${question.correct_answer}" />

      <label for="segment-index-${i}">Segment</label>
      <input type="number" id="segment-index-${i}" value="${question.segment}" disabled />
    `;
        questionDetailsContainer.appendChild(questionDetails);
      });

      // Show first segment and question by default
      if (data.segments.length > 0) showSegmentDetails(0);
      if (data.questions.length > 0) showQuestionDetails(0);
    }

    function showSegmentDetails(index) {
      const allDetails = document.getElementsByClassName('segment-details');
      Array.from(allDetails).forEach(detail => detail.style.display = 'none');

      const allBlocks = document.getElementsByClassName('segment-block');
      Array.from(allBlocks).forEach(block => block.classList.remove('active'));

      document.getElementById(`segment-${index}`).style.display = 'block';
      document.querySelector(`[data-segment="${index}"]`).classList.add('active');

      saveVideoEdits(currentVideo);
    }

    function showQuestionDetails(index) {
      const allDetails = document.getElementsByClassName('question-details');
      Array.from(allDetails).forEach(detail => detail.style.display = 'none');

      const allBlocks = document.getElementsByClassName('question-block');
      Array.from(allBlocks).forEach(block => block.classList.remove('active'));

      document.getElementById(`question-${index}`).style.display = 'block';
      document.querySelector(`[data-question="${index}"]`).classList.add('active');

      saveVideoEdits(currentVideo);
    }

    document.getElementById('recalculate-timestamps').addEventListener('click', () => {
      if (currentVideo === null || !videoDurations[currentVideo]) return;

      const numSegments = Object.keys(videoData[currentVideo].segments).length;
      const videoDuration = videoDurations[currentVideo];
      const segmentDuration = videoDuration / numSegments;

      // Update all segments except the first one (which stays at 0)
      for (let i = 2; i <= numSegments; i++) {
        const newTimestamp = (i - 1) * segmentDuration;
        videoData[currentVideo].segments[i].timestamp = newTimestamp;

        // If this segment is currently open in the form, update the form fields
        if (currentSegment === i) {
          const { hrs, mins, secs } = secondsToHMS(newTimestamp);
          document.getElementById('timestamp-hr').value = hrs;
          document.getElementById('timestamp-min').value = mins;
          document.getElementById('timestamp-sec').value = secs;
        }
      }
    });
    configLoaded.then(() => {


      document.getElementById('confirm-btn').addEventListener('click', async () => {
    if (!selectedSectionId) {
        alert('Please select a section before submitting');
        return;
    }

    // Save modifications before uploading
    if (currentVideo !== null) {
        saveVideoEdits(currentVideo);
    }

    const videoIndices = Object.keys(modifiedResponseData).map(Number);
    const errors = [];

    let sequenceCounter = 1;  // Initialize sequence number counter

    for (const videoIndex of videoIndices) {
        const data = modifiedResponseData[videoIndex];
        console.log("keyboard smash", data.segments);

        // Step 1: Upload Video to LMS for each segment
        for (let i = 0; i < data.segments.length; i++) {
            const segment = data.segments[i];
            try {
                const videoPayload = {
                    source: segment.video_url,
                    title: segment.title,
                    description: segment.description,
                    section: selectedSectionId,  // Add section_id here for each segment
                    start_time: parseInt(segment.start_time, 10),
                    end_time: parseInt(segment.end_time, 10),
                    transcript: segment.text,
                    sequence: sequenceCounter  // Assign sequence number for the video
                };
                sequenceCounter = sequenceCounter + 1;

                const videoResponse = await fetch(config.VIDEO_UPLOAD_URL, {
                    method: 'POST',
                    headers: { 'Content-Type': 'application/json', 'Authorization': config.Authorization },
                    body: JSON.stringify(videoPayload),
                });

                if (!videoResponse.ok) throw new Error(`Video Upload Failed: ${videoResponse.status}`);
                const videoResult = await videoResponse.json();
                const videoId = videoResult.video_id; 

                // Step 2: Upload Assessment Data for the current video
                const assessmentPayload = {
                    title: `Assessment number ${i + 1}`,  // Title should be "Assessment number" = i (iteration number)
                    question_visibility_limit: 9,  // Set default question visibility limit
                    time_limit: 9,  // Set default time limit
                    section: selectedSectionId,  // Section is the same as the video to which this assessment belongs
                    sequence: sequenceCounter,  // Set sequence number for the assessment (next number after video)
                };
                sequenceCounter = sequenceCounter + 1;

                const assessmentResponse = await fetch(config.ASSESSMENT_UPLOAD_URL, {
                    method: 'POST',
                    headers: { 'Content-Type': 'application/json', 'Authorization': config.Authorization },
                    body: JSON.stringify(assessmentPayload),
                });

                if (!assessmentResponse.ok) throw new Error(`Assessment Upload Failed: ${assessmentResponse.status}`);
                const assessmentResult = await assessmentResponse.json();
                const assessmentId = assessmentResult.id; // Assuming API returns assessment_id

                // Step 3: Upload Questions for the current assessment (Only if segment matches)
                for (let j = 0; j < data.questions.length; j++) {
                    const question = data.questions[j];
                    if (question.segment === i + 1) {  // Check if the question's segment matches the current segment number
                        const questionPayload = {
                            text: question.question,
                            type: "MCQ",  // Assuming it's an MCQ type
                            marks: 1,  // Default marks
                            assessment: assessmentId,  // Link question to the current assessment
                            options: [
                                { option_text: question.option_1 },
                                { option_text: question.option_2 },
                                { option_text: question.option_3 },
                                { option_text: question.option_4 }
                            ],
                            solution_option_index: question.correct_answer  // Assuming correct_answer is the index of the correct option
                        };

                        const questionResponse = await fetch(config.QUESTIONS_UPLOAD_URL, {
                            method: 'POST',
                            headers: { 'Content-Type': 'application/json', 'Authorization': config.Authorization },
                            body: JSON.stringify(questionPayload),
                        });

                        if (!questionResponse.ok) throw new Error(`Question Upload Failed: ${questionResponse.status}`);
                    }
                }

                // Save data to IndexedDB for backup
                await questionDB.saveVideoData({
                    ...data,
                    video_id: videoId,
                    assessment_id: assessmentId
                });

            } catch (error) {
                console.error('Error:', error);
                errors.push(error.message);
            }
        }
    }

    // Display errors or success message
    if (errors.length > 0) {
        alert('Some uploads failed:\n' + errors.join('\n'));
    } else {
        alert('All videos, assessments, and questions submitted successfully!');
    }
});

});

  </script>
>>>>>>> cbecb025
  <div id="temp-player" style="display: none;"></div>
</body>
</html><|MERGE_RESOLUTION|>--- conflicted
+++ resolved
@@ -50,37 +50,23 @@
           <option value="gemini" selected>Gemini API</option>
           <option value="ollama">Ollama API</option>
       </select>
-<<<<<<< HEAD
-=======
-  
->>>>>>> cbecb025
+
       <!-- Gemini API Key Input (Only visible if Gemini is selected) -->
       <div id="api-key-container">
           <label for="user-api-key">Gemini API Key</label>
           <input type="text" id="user-api-key" placeholder="Enter your Gemini API key" required />
       </div>
-<<<<<<< HEAD
-=======
-  
->>>>>>> cbecb025
+
       <div id="num-segments-container" style="display: none;">
           <label for="num-segments">Number of Segments (for this video)</label>
           <input type="number" id="num-segments" min="1" placeholder="Enter number of segments" />
       </div>
-<<<<<<< HEAD
+
       <div id="video-player-container">
           <div id="player"></div>
       </div>
       <div id="segments-container" class="segments-container"></div>
-=======
-  
-      <div id="video-player-container">
-          <div id="player"></div>
-      </div>
-  
-      <div id="segments-container" class="segments-container"></div>
-  
->>>>>>> cbecb025
+
       <div id="details-form">
           <h3 id="form-title">Segment Details</h3>
           <label for="timestamp">Start time of the segment</label>
@@ -89,18 +75,11 @@
               <input type="number" id="timestamp-min" min="0" max="59" placeholder="MM" style="width: 33%;" />
               <input type="number" id="timestamp-sec" min="0" max="59" placeholder="SS" style="width: 33%;" />
           </div>
-<<<<<<< HEAD
+
           <button type="button" id="recalculate-timestamps" class="inline">Recalculate Timestamps</button>
           <label for="questions">Number of Questions</label>
           <input type="number" id="questions" placeholder="Enter number of questions" />
-=======
-  
-          <button type="button" id="recalculate-timestamps" class="inline">Recalculate Timestamps</button>
-  
-          <label for="questions">Number of Questions</label>
-          <input type="number" id="questions" placeholder="Enter number of questions" />
-  
->>>>>>> cbecb025
+
           <label for="type">Type of Questions</label>
           <select id="type">
               <option value="">Select type</option>
@@ -108,15 +87,10 @@
               <option value="case-study">Case Study</option>
           </select>
       </div>
-<<<<<<< HEAD
+
       <button type="submit">Upload</button>
   </form>  
-=======
-  
-      <button type="submit">Upload</button>
-  </form>  
-
->>>>>>> cbecb025
+
     <div id="generating-sign">Generating<span class="dots"><span></span><span></span><span></span></span></div>
     <div id="output">
       <h3>Generated Output:</h3>
@@ -131,9 +105,9 @@
     </div>
     <button id="confirm-btn" style="display:none;">Confirm & Download</button>
   </div> // HTML content for the page. This includes the form, buttons, and other elements. These are used for the user interface.
-<<<<<<< HEAD
+
   <script src="../static/script.js"></script>
-=======
+
 
   <script>
     const videoData = {};
@@ -1303,7 +1277,7 @@
 });
 
   </script>
->>>>>>> cbecb025
+
   <div id="temp-player" style="display: none;"></div>
 </body>
 </html>