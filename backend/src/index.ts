import express from 'express';
<<<<<<< HEAD
import cors from 'cors';
import { useExpressServer, RoutingControllersOptions } from 'routing-controllers';
import { appConfig } from './config/app.js';
import { loggingHandler } from './shared/middleware/loggingHandler.js';
import { HttpErrorHandler } from './shared/index.js';
import { generateOpenAPISpec } from './shared/functions/generateOpenApiSpec.js';
import { apiReference } from '@scalar/express-api-reference';
import { loadAppModules } from './bootstrap/loadModules.js';
import { printStartupSummary } from './utils/logDetails.js';
=======
import {useExpressServer, RoutingControllersOptions} from 'routing-controllers';
import {appConfig} from './config/app.js';
import {loggingHandler} from './shared/middleware/loggingHandler.js';
import {HttpErrorHandler} from './shared/index.js';
import {generateOpenAPISpec} from './shared/functions/generateOpenApiSpec.js';
import {apiReference} from '@scalar/express-api-reference';
import {loadAppModules} from './bootstrap/loadModules.js';
import {printStartupSummary} from './utils/logDetails.js';
import type { CorsOptions } from 'cors';
import { currentUserChecker } from './shared/functions/currentUserChecker.js';
>>>>>>> 19b14e5c

const app = express();

// Configure CORS to allow requests from frontend
app.use(cors({
  origin: appConfig.origins,
  credentials: true,
  methods: ['GET', 'POST', 'PUT', 'DELETE', 'PATCH', 'OPTIONS'],
  allowedHeaders: ['Content-Type', 'Authorization', 'X-Requested-With']
}));

app.use(loggingHandler);

const {controllers, validators} = await loadAppModules(appConfig.module.toLowerCase());

const corsOptions: CorsOptions = {
  origin: appConfig.origins,
  methods: ['GET', 'POST', 'PUT', 'PATCH', 'DELETE', 'OPTIONS'],
  allowedHeaders: ['Content-Type', 'Authorization'],
  credentials: true,
  optionsSuccessStatus: 204
};

const moduleOptions: RoutingControllersOptions = {
  controllers: controllers,
  middlewares: [HttpErrorHandler],
  routePrefix: '/api',
  authorizationChecker: async () => true,
  currentUserChecker: currentUserChecker,
  defaultErrorHandler: true,
  development: appConfig.isDevelopment,
  validation: true,
  cors: corsOptions,
};

const openApiSpec = await generateOpenAPISpec(moduleOptions, validators);
app.use(
  '/reference',
  apiReference({
    content: openApiSpec,
    theme: 'elysiajs',
  }),
);

// Start server
useExpressServer(app, moduleOptions);
app.listen(appConfig.port, () => {
  printStartupSummary();
});<|MERGE_RESOLUTION|>--- conflicted
+++ resolved
@@ -1,15 +1,5 @@
 import express from 'express';
-<<<<<<< HEAD
 import cors from 'cors';
-import { useExpressServer, RoutingControllersOptions } from 'routing-controllers';
-import { appConfig } from './config/app.js';
-import { loggingHandler } from './shared/middleware/loggingHandler.js';
-import { HttpErrorHandler } from './shared/index.js';
-import { generateOpenAPISpec } from './shared/functions/generateOpenApiSpec.js';
-import { apiReference } from '@scalar/express-api-reference';
-import { loadAppModules } from './bootstrap/loadModules.js';
-import { printStartupSummary } from './utils/logDetails.js';
-=======
 import {useExpressServer, RoutingControllersOptions} from 'routing-controllers';
 import {appConfig} from './config/app.js';
 import {loggingHandler} from './shared/middleware/loggingHandler.js';
@@ -20,17 +10,8 @@
 import {printStartupSummary} from './utils/logDetails.js';
 import type { CorsOptions } from 'cors';
 import { currentUserChecker } from './shared/functions/currentUserChecker.js';
->>>>>>> 19b14e5c
 
 const app = express();
-
-// Configure CORS to allow requests from frontend
-app.use(cors({
-  origin: appConfig.origins,
-  credentials: true,
-  methods: ['GET', 'POST', 'PUT', 'DELETE', 'PATCH', 'OPTIONS'],
-  allowedHeaders: ['Content-Type', 'Authorization', 'X-Requested-With']
-}));
 
 app.use(loggingHandler);
 
@@ -39,7 +20,7 @@
 const corsOptions: CorsOptions = {
   origin: appConfig.origins,
   methods: ['GET', 'POST', 'PUT', 'PATCH', 'DELETE', 'OPTIONS'],
-  allowedHeaders: ['Content-Type', 'Authorization'],
+  allowedHeaders: ['Content-Type', 'Authorization', 'X-Requested-With'],
   credentials: true,
   optionsSuccessStatus: 204
 };
