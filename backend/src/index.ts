--- conflicted
+++ resolved
@@ -1,25 +1,5 @@
 import './instrument.js';
 import Express from 'express';
-<<<<<<< HEAD
-import Sentry from '@sentry/node';
-import {loggingHandler} from './shared/middleware/loggingHandler';
-import {
-  RoutingControllersOptions,
-  useContainer,
-  useExpressServer,
-} from 'routing-controllers';
-import {coursesModuleOptions} from './modules/courses';
-import Container from 'typedi';
-import {IDatabase} from './shared/database';
-import {MongoDatabase} from './shared/database/providers/MongoDatabaseProvider';
-import {dbConfig} from './config/db';
-import {usersModuleOptions} from './modules/users';
-import {genaiModuleOptions} from './modules/genai';
-import * as firebase from 'firebase-admin';
-import {app} from 'firebase-admin';
-import {authModuleOptions} from './modules';
-import {appConfig} from './config/app';
-=======
 import * as Sentry from '@sentry/node';
 import {getFromContainer, useContainer} from 'class-validator';
 import {Container} from 'inversify';
@@ -40,7 +20,6 @@
 import {quizzesModuleOptions, setupQuizzesContainer} from '#quizzes/index.js';
 import {usersContainerModule} from '#users/container.js';
 import {usersModuleOptions, setupUsersContainer} from '#users/index.js';
->>>>>>> 4bc391a1
 
 export const application = Express();
 
@@ -119,30 +98,6 @@
   return service;
 };
 
-<<<<<<< HEAD
-// Combine all module options
-const allControllers = [
-  ...(authModuleOptions.controllers || []),
-  ...(coursesModuleOptions.controllers || []),
-  ...(usersModuleOptions.controllers || []),
-  ...(genaiModuleOptions.controllers || []),
-] as Function[];
-
-const combinedModuleOptions: RoutingControllersOptions = {
-  controllers: allControllers,
-  routePrefix: '/api', // Add this line to prefix all routes with /api
-  defaultErrorHandler: true,
-  authorizationChecker: async function (action, roles) {
-    // Use the auth module's authorization checker as the primary one
-    return authModuleOptions.authorizationChecker
-      ? await authModuleOptions.authorizationChecker(action, roles)
-      : true;
-  },
-  validation: true,
-};
-
-useContainer(Container);
-=======
 const setupAllModulesContainer = async () => {
   const container = new Container();
   const modules = [
@@ -156,7 +111,6 @@
   const inversifyAdapter = new InversifyAdapter(container);
   useContainer(inversifyAdapter);
 };
->>>>>>> 4bc391a1
 
 const allModuleOptions: RoutingControllersOptions = {
   controllers: [
@@ -173,13 +127,6 @@
   validation: true,
 };
 
-<<<<<<< HEAD
-export const main = () => {
-  const service = ServiceFactory(application, combinedModuleOptions);
-  service.listen(4001, () => {
-    console.log('--------------------------------------------------------');
-    console.log('Started Server at http://localhost:' + 4001);
-=======
 export const main = async () => {
   let module;
   switch (process.env.MODULE) {
@@ -204,7 +151,6 @@
       module = ServiceFactory(application, allModuleOptions);
   }
   module.listen(appConfig.port, () => {
->>>>>>> 4bc391a1
     console.log('--------------------------------------------------------');
     console.log(
       `Started ${process.env.MODULE} Server at http://localhost:` +
