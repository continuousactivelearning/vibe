import {appConfig} from '#config/app.js';
import {dbConfig} from '#config/db.js';
import {COURSES_TYPES} from '#courses/types.js';
import {OpenApiSpecService} from '#docs/index.js';
import {ContainerModule} from 'inversify';
import {
  MongoDatabase,
  UserRepository,
  CourseRepository,
<<<<<<< HEAD
  HttpErrorHandler,
} from '#shared/index.js';
import {GLOBAL_TYPES} from './types.js';
=======
} from './shared/database/providers/MongoDatabaseProvider';
import TYPES from './types';
import {appConfig} from './config/app';
import {OpenApiSpecService} from './modules/docs';
import {Http} from 'winston/lib/winston/transports';
import {HttpErrorHandler} from 'shared/middleware/errorHandler';
>>>>>>> 80da2438

export const sharedContainerModule = new ContainerModule(options => {
  const uri = dbConfig.url;
  const dbName = dbConfig.dbName || 'vibe';

  options.bind(GLOBAL_TYPES.uri).toConstantValue(uri);
  options.bind(GLOBAL_TYPES.dbName).toConstantValue(dbName);
  options.bind(GLOBAL_TYPES.uri).toConstantValue(uri);
  options.bind(GLOBAL_TYPES.dbName).toConstantValue(dbName);

  // Database
  options.bind(GLOBAL_TYPES.Database).to(MongoDatabase).inSingletonScope();
  options.bind(GLOBAL_TYPES.Database).to(MongoDatabase).inSingletonScope();

  // Repositories
<<<<<<< HEAD
  options
    .bind(GLOBAL_TYPES.UserRepository)
    .to(UserRepository)
    .inSingletonScope();
  options
    .bind(COURSES_TYPES.CourseRepo)
    .to(CourseRepository)
    .inSingletonScope();
=======
  options.bind(TYPES.UserRepo).to(UserRepository).inSingletonScope();
  options.bind(TYPES.CourseRepo).to(CourseRepository).inSingletonScope();
>>>>>>> 80da2438

  // Services
  if (!appConfig.isProduction) {
    options.bind(OpenApiSpecService).toSelf().inSingletonScope();
  }

  // Other
  options.bind(HttpErrorHandler).toSelf().inSingletonScope();
});<|MERGE_RESOLUTION|>--- conflicted
+++ resolved
@@ -1,24 +1,14 @@
 import {appConfig} from '#config/app.js';
 import {dbConfig} from '#config/db.js';
-import {COURSES_TYPES} from '#courses/types.js';
 import {OpenApiSpecService} from '#docs/index.js';
 import {ContainerModule} from 'inversify';
 import {
   MongoDatabase,
   UserRepository,
   CourseRepository,
-<<<<<<< HEAD
   HttpErrorHandler,
 } from '#shared/index.js';
 import {GLOBAL_TYPES} from './types.js';
-=======
-} from './shared/database/providers/MongoDatabaseProvider';
-import TYPES from './types';
-import {appConfig} from './config/app';
-import {OpenApiSpecService} from './modules/docs';
-import {Http} from 'winston/lib/winston/transports';
-import {HttpErrorHandler} from 'shared/middleware/errorHandler';
->>>>>>> 80da2438
 
 export const sharedContainerModule = new ContainerModule(options => {
   const uri = dbConfig.url;
@@ -34,19 +24,8 @@
   options.bind(GLOBAL_TYPES.Database).to(MongoDatabase).inSingletonScope();
 
   // Repositories
-<<<<<<< HEAD
-  options
-    .bind(GLOBAL_TYPES.UserRepository)
-    .to(UserRepository)
-    .inSingletonScope();
-  options
-    .bind(COURSES_TYPES.CourseRepo)
-    .to(CourseRepository)
-    .inSingletonScope();
-=======
-  options.bind(TYPES.UserRepo).to(UserRepository).inSingletonScope();
-  options.bind(TYPES.CourseRepo).to(CourseRepository).inSingletonScope();
->>>>>>> 80da2438
+  options.bind(GLOBAL_TYPES.UserRepo).to(UserRepository).inSingletonScope();
+  options.bind(GLOBAL_TYPES.CourseRepo).to(CourseRepository).inSingletonScope();
 
   // Services
   if (!appConfig.isProduction) {
