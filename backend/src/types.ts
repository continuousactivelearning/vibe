--- conflicted
+++ resolved
@@ -7,16 +7,13 @@
   //Repositories
   UserRepo: Symbol.for('UserRepo'),
   CourseRepo: Symbol.for('CourseRepo'),
-<<<<<<< HEAD
   InviteRepo: Symbol.for('InviteRepo'),
   EnrollmentRepo: Symbol.for('EnrollmentRepo'),
 
   //Services
   MailService: Symbol.for('MailService'),
   
-=======
   SettingsRepo: Symbol.for('SettingsRepo'),
->>>>>>> 899b4647
 
   //Constants
   uri: Symbol.for('dbURI'),
