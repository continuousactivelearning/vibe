import {User} from '#auth/index.js';
import {GLOBAL_TYPES} from '#root/types.js';
import {IUserRepository} from '#shared/database/interfaces/IUserRepository.js';
import {IUser, IUserAnomaly} from '#shared/interfaces/models.js';
import {instanceToPlain, plainToInstance} from 'class-transformer';
import {injectable, inject} from 'inversify';
import {Collection, MongoClient, ClientSession, ObjectId} from 'mongodb';
import {MongoDatabase} from '../MongoDatabase.js';
import {InternalServerError, NotFoundError} from 'routing-controllers';

@injectable()
export class UserRepository implements IUserRepository {
  private usersCollection!: Collection<IUser>;

  private usersAnomalyCollection!: Collection<IUserAnomaly>;

  constructor(
    @inject(GLOBAL_TYPES.Database)
    private db: MongoDatabase,
  ) {}

  /**
   * Ensures that `usersCollection` is initialized before usage.
   */
  private async init(): Promise<void> {
    if (!this.usersCollection) {
      this.usersCollection = await this.db.getCollection<IUser>('users');
    }
    if (!this.usersAnomalyCollection) {
      this.usersAnomalyCollection =
        await this.db.getCollection<IUserAnomaly>('userAnomalies');
    }
  }

  async getDBClient(): Promise<MongoClient> {
    const client = await this.db.getClient();
    if (!client) {
      throw new Error('MongoDB client is not initialized');
    }
    return client;
  }

  /**
   * Creates a new user in the database.
   * - Generates a MongoDB `_id` internally but uses `firebaseUID` as the external identifier.
   */
  async create(user: IUser, session?: ClientSession): Promise<string> {
    await this.init();
    const result = await this.usersCollection.insertOne(user, {session});
    if (!result.acknowledged) {
      throw new InternalServerError('Failed to create user');
    }
    return result.insertedId.toString();
  }

  /**
   * Finds a user by email.
   */
  async findByEmail(
    email: string,
    session?: ClientSession,
  ): Promise<IUser | null> {
    await this.init();
    const user = await this.usersCollection.findOne({email}, {session});
    if (!user) {
      throw new NotFoundError('User not found');
    }
    return instanceToPlain(new User(user)) as IUser;
  }

  /**
   * Finds a user by ID.
   */
  async findById(id: string | ObjectId): Promise<IUser | null> {
    await this.init();
    const user = await this.usersCollection.findOne({_id: new ObjectId(id)});
    if (!user) {
      throw new NotFoundError('User not found');
    }
    return instanceToPlain(new User(user)) as IUser;
  }

  /**
   * Finds a user by Firebase UID.
   */
  async findByFirebaseUID(
    firebaseUID: string,
    session?: ClientSession,
  ): Promise<IUser | null> {
    await this.init();
    console.log('Finding user by Firebase UID:', firebaseUID);
<<<<<<< HEAD
    const user = await this.usersCollection.findOne({firebaseUID});
=======
    const user = await this.usersCollection.findOne({firebaseUID}, {session});
>>>>>>> dbf313ae
    if (!user) {
      throw new NotFoundError('User not found');
    }
    return instanceToPlain(new User(user)) as IUser;
  }

  /**
   * Adds a role to a user.
   */
  async addRole(firebaseUID: string, role: string): Promise<IUser | null> {
    await this.init();
    const result = await this.usersCollection.findOneAndUpdate(
      {firebaseUID},
      {$addToSet: {roles: role}},
      {returnDocument: 'after'},
    );
    return instanceToPlain(new User(result)) as IUser;
  }

  /**
   * Removes a role from a user.
   */
  async removeRole(firebaseUID: string, role: string): Promise<IUser | null> {
    await this.init();
    const result = await this.usersCollection.findOneAndUpdate(
      {firebaseUID},
      {$pull: {roles: role}},
      {returnDocument: 'after'},
    );
    return instanceToPlain(new User(result)) as IUser;
  }

  /**
   * Updates a user's password.
   */
  async updatePassword(
    firebaseUID: string,
    password: string,
  ): Promise<IUser | null> {
    await this.init();
    const result = await this.usersCollection.findOneAndUpdate(
      {firebaseUID},
      {$set: {password}},
      {returnDocument: 'after'},
    );
    return instanceToPlain(new User(result)) as IUser;
  }

  /**
   * Creates a User Anomaly Document in the database.
   */

  async createUserAnomaly(
    anamoly: IUserAnomaly,
    session?: ClientSession,
  ): Promise<IUserAnomaly | null> {
    await this.init();
    const result = await this.usersAnomalyCollection.insertOne(anamoly, {
      session,
    });
    if (!result.acknowledged) {
      throw new InternalServerError('Failed to create user anomaly');
    } else {
      const createdAnomaly = await this.usersAnomalyCollection.findOne(
        {
          _id: result.insertedId,
        },
        {session},
      );

      if (!createdAnomaly) {
        throw new NotFoundError('User anomaly not found after creation');
      }

      return createdAnomaly;
    }
  }
}<|MERGE_RESOLUTION|>--- conflicted
+++ resolved
@@ -89,11 +89,7 @@
   ): Promise<IUser | null> {
     await this.init();
     console.log('Finding user by Firebase UID:', firebaseUID);
-<<<<<<< HEAD
-    const user = await this.usersCollection.findOne({firebaseUID});
-=======
     const user = await this.usersCollection.findOne({firebaseUID}, {session});
->>>>>>> dbf313ae
     if (!user) {
       throw new NotFoundError('User not found');
     }
