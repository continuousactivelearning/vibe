--- conflicted
+++ resolved
@@ -83,12 +83,7 @@
     session?: ClientSession,
   ): Promise<IUser | null> {
     await this.init();
-<<<<<<< HEAD
-    const user = await this.usersCollection.findOne({firebaseUID});
-=======
-    console.log('Finding user by Firebase UID:', firebaseUID);
     const user = await this.usersCollection.findOne({firebaseUID}, {session});
->>>>>>> 3805964e
     if (!user) {
       throw new NotFoundError('User not found');
     }
