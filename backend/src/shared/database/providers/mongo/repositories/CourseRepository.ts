import 'reflect-metadata';
import {instanceToPlain} from 'class-transformer';
import {Course} from '../../../../../modules/courses/classes/transformers/Course';
import {CourseVersion} from '../../../../../modules/courses/classes/transformers/CourseVersion';
import {
  Item,
  ItemsGroup,
} from '../../../../../modules/courses/classes/transformers/Item';
import {
  ClientSession,
  Collection,
  DeleteResult,
  MongoClient,
  ObjectId,
  UpdateResult,
} from 'mongodb';
import {ICourseRepository} from '../../../interfaces/ICourseRepository';
import {
  CreateError,
  DeleteError,
  ReadError,
  UpdateError,
} from '../../../../errors/errors';
import {
  ICourse,
  IModule,
  IEnrollment,
  IProgress,
  ICourseVersion,
  ISection,
} from '../../../../interfaces/Models';
import {Service, Inject} from 'typedi';
import {MongoDatabase} from '../MongoDatabase';
import {NotFoundError} from 'routing-controllers';
<<<<<<< HEAD
import {Module, Section} from 'modules';
import {inject, injectable} from 'inversify';
import TYPES from '../../../../../types';
=======
import {Module, Section} from '../../../../../modules';
>>>>>>> 41b17664

@Service()
@injectable()
export class CourseRepository implements ICourseRepository {
  private courseCollection: Collection<Course>;
  private courseVersionCollection: Collection<CourseVersion>;
  private itemsGroupCollection: Collection<ItemsGroup>;

  constructor(
    @Inject(() => MongoDatabase)
    @inject(TYPES.Database)
    private db: MongoDatabase,
  ) {}

  private async init() {
    this.courseCollection = await this.db.getCollection<Course>('newCourse');
    this.courseVersionCollection =
      await this.db.getCollection<CourseVersion>('newCourseVersion');
    this.itemsGroupCollection =
      await this.db.getCollection<ItemsGroup>('itemsGroup');
  }

  async getDBClient(): Promise<MongoClient> {
    const client = await this.db.getClient();
    if (!client) {
      throw new Error('MongoDB client is not initialized');
    }
    return client;
  }

  async create(
    course: Course,
    session?: ClientSession,
  ): Promise<Course | null> {
    await this.init();
    const result = await this.courseCollection.insertOne(course, {session});
    if (result.acknowledged) {
      const newCourse = await this.courseCollection.findOne(
        {
          _id: result.insertedId,
        },
        {session},
      );
      return Object.assign(new Course(), newCourse) as Course;
    } else {
      return null;
    }
  }
  async read(id: string, session?: ClientSession): Promise<ICourse | null> {
    await this.init();
    const course = await this.courseCollection.findOne(
      {
        _id: new ObjectId(id),
      },
      {session},
    );
    if (course) {
      return Object.assign(new Course(), course) as Course;
    } else {
      return null;
    }
  }
  async update(
    id: string,
    course: Partial<ICourse>,
    session?: ClientSession,
  ): Promise<ICourse | null> {
    await this.init();
    await this.read(id);

    const {_id: _, ...fields} = course;
    const res = await this.courseCollection.findOneAndUpdate(
      {_id: new ObjectId(id)},
      {$set: fields},
      {returnDocument: 'after', session},
    );

    if (res) {
      return Object.assign(new Course(), res) as Course;
    } else {
      return null;
    }
  }
  async delete(id: string): Promise<boolean> {
    console.log('delete course', id);
    throw new Error('Method not implemented.');
  }
  async createVersion(
    courseVersion: CourseVersion,
    session?: ClientSession,
  ): Promise<CourseVersion | null> {
    await this.init();
    try {
      const result = await this.courseVersionCollection.insertOne(
        courseVersion,
        {session},
      );
      if (result.acknowledged) {
        const newCourseVersion = await this.courseVersionCollection.findOne(
          {
            _id: result.insertedId,
          },
          {session},
        );

        return instanceToPlain(
          Object.assign(new CourseVersion(), newCourseVersion),
        ) as CourseVersion;
      } else {
        throw new CreateError('Failed to create course version');
      }
    } catch (error) {
      throw new CreateError(
        'Failed to create course version.\n More Details: ' + error,
      );
    }
  }
  async readVersion(
    versionId: string,
    session?: ClientSession,
  ): Promise<CourseVersion | null> {
    await this.init();
    try {
      const courseVersion = await this.courseVersionCollection.findOne(
        {
          _id: new ObjectId(versionId),
        },
        {session},
      );

      if (courseVersion === null) {
        throw new NotFoundError('Course Version not found');
      }

      return instanceToPlain(
        Object.assign(new CourseVersion(), courseVersion),
      ) as CourseVersion;
    } catch (error) {
      if (error instanceof NotFoundError) {
        throw error;
      }
      throw new ReadError(
        'Failed to read course version.\n More Details: ' + error,
      );
    }
  }
  async updateVersion(
    versionId: string,
    courseVersion: CourseVersion,
    session?: ClientSession,
  ): Promise<ICourseVersion | null> {
    await this.init();
    try {
      const {_id: _, ...fields} = courseVersion;
      const result = await this.courseVersionCollection.updateOne(
        {_id: new ObjectId(versionId)},
        {$set: fields},
        {session},
      );
      if (result.modifiedCount === 1) {
        const updatedCourseVersion = await this.courseVersionCollection.findOne(
          {
            _id: new ObjectId(versionId),
          },
          {session},
        );
        return instanceToPlain(
          Object.assign(new CourseVersion(), updatedCourseVersion),
        ) as CourseVersion;
      } else {
        throw new UpdateError('Failed to update course version');
      }
    } catch (error) {
      throw new UpdateError(
        'Failed to update course version.\n More Details: ' + error,
      );
    }
  }
  async deleteVersion(
    courseId: string,
    versionId: string,
    itemGroupsIds: ObjectId[],
    session?: ClientSession,
  ): Promise<DeleteResult | null> {
    await this.init();
    try {
      // 1. Delete course version
      const versionDeleteResult = await this.courseVersionCollection.deleteOne(
        {
          _id: new ObjectId(versionId),
        },
        {session},
      );

      if (versionDeleteResult.deletedCount !== 1) {
        throw new DeleteError('Failed to delete course version');
      }

      // 2. Remove courseVersionId from the course
      const courseUpdateResult = await this.courseCollection.updateOne(
        {_id: new ObjectId(courseId)},
        {$pull: {versions: versionId}},
        {session},
      );

      if (courseUpdateResult.modifiedCount !== 1) {
        throw new DeleteError('Failed to update course');
      }

      // 3. Cascade Delete item groups
      const itemDeletionResult = await this.itemsGroupCollection.deleteMany(
        {
          _id: {$in: itemGroupsIds},
        },
        {session},
      );

      if (itemDeletionResult.deletedCount === 0) {
        throw new DeleteError('Failed to delete item groups');
      }

      // 4. Return the deleted course version
      return versionDeleteResult;
    } catch (error) {
      if (error instanceof NotFoundError) {
        throw error;
      }
      throw new DeleteError(
        'Failed to delete course version.\n More Details: ' + error,
      );
    }
  }

  async deleteSection(
    versionId: string,
    moduleId: string,
    sectionId: string,
    courseVersion: CourseVersion,
    session?: ClientSession,
  ): Promise<UpdateResult | null> {
    await this.init();
    try {
      // Convert versionId and moduleId to ObjectId
      const moduleObjectId = new ObjectId(moduleId);

      // Find the module to delete
      const module = courseVersion.modules.find(m =>
        new ObjectId(m.moduleId).equals(moduleObjectId),
      );

      if (!module) {
        throw new NotFoundError('Module not found');
      }

      // Cascade delete sections and items
      if (module.sections.length > 0) {
        const section = module.sections.find(
          section => section.sectionId === sectionId,
        );
        const itemGroupId = section?.itemsGroupId;

        try {
          const itemDeletionResult = await this.itemsGroupCollection.deleteOne(
            {
              _id: itemGroupId,
            },
            {session},
          );

          if (!itemDeletionResult.acknowledged) {
            throw new DeleteError('Failed to delete item groups');
          }
        } catch (error) {
          throw new DeleteError('Item deletion failed');
        }
      } else {
        throw new NotFoundError('Section not found');
      }

      // Remove the section from the course version
      const updatedModules = courseVersion.modules.map(m => {
        if (new ObjectId(m.moduleId).equals(moduleObjectId)) {
          return {
            ...m,
            sections: m.sections.filter(
              s => !new ObjectId(s.sectionId).equals(sectionId),
            ),
          };
        }
        return m;
      });

      const updateResult = await this.courseVersionCollection.updateOne(
        {_id: new ObjectId(versionId)},
        {$set: {modules: updatedModules}},
        {session},
      );

      if (updateResult.modifiedCount !== 1) {
        throw new DeleteError('Failed to update Section');
      }

      return updateResult;
    } catch (error) {
      if (error instanceof NotFoundError) {
        throw error;
      }
      if (error instanceof DeleteError) {
        throw error;
      }
      throw new DeleteError(
        'Failed to delete Section.\n More Details: ' + error,
      );
    }
  }

  async deleteModule(
    versionId: string,
    moduleId: string,
  ): Promise<boolean | null> {
    await this.init();
    try {
      // Convert versionId and moduleId to ObjectId
      const versionObjectId = new ObjectId(versionId);
      const moduleObjectId = new ObjectId(moduleId);

      // Find the course version
      const courseVersion = await this.courseVersionCollection.findOne({
        _id: versionObjectId,
      });

      if (!courseVersion) {
        throw new NotFoundError('Course Version not found');
      }

      // Find the module to delete
      const module = courseVersion.modules.find(m =>
        new ObjectId(m.moduleId).equals(moduleObjectId),
      );

      if (!module) {
        throw new NotFoundError('Module not found');
      }

      // Cascade delete sections and items
      if (module.sections.length > 0) {
        const itemGroupsIds = module.sections.map(
          section => new ObjectId(section.itemsGroupId),
        );

        try {
          const itemDeletionResult = await this.itemsGroupCollection.deleteMany(
            {
              _id: {$in: itemGroupsIds},
            },
          );

          if (itemDeletionResult.deletedCount === 0) {
            throw new DeleteError('Failed to delete item groups');
          }
        } catch (error) {
          throw new DeleteError('Item deletion failed');
        }
      }

      // Remove the module from the course version
      const updatedModules = courseVersion.modules.filter(
        m => !new ObjectId(m.moduleId).equals(moduleObjectId),
      );

      const updateResult = await this.courseVersionCollection.updateOne(
        {_id: versionObjectId},
        {$set: {modules: updatedModules}},
      );

      if (updateResult.modifiedCount !== 1) {
        throw new DeleteError('Failed to update course version');
      }

      return true;
    } catch (error) {
      if (error instanceof NotFoundError) {
        throw error;
      }
      if (error instanceof DeleteError) {
        throw error;
      }
      throw new DeleteError(
        'Failed to delete module.\n More Details: ' + error,
      );
    }
  }
}<|MERGE_RESOLUTION|>--- conflicted
+++ resolved
@@ -32,13 +32,9 @@
 import {Service, Inject} from 'typedi';
 import {MongoDatabase} from '../MongoDatabase';
 import {NotFoundError} from 'routing-controllers';
-<<<<<<< HEAD
 import {Module, Section} from 'modules';
 import {inject, injectable} from 'inversify';
 import TYPES from '../../../../../types';
-=======
-import {Module, Section} from '../../../../../modules';
->>>>>>> 41b17664
 
 @Service()
 @injectable()
