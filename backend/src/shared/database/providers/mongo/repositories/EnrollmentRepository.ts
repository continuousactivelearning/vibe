import { IEnrollment, IProgress } from '#shared/interfaces/models.js';
import { injectable, inject } from 'inversify';
import { ClientSession, Collection, ObjectId } from 'mongodb';
import { InternalServerError, NotFoundError } from 'routing-controllers';
import { MongoDatabase } from '../MongoDatabase.js';
import { GLOBAL_TYPES } from '#root/types.js';

@injectable()
export class EnrollmentRepository {
  private enrollmentCollection!: Collection<IEnrollment>;
  private progressCollection!: Collection<IProgress>;

  constructor(@inject(GLOBAL_TYPES.Database) private db: MongoDatabase) { }

  private async init() {
    this.enrollmentCollection = await this.db.getCollection<IEnrollment>(
      'enrollment',
    );
    this.progressCollection = await this.db.getCollection<IProgress>(
      'progress',
    );
  }

  /**
   * Find an enrollment by ID
   */
  async findById(id: string): Promise<IEnrollment | null> {
    await this.init();
    try {
      return await this.enrollmentCollection.findOne({ _id: new ObjectId(id) });
    } catch (error) {
      throw new InternalServerError(
        `Failed to find enrollment by ID: ${error.message}`,
      );
    }
  }

  /**
   * Find an existing enrollment for a user in a specific course version
   */
  async findEnrollment(
    userId: string | ObjectId,
    courseId: string,
    courseVersionId: string,
  ): Promise<IEnrollment | null> {
    await this.init();

    const courseObjectId = new ObjectId(courseId);
    const courseVersionObjectId = new ObjectId(courseVersionId);

    // temp: Try both userId as string and ObjectId (if valid)
    const userFilter = [
      userId,
      ObjectId.isValid(userId) ? new ObjectId(userId) : null,
    ].filter(Boolean);

    // const userObjectid = new ObjectId(userId)

    return await this.enrollmentCollection.findOne({
      userId: { $in: userFilter },
      courseId: courseObjectId,
      courseVersionId: courseVersionObjectId,
    });
  }

  /**
   * Create a new enrollment record
   */
  async createEnrollment(enrollment: IEnrollment): Promise<IEnrollment> {
    await this.init();
    try {
      const result = await this.enrollmentCollection.insertOne(enrollment);
      if (!result.acknowledged) {
        throw new InternalServerError('Failed to create enrollment record');
      }

      const newEnrollment = await this.enrollmentCollection.findOne({
        _id: result.insertedId,
      });

      if (!newEnrollment) {
        throw new NotFoundError('Newly created enrollment not found');
      }

      return newEnrollment;
    } catch (error) {
      throw new InternalServerError(
        `Failed to create enrollment: ${error.message}`,
      );
    }
  }
  /**
   * Delete an enrollment record for a user in a specific course version
   */
  async deleteEnrollment(
    userId: string,
    courseId: string,
    courseVersionId: string,
    session?: any,
  ): Promise<void> {
    await this.init();

    const courseObjectId = new ObjectId(courseId);
    const courseVersionObjectId = new ObjectId(courseVersionId);

    // temp: Try both userId as string and ObjectId (if valid)
    const userFilter = [
      userId,
      ObjectId.isValid(userId) ? new ObjectId(userId) : null,
    ].filter(Boolean);

    // const userObjectid = new ObjectId(userId)

    const result = await this.enrollmentCollection.deleteOne(
      {
        userId: { $in: userFilter },
        courseId: courseObjectId,
        courseVersionId: courseVersionObjectId,
      },
      { session },
    );
    if (result.deletedCount === 0) {
      throw new NotFoundError('Enrollment not found to delete');
    }
  }

  /**
   * Create a new progress tracking record
   */
  async createProgress(progress: IProgress): Promise<IProgress> {
    await this.init();
    try {
      const result = await this.progressCollection.insertOne(progress);
      if (!result.acknowledged) {
        throw new InternalServerError('Failed to create progress record');
      }

      const newProgress = await this.progressCollection.findOne({
        _id: result.insertedId,
      });

      if (!newProgress) {
        throw new NotFoundError('Newly created progress not found');
      }

      return newProgress;
    } catch (error) {
      throw new InternalServerError(
        `Failed to create progress tracking: ${error.message}`,
      );
    }
  }

  async deleteProgress(
    userId: string,
    courseId: string,
    courseVersionId: string,
    session?: any,
  ): Promise<void> {
    await this.init();
    await this.progressCollection.deleteMany(
      {
        userId: new ObjectId(userId),
        courseId: new ObjectId(courseId),
        courseVersionId: new ObjectId(courseVersionId),
      },
      { session },
    );
  }

  /**
   * Get paginated enrollments for a user
   */
  async getEnrollments(userId: string, skip: number, limit: number) {
    await this.init();

    // temp: Try both userId as string and ObjectId (if valid)
    const userFilter = [
      userId,
      ObjectId.isValid(userId) ? new ObjectId(userId) : null,
    ].filter(Boolean);

    // const userObjectid = new ObjectId(userId)

    return await this.enrollmentCollection
      .find({ userId: { $in: userFilter } })
      .skip(skip)
      .limit(limit)
      .sort({ enrollmentDate: -1 })
      .toArray();
  }

  async getAllEnrollments(userId: string, session?: ClientSession) {
    await this.init();

    // temp: Try both userId as string and ObjectId (if valid)
    const userFilter = [
      userId,
      ObjectId.isValid(userId) ? new ObjectId(userId) : null,
    ].filter(Boolean);

    // const userObjectid = new ObjectId(userId)

    return await this.enrollmentCollection
      .find({ userId: { $in: userFilter } }, { session })
      .sort({ enrollmentDate: -1 })
      .toArray();
  }

  async getCourseVersionEnrollments(
    courseId: string,
    courseVersionId: string,
    skip: number,
    limit: number,
    search: string,
    sortBy: 'name' | 'enrollmentDate' | 'progress',
    sortOrder: 'asc' | 'desc',
    session?: ClientSession
  ) {
    await this.init();

    const matchStage: any = {
      courseId: new ObjectId(courseId),
      courseVersionId: new ObjectId(courseVersionId),
    };

<<<<<<< HEAD
=======
    // decide sort field
    let sortField: any = {};
    if (sortBy === 'name') {
      // sort by firstName + lastName
      sortField = { firstName: sortOrder === 'asc' ? 1 : -1, lastName: sortOrder === 'asc' ? 1 : -1 };
    } else if (sortBy === 'enrollmentDate') {
      sortField = { enrollmentDate: sortOrder === 'asc' ? 1 : -1 };
    } else if (sortBy === 'progress') {
      sortField = { 'progress.percentCompleted': sortOrder === 'asc' ? 1 : -1 };
    }

>>>>>>> e024c0a0
    const aggregationPipeline: any[] = [
      { $match: matchStage },
      {
        $addFields: {
          userId: { $toObjectId: '$userId' },
        },
      },
      {
        $lookup: {
          from: 'users',
          localField: 'userId',
          foreignField: '_id',
          as: 'userInfo',
        },
      },
      { $unwind: { path: '$userInfo', preserveNullAndEmptyArrays: true } },

      // attach progress
      {
        $lookup: {
          from: 'progresses',
          let: { uId: '$userId' },
          pipeline: [
            {
              $match: {
                $expr: {
                  $and: [
                    { $eq: ['$userId', '$$uId'] },
                    { $eq: ['$courseId', new ObjectId(courseId)] },
                    { $eq: ['$courseVersionId', new ObjectId(courseVersionId)] },
                  ],
                },
              },
            },
            {
              $group: {
                _id: '$userId',
                completedItems: { $addToSet: '$itemId' },
              },
            },
            {
              $project: {
                completedCount: { $size: '$completedItems' },
              },
            },
          ],
          as: 'progressInfo',
        },
      },
      {
        $unwind: {
          path: '$progressInfo',
          preserveNullAndEmptyArrays: true,
        },
      },

      // flatten fields for ease
      {
        $addFields: {
<<<<<<< HEAD
          firstName: '$userInfo.firstName',
          lastName: '$userInfo.lastName',
          email: '$userInfo.email',
          progressCompleted: { $ifNull: ['$progressInfo.completedCount', 0] },
=======
          userId: { $toString: '$userInfo._id' },
          _id: { $toString: '$_id' },
          courseId: { $toString: '$courseId' },
          courseVersionId: { $toString: '$courseVersionId' },
          firstName: '$userInfo.firstName',
          lastName: '$userInfo.lastName',
          email: '$userInfo.email',
>>>>>>> e024c0a0
        },
      },
    ];

    // search
    if (search && search.trim() !== '') {
      aggregationPipeline.push({
        $match: {
          $or: [
<<<<<<< HEAD
            { firstName: { $regex: search, $options: 'i' } },
            { lastName: { $regex: search, $options: 'i' } },
            { email: { $regex: search, $options: 'i' } },
=======
            { 'userInfo.firstName': { $regex: search, $options: 'i' } },
            { 'userInfo.lastName': { $regex: search, $options: 'i' } },
            { 'userInfo.email': { $regex: search, $options: 'i' } },
>>>>>>> e024c0a0
          ],
        },
      });
    }

    // sorting
<<<<<<< HEAD
    let sortStage: any = {};
    if (sortBy === 'name') {
      sortStage = { $sort: { firstName: sortOrder === 'asc' ? 1 : -1 } };
    } else if (sortBy === 'enrollmentDate') {
      sortStage = { $sort: { enrollmentDate: sortOrder === 'asc' ? 1 : -1 } };
    } else if (sortBy === 'progress') {
      sortStage = { $sort: { progressCompleted: sortOrder === 'asc' ? 1 : -1 } };
    }
    aggregationPipeline.push(sortStage);

    // pagination
    aggregationPipeline.push({ $skip: skip }, { $limit: limit });

    // count pipeline
    const countPipeline: any[] = [
      { $match: matchStage },
      { $count: 'total' },
    ];
    const countResult = await this.enrollmentCollection.aggregate(countPipeline).toArray();
    const totalDocuments = countResult[0]?.total ?? 0;
=======
    aggregationPipeline.push({ $sort: sortField });

    // pagination
    aggregationPipeline.push({ $skip: skip }, { $limit: limit });
>>>>>>> e024c0a0

    // count separately
    const totalDocuments = await this.enrollmentCollection.countDocuments(matchStage);
    const enrollments = await this.enrollmentCollection
      .aggregate(aggregationPipeline, { session })
      .toArray();

    const totalPages = typeof limit === 'number' && limit > 0 ? Math.ceil(totalDocuments / limit) : 1;

    return {
      totalDocuments,
      totalPages,
      currentPage: Math.floor(skip / limit) + 1,
      enrollments,
    };
  }


  /**
   * Count total enrollments for a user
   */
  async countEnrollments(userId: string) {
    await this.init();

    // temp: Try both userId as string and ObjectId (if valid)
    const userFilter = [
      userId,
      ObjectId.isValid(userId) ? new ObjectId(userId) : null,
    ].filter(Boolean);

    // const userObjectid = new ObjectId(userId)

    return await this.enrollmentCollection.countDocuments({
      userId: { $in: userFilter },
    });
  }

  async bulkUpdateEnrollments(
    bulkOperations: any[],
    session?: ClientSession,
  ): Promise<void> {
    await this.init();
    try {
      const result = await this.enrollmentCollection.bulkWrite(bulkOperations, { session });
      console.log(`Enrollment bulk update result: ${JSON.stringify(result)}`);
    } catch (error) {
      throw new InternalServerError(
        'Failed to bulk update enrollments.\n More Details: ' + error,
      );
    }
  }
  async getByCourseVersion(
    courseId: string,
    courseVersionId: string,
    session?: ClientSession,
  ): Promise<any[]> {
    await this.init();
    return this.enrollmentCollection
      .find(
        {
          courseId: new ObjectId(courseId),
          courseVersionId: new ObjectId(courseVersionId),
        },
        { session },
      )
      .toArray();
  }


}<|MERGE_RESOLUTION|>--- conflicted
+++ resolved
@@ -224,8 +224,6 @@
       courseVersionId: new ObjectId(courseVersionId),
     };
 
-<<<<<<< HEAD
-=======
     // decide sort field
     let sortField: any = {};
     if (sortBy === 'name') {
@@ -237,7 +235,6 @@
       sortField = { 'progress.percentCompleted': sortOrder === 'asc' ? 1 : -1 };
     }
 
->>>>>>> e024c0a0
     const aggregationPipeline: any[] = [
       { $match: matchStage },
       {
@@ -297,12 +294,6 @@
       // flatten fields for ease
       {
         $addFields: {
-<<<<<<< HEAD
-          firstName: '$userInfo.firstName',
-          lastName: '$userInfo.lastName',
-          email: '$userInfo.email',
-          progressCompleted: { $ifNull: ['$progressInfo.completedCount', 0] },
-=======
           userId: { $toString: '$userInfo._id' },
           _id: { $toString: '$_id' },
           courseId: { $toString: '$courseId' },
@@ -310,7 +301,6 @@
           firstName: '$userInfo.firstName',
           lastName: '$userInfo.lastName',
           email: '$userInfo.email',
->>>>>>> e024c0a0
         },
       },
     ];
@@ -320,48 +310,19 @@
       aggregationPipeline.push({
         $match: {
           $or: [
-<<<<<<< HEAD
-            { firstName: { $regex: search, $options: 'i' } },
-            { lastName: { $regex: search, $options: 'i' } },
-            { email: { $regex: search, $options: 'i' } },
-=======
             { 'userInfo.firstName': { $regex: search, $options: 'i' } },
             { 'userInfo.lastName': { $regex: search, $options: 'i' } },
             { 'userInfo.email': { $regex: search, $options: 'i' } },
->>>>>>> e024c0a0
           ],
         },
       });
     }
 
     // sorting
-<<<<<<< HEAD
-    let sortStage: any = {};
-    if (sortBy === 'name') {
-      sortStage = { $sort: { firstName: sortOrder === 'asc' ? 1 : -1 } };
-    } else if (sortBy === 'enrollmentDate') {
-      sortStage = { $sort: { enrollmentDate: sortOrder === 'asc' ? 1 : -1 } };
-    } else if (sortBy === 'progress') {
-      sortStage = { $sort: { progressCompleted: sortOrder === 'asc' ? 1 : -1 } };
-    }
-    aggregationPipeline.push(sortStage);
+    aggregationPipeline.push({ $sort: sortField });
 
     // pagination
     aggregationPipeline.push({ $skip: skip }, { $limit: limit });
-
-    // count pipeline
-    const countPipeline: any[] = [
-      { $match: matchStage },
-      { $count: 'total' },
-    ];
-    const countResult = await this.enrollmentCollection.aggregate(countPipeline).toArray();
-    const totalDocuments = countResult[0]?.total ?? 0;
-=======
-    aggregationPipeline.push({ $sort: sortField });
-
-    // pagination
-    aggregationPipeline.push({ $skip: skip }, { $limit: limit });
->>>>>>> e024c0a0
 
     // count separately
     const totalDocuments = await this.enrollmentCollection.countDocuments(matchStage);
