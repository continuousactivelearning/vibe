import 'reflect-metadata';
import {Collection, ObjectId} from 'mongodb';
import {Service, Inject} from 'typedi';
import {MongoDatabase} from '../MongoDatabase';
<<<<<<< HEAD
import {IEnrollment, IProgress} from 'shared/interfaces/IUser';
import {
  CreateError,
  ItemNotFoundError,
  ReadError,
  UpdateError,
} from 'shared/errors/errors';
import {instanceToPlain} from 'class-transformer';
import {Progress} from 'modules/users';
=======
import {IEnrollment, IProgress} from 'shared/interfaces/Models';
import {CreateError, ReadError} from 'shared/errors/errors';
import {NotFoundError} from 'routing-controllers';
>>>>>>> e164f8b2

@Service()
export class EnrollmentRepository {
  private enrollmentCollection: Collection<IEnrollment>;
  private progressCollection: Collection<IProgress>;

  constructor(@Inject(() => MongoDatabase) private db: MongoDatabase) {}

  private async init() {
    this.enrollmentCollection =
      await this.db.getCollection<IEnrollment>('enrollment');
    this.progressCollection =
      await this.db.getCollection<IProgress>('progress');
  }

  /**
   * Find an enrollment by ID
   */
  async findById(id: string): Promise<IEnrollment | null> {
    await this.init();
    try {
      return await this.enrollmentCollection.findOne({_id: new ObjectId(id)});
    } catch (error) {
      throw new ReadError(`Failed to find enrollment by ID: ${error.message}`);
    }
  }

  /**
   * Find an existing enrollment for a user in a specific course version
   */
  async findEnrollment(
    userId: string,
    courseId: string,
    courseVersionId: string,
  ): Promise<IEnrollment | null> {
    await this.init();

    return await this.enrollmentCollection.findOne({
      userId: userId,
      courseId: new ObjectId(courseId),
      courseVersionId: new ObjectId(courseVersionId),
    });
  }

  /**
   * Create a new enrollment record
   */
  async createEnrollment(enrollment: IEnrollment): Promise<IEnrollment> {
    await this.init();
    try {
      const result = await this.enrollmentCollection.insertOne(enrollment);
      if (!result.acknowledged) {
        throw new CreateError('Failed to create enrollment record');
      }

      const newEnrollment = await this.enrollmentCollection.findOne({
        _id: result.insertedId,
      });

      if (!newEnrollment) {
        throw new NotFoundError('Newly created enrollment not found');
      }

      return newEnrollment;
    } catch (error) {
      throw new CreateError(`Failed to create enrollment: ${error.message}`);
    }
  }

  /**
   * Create a new progress tracking record
   */
  async createProgress(progress: IProgress): Promise<IProgress> {
    await this.init();
    try {
      const result = await this.progressCollection.insertOne(progress);
      if (!result.acknowledged) {
        throw new CreateError('Failed to create progress record');
      }

      const newProgress = await this.progressCollection.findOne({
        _id: result.insertedId,
      });

      if (!newProgress) {
        throw new NotFoundError('Newly created progress not found');
      }

      return newProgress;
    } catch (error) {
      throw new CreateError(
        `Failed to create progress tracking: ${error.message}`,
      );
    }
  }

  /**
   * Reset User Item Progress
   * @param userId - The ID of the user
   * @param courseId - The ID of the course
   * @param moduleId - The module ID that needs to be set
   * @param sectionId - The section ID that needs to be set
   * @param itemId - The item ID that needs to be set
   * @returns A promise that resolves to the updated progress
   * @throws CreateError if the progress record cannot be reset
   */
  async resetItemProgress(
    userId: string,
    courseId: string,
    moduleId: string,
    sectionId: string,
    itemId: string,
  ): Promise<IProgress> {
    await this.init();
    try {
      const result = await this.progressCollection.updateOne(
        {
          userId: userId,
          courseId: new ObjectId(courseId),
        },
        {
          $set: {
            currentModule: new ObjectId(moduleId),
            currentSection: new ObjectId(sectionId),
            currentItem: new ObjectId(itemId),
          },
        },
      );

      if (result.modifiedCount === 1) {
        const updatedProgress = await this.progressCollection.findOne({
          userId: userId,
          courseId: new ObjectId(courseId),
        });
        return updatedProgress as IProgress;
      } else {
        throw new UpdateError('Failed to Reset the Progress');
      }
    } catch (error) {
      throw new CreateError(`Failed to reset item progress: ${error.message}`);
    }
  }
}<|MERGE_RESOLUTION|>--- conflicted
+++ resolved
@@ -2,21 +2,9 @@
 import {Collection, ObjectId} from 'mongodb';
 import {Service, Inject} from 'typedi';
 import {MongoDatabase} from '../MongoDatabase';
-<<<<<<< HEAD
-import {IEnrollment, IProgress} from 'shared/interfaces/IUser';
-import {
-  CreateError,
-  ItemNotFoundError,
-  ReadError,
-  UpdateError,
-} from 'shared/errors/errors';
-import {instanceToPlain} from 'class-transformer';
-import {Progress} from 'modules/users';
-=======
 import {IEnrollment, IProgress} from 'shared/interfaces/Models';
-import {CreateError, ReadError} from 'shared/errors/errors';
+import {CreateError, ReadError, UpdateError} from 'shared/errors/errors';
 import {NotFoundError} from 'routing-controllers';
->>>>>>> e164f8b2
 
 @Service()
 export class EnrollmentRepository {
