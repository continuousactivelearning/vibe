--- conflicted
+++ resolved
@@ -1,28 +1,21 @@
-<<<<<<< HEAD
 import {
   EnrollmentRole,
   IEnrollment,
   IProgress,
 } from '#shared/interfaces/models.js';
-=======
-import {IEnrollment, IProgress} from '#shared/interfaces/models.js';
->>>>>>> 73c84102
-import {injectable, inject} from 'inversify';
-import {ClientSession, Collection, ObjectId} from 'mongodb';
-import {InternalServerError, NotFoundError} from 'routing-controllers';
-import {MongoDatabase} from '../MongoDatabase.js';
-import {GLOBAL_TYPES} from '#root/types.js';
-<<<<<<< HEAD
-import {EnrollmentStats} from '#root/modules/users/types.js';
-=======
->>>>>>> 73c84102
+import { injectable, inject } from 'inversify';
+import { ClientSession, Collection, ObjectId } from 'mongodb';
+import { InternalServerError, NotFoundError } from 'routing-controllers';
+import { MongoDatabase } from '../MongoDatabase.js';
+import { GLOBAL_TYPES } from '#root/types.js';
+import { EnrollmentStats } from '#root/modules/users/types.js';
 
 @injectable()
 export class EnrollmentRepository {
   private enrollmentCollection!: Collection<IEnrollment>;
   private progressCollection!: Collection<IProgress>;
 
-  constructor(@inject(GLOBAL_TYPES.Database) private db: MongoDatabase) {}
+  constructor(@inject(GLOBAL_TYPES.Database) private db: MongoDatabase) { }
 
   private async init() {
     this.enrollmentCollection = await this.db.getCollection<IEnrollment>(
@@ -39,7 +32,7 @@
   async findById(id: string): Promise<IEnrollment | null> {
     await this.init();
     try {
-      return await this.enrollmentCollection.findOne({_id: new ObjectId(id)});
+      return await this.enrollmentCollection.findOne({ _id: new ObjectId(id) });
     } catch (error) {
       throw new InternalServerError(
         `Failed to find enrollment by ID: ${error.message}`,
@@ -63,11 +56,7 @@
     const userObjectid = new ObjectId(userId)
 
     return await this.enrollmentCollection.findOne({
-<<<<<<< HEAD
       userId: userObjectid,
-=======
-      userId: {$in: userFilter},
->>>>>>> 73c84102
       courseId: courseObjectId,
       courseVersionId: courseVersionObjectId,
     });
@@ -82,9 +71,9 @@
       await this.init();
 
       await this.enrollmentCollection.findOneAndUpdate(
-        {_id: new ObjectId(enrollmentId)},
-        {$set: {percentCompleted}},
-        {session},
+        { _id: new ObjectId(enrollmentId) },
+        { $set: { percentCompleted } },
+        { session },
       );
     } catch (error) {
       throw new InternalServerError(
@@ -142,11 +131,11 @@
 
     const result = await this.enrollmentCollection.deleteOne(
       {
-        userId: {$in: userFilter},
+        userId: { $in: userFilter },
         courseId: courseObjectId,
         courseVersionId: courseVersionObjectId,
       },
-      {session},
+      { session },
     );
     if (result.deletedCount === 0) {
       throw new NotFoundError('Enrollment not found to delete');
@@ -193,7 +182,7 @@
         courseId: new ObjectId(courseId),
         courseVersionId: new ObjectId(courseVersionId),
       },
-      {session},
+      { session },
     );
   }
 
@@ -212,7 +201,7 @@
       await this.init();
       const userObjectId = new ObjectId(userId);
       const aggregationPipeline: any[] = [
-        {$match: {userId: userObjectId, role}},
+        { $match: { userId: userObjectId, role } },
         {
           $lookup: {
             from: 'newCourse',
@@ -221,14 +210,14 @@
             as: 'course',
           },
         },
-        {$unwind: {path: '$course', preserveNullAndEmptyArrays: true}},
+        { $unwind: { path: '$course', preserveNullAndEmptyArrays: true } },
         {
           $addFields: {
             'course.versions': {
               $map: {
                 input: '$course.versions',
                 as: 'v',
-                in: {$toObjectId: '$$v'},
+                in: { $toObjectId: '$$v' },
               },
             },
           },
@@ -250,7 +239,7 @@
                 in: {
                   $mergeObjects: [
                     '$$version',
-                    {id: {$toString: '$$version._id'}},
+                    { id: { $toString: '$$version._id' } },
                   ],
                 },
               },
@@ -258,7 +247,7 @@
           },
         },
         {
-          $unset: 'course.versionDetails._id', 
+          $unset: 'course.versionDetails._id',
         },
         {
           $set: {
@@ -266,7 +255,7 @@
               $map: {
                 input: '$course.versions',
                 as: 'v',
-                in: {$toString: '$$v'},
+                in: { $toString: '$$v' },
               },
             },
           },
@@ -276,17 +265,16 @@
       // Only add search filter if search is provided
       if (search && search.trim()) {
         aggregationPipeline.push({
-          $match: {'course.name': {$regex: search, $options: 'i'}},
+          $match: { 'course.name': { $regex: search, $options: 'i' } },
         });
       }
 
       aggregationPipeline.push(
-        {$sort: {enrollmentDate: -1}},
-        {$skip: skip},
-        {$limit: limit},
-      );
-
-<<<<<<< HEAD
+        { $sort: { enrollmentDate: -1 } },
+        { $skip: skip },
+        { $limit: limit },
+      );
+
       return await this.enrollmentCollection
         .aggregate(aggregationPipeline)
         .toArray();
@@ -294,14 +282,6 @@
       console.log(error);
       throw new InternalServerError(`Failed to get enrollments /More ${error}`);
     }
-=======
-    return await this.enrollmentCollection
-      .find({userId: {$in: userFilter}})
-      .skip(skip)
-      .limit(limit)
-      .sort({enrollmentDate: -1})
-      .toArray();
->>>>>>> 73c84102
   }
 
   async getAllEnrollments(userId: string, session?: ClientSession) {
@@ -316,14 +296,14 @@
     // const userObjectid = new ObjectId(userId)
 
     return await this.enrollmentCollection
-      .find({userId: {$in: userFilter}}, {session})
-      .sort({enrollmentDate: -1})
+      .find({ userId: { $in: userFilter } }, { session })
+      .sort({ enrollmentDate: -1 })
       .toArray();
   }
 
   async getAllExisitingEnrollments(session?: ClientSession) {
     await this.init();
-    return await this.enrollmentCollection.find({}, {session}).toArray();
+    return await this.enrollmentCollection.find({}, { session }).toArray();
   }
 
   async getCourseVersionEnrollments(
@@ -346,32 +326,22 @@
     // decide sort field
     let sortField: any = {};
     if (sortBy === 'name') {
-<<<<<<< HEAD
       // sort by firstName + lastName
       sortField = {
         firstName: sortOrder === 'asc' ? 1 : -1,
         lastName: sortOrder === 'asc' ? 1 : -1,
       };
     } else if (sortBy === 'enrollmentDate') {
-      sortField = {enrollmentDate: sortOrder === 'asc' ? 1 : -1};
+      sortField = { enrollmentDate: sortOrder === 'asc' ? 1 : -1 };
     } else if (sortBy === 'progress') {
-      sortField = {percentCompleted: sortOrder === 'asc' ? 1 : -1};
-=======
-      sortStage = {$sort: {firstName: sortOrder === 'asc' ? 1 : -1}};
-    } else if (sortBy === 'enrollmentDate') {
-      sortStage = {$sort: {enrollmentDate: sortOrder === 'asc' ? 1 : -1}};
-      // } else if (sortBy === 'progress') {
-      //   sortStage = {
-      //     $sort: {'progress.percentCompleted': sortOrder === 'asc' ? 1 : -1},
-      //   };
->>>>>>> 73c84102
+      sortField = { percentCompleted: sortOrder === 'asc' ? 1 : -1 };
     }
 
     const aggregationPipeline: any[] = [
-      {$match: matchStage},
+      { $match: matchStage },
       {
         $addFields: {
-          userId: {$toObjectId: '$userId'},
+          userId: { $toObjectId: '$userId' },
         },
       },
       {
@@ -382,13 +352,13 @@
           as: 'userInfo',
         },
       },
-      {$unwind: {path: '$userInfo', preserveNullAndEmptyArrays: true}},
+      { $unwind: { path: '$userInfo', preserveNullAndEmptyArrays: true } },
       {
         $addFields: {
-          userId: {$toString: '$userInfo._id'},
-          _id: {$toString: '$_id'},
-          courseId: {$toString: '$courseId'},
-          courseVersionId: {$toString: '$courseVersionId'},
+          userId: { $toString: '$userInfo._id' },
+          _id: { $toString: '$_id' },
+          courseId: { $toString: '$courseId' },
+          courseVersionId: { $toString: '$courseVersionId' },
           firstName: '$userInfo.firstName',
           lastName: '$userInfo.lastName',
           email: '$userInfo.email',
@@ -401,32 +371,25 @@
       aggregationPipeline.push({
         $match: {
           $or: [
-            {'userInfo.firstName': {$regex: search, $options: 'i'}},
-            {'userInfo.email': {$regex: search, $options: 'i'}},
+            { 'userInfo.firstName': { $regex: search, $options: 'i' } },
+            { 'userInfo.email': { $regex: search, $options: 'i' } },
           ],
         },
       });
     }
 
     // sorting
-    aggregationPipeline.push({$sort: sortField});
+    aggregationPipeline.push({ $sort: sortField });
 
     // pagination
-    aggregationPipeline.push({$skip: skip}, {$limit: limit});
-
-<<<<<<< HEAD
+    aggregationPipeline.push({ $skip: skip }, { $limit: limit });
+
     // count separately
     const totalDocuments = await this.enrollmentCollection.countDocuments(
       matchStage,
     );
-=======
-    let totalDocuments = 0;
-    aggregationPipeline.push({$skip: skip}, {$limit: limit});
-    totalDocuments = await this.enrollmentCollection.countDocuments(matchStage);
-
->>>>>>> 73c84102
     const enrollments = await this.enrollmentCollection
-      .aggregate(aggregationPipeline, {session})
+      .aggregate(aggregationPipeline, { session })
       .toArray();
 
     const totalPages =
@@ -463,15 +426,15 @@
           {
             $group: {
               _id: null,
-              totalEnrollments: {$sum: 1},
+              totalEnrollments: { $sum: 1 },
               completedCount: {
                 $sum: {
-                  $cond: [{$gte: ['$percentCompleted', 100]}, 1, 0],
+                  $cond: [{ $gte: ['$percentCompleted', 100] }, 1, 0],
                 },
               },
               totalProgress: {
                 $sum: {
-                  $multiply: [{$ifNull: ['$percentCompleted', 0]}, 1],
+                  $multiply: [{ $ifNull: ['$percentCompleted', 0] }, 1],
                 },
               },
             },
@@ -483,10 +446,10 @@
               completedCount: 1,
               averageProgressPercent: {
                 $cond: [
-                  {$gt: ['$totalEnrollments', 0]},
+                  { $gt: ['$totalEnrollments', 0] },
                   {
                     $round: [
-                      {$divide: ['$totalProgress', '$totalEnrollments']},
+                      { $divide: ['$totalProgress', '$totalEnrollments'] },
                       1,
                     ],
                   },
@@ -496,7 +459,7 @@
             },
           },
         ],
-        {session},
+        { session },
       )
       .toArray();
 
@@ -518,31 +481,9 @@
     const userObjectid = new ObjectId(userId);
 
     return await this.enrollmentCollection.countDocuments({
-<<<<<<< HEAD
       userId: userObjectid,
       role,
-=======
-      userId: {$in: userFilter},
     });
-  }
-  async bulkInsertProgressPercent(
-    updates: {id: ObjectId; progressPercent: number}[],
-    session?: ClientSession,
-  ) {
-    if (!updates || updates.length === 0) return {matched: 0, modified: 0};
-
-    const bulkOps = updates.map(update => ({
-      updateOne: {
-        filter: {_id: update.id},
-        update: {$set: {progressPercent: update.progressPercent}},
-      },
-    }));
-
-    const result = await this.enrollmentCollection.bulkWrite(bulkOps, {
-      session,
->>>>>>> 73c84102
-    });
-    return {matched: result.matchedCount, modified: result.modifiedCount};
   }
 
   async bulkUpdateEnrollments(
@@ -573,7 +514,7 @@
           courseId: new ObjectId(courseId),
           courseVersionId: new ObjectId(courseVersionId),
         },
-        {session},
+        { session },
       )
       .toArray();
   }
