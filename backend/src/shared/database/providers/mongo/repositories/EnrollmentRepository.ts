import {
  EnrollmentRole,
  IEnrollment,
  IProgress,
} from '#shared/interfaces/models.js';
import {injectable, inject} from 'inversify';
import {ClientSession, Collection, ObjectId} from 'mongodb';
import {InternalServerError, NotFoundError} from 'routing-controllers';
import {MongoDatabase} from '../MongoDatabase.js';
import {GLOBAL_TYPES} from '#root/types.js';
import {EnrollmentStats} from '#root/modules/users/types.js';

@injectable()
export class EnrollmentRepository {
  private enrollmentCollection!: Collection<IEnrollment>;
  private progressCollection!: Collection<IProgress>;

  constructor(@inject(GLOBAL_TYPES.Database) private db: MongoDatabase) {}

  private async init() {
    this.enrollmentCollection = await this.db.getCollection<IEnrollment>(
      'enrollment',
    );
    this.progressCollection = await this.db.getCollection<IProgress>(
      'progress',
    );
  }

  /**
   * Find an enrollment by ID
   */
  async findById(id: string): Promise<IEnrollment | null> {
    await this.init();
    try {
      return await this.enrollmentCollection.findOne({_id: new ObjectId(id)});
    } catch (error) {
      throw new InternalServerError(
        `Failed to find enrollment by ID: ${error.message}`,
      );
    }
  }

  /**
   * Find an existing enrollment for a user in a specific course version
   */
  async findEnrollment(
    userId: string | ObjectId,
    courseId: string,
    courseVersionId: string,
  ): Promise<IEnrollment | null> {
    await this.init();

    const courseObjectId = new ObjectId(courseId);
    const courseVersionObjectId = new ObjectId(courseVersionId);

    const userObjectid = new ObjectId(userId)

    return await this.enrollmentCollection.findOne({
<<<<<<< HEAD
      userId: {$in: userFilter},
=======
      userId: userObjectid,
>>>>>>> df0a5f22
      courseId: courseObjectId,
      courseVersionId: courseVersionObjectId,
    });
  }

  async updateProgressPercentById(
    enrollmentId: string,
    percentCompleted: number,
    session?: ClientSession,
  ): Promise<void> {
    try {
      await this.init();

      await this.enrollmentCollection.findOneAndUpdate(
        {_id: new ObjectId(enrollmentId)},
        {$set: {percentCompleted}},
        {session},
      );
    } catch (error) {
      throw new InternalServerError(
        `Failed to update progress in enrollment. More/${error}`,
      );
    }
  }
  /**
   * Create a new enrollment record
   */
  async createEnrollment(enrollment: IEnrollment): Promise<IEnrollment> {
    await this.init();
    try {
      const result = await this.enrollmentCollection.insertOne(enrollment);
      if (!result.acknowledged) {
        throw new InternalServerError('Failed to create enrollment record');
      }

      const newEnrollment = await this.enrollmentCollection.findOne({
        _id: result.insertedId,
      });

      if (!newEnrollment) {
        throw new NotFoundError('Newly created enrollment not found');
      }

      return newEnrollment;
    } catch (error) {
      throw new InternalServerError(
        `Failed to create enrollment: ${error.message}`,
      );
    }
  }
  /**
   * Delete an enrollment record for a user in a specific course version
   */
  async deleteEnrollment(
    userId: string,
    courseId: string,
    courseVersionId: string,
    session?: any,
  ): Promise<void> {
    await this.init();

    const courseObjectId = new ObjectId(courseId);
    const courseVersionObjectId = new ObjectId(courseVersionId);

    // temp: Try both userId as string and ObjectId (if valid)
    const userFilter = [
      userId,
      ObjectId.isValid(userId) ? new ObjectId(userId) : null,
    ].filter(Boolean);

    // const userObjectid = new ObjectId(userId)

    const result = await this.enrollmentCollection.deleteOne(
      {
        userId: {$in: userFilter},
        courseId: courseObjectId,
        courseVersionId: courseVersionObjectId,
      },
      {session},
    );
    if (result.deletedCount === 0) {
      throw new NotFoundError('Enrollment not found to delete');
    }
  }

  /**
   * Create a new progress tracking record
   */
  async createProgress(progress: IProgress): Promise<IProgress> {
    await this.init();
    try {
      const result = await this.progressCollection.insertOne(progress);
      if (!result.acknowledged) {
        throw new InternalServerError('Failed to create progress record');
      }

      const newProgress = await this.progressCollection.findOne({
        _id: result.insertedId,
      });

      if (!newProgress) {
        throw new NotFoundError('Newly created progress not found');
      }

      return newProgress;
    } catch (error) {
      throw new InternalServerError(
        `Failed to create progress tracking: ${error.message}`,
      );
    }
  }

  async deleteProgress(
    userId: string,
    courseId: string,
    courseVersionId: string,
    session?: any,
  ): Promise<void> {
    await this.init();
    await this.progressCollection.deleteMany(
      {
        userId: new ObjectId(userId),
        courseId: new ObjectId(courseId),
        courseVersionId: new ObjectId(courseVersionId),
      },
      {session},
    );
  }

  /**
   * Get paginated enrollments for a user
   */
  async getEnrollments(
    userId: string,
    skip: number,
    limit: number,
    search: string,
    role: EnrollmentRole,
    session?: ClientSession,
  ) {
    try {
      await this.init();
      const userObjectId = new ObjectId(userId);
      const aggregationPipeline: any[] = [
        {$match: {userId: userObjectId, role}},
        {
          $lookup: {
            from: 'newCourse',
            localField: 'courseId',
            foreignField: '_id',
            as: 'course',
          },
        },
        {$unwind: {path: '$course', preserveNullAndEmptyArrays: true}},
        {
          $addFields: {
            'course.versions': {
              $map: {
                input: '$course.versions',
                as: 'v',
                in: {$toObjectId: '$$v'},
              },
            },
          },
        },
        {
          $lookup: {
            from: 'newCourseVersion',
            localField: 'course.versions',
            foreignField: '_id',
            as: 'course.versionDetails',
          },
        },
        {
          $set: {
            'course.versionDetails': {
              $map: {
                input: '$course.versionDetails',
                as: 'version',
                in: {
                  $mergeObjects: [
                    '$$version',
                    {id: {$toString: '$$version._id'}},
                  ],
                },
              },
            },
          },
        },
        {
          $unset: 'course.versionDetails._id', 
        },
        {
          $set: {
            'course.versions': {
              $map: {
                input: '$course.versions',
                as: 'v',
                in: {$toString: '$$v'},
              },
            },
          },
        },
      ];

      // Only add search filter if search is provided
      if (search && search.trim()) {
        aggregationPipeline.push({
          $match: {'course.name': {$regex: search, $options: 'i'}},
        });
      }

      aggregationPipeline.push(
        {$sort: {enrollmentDate: -1}},
        {$skip: skip},
        {$limit: limit},
      );

      return await this.enrollmentCollection
        .aggregate(aggregationPipeline)
        .toArray();
    } catch (error) {
      console.log(error);
      throw new InternalServerError(`Failed to get enrollments /More ${error}`);
    }
  }

  async getAllEnrollments(userId: string, session?: ClientSession) {
    await this.init();

    // temp: Try both userId as string and ObjectId (if valid)
    const userFilter = [
      userId,
      ObjectId.isValid(userId) ? new ObjectId(userId) : null,
    ].filter(Boolean);

    // const userObjectid = new ObjectId(userId)

    return await this.enrollmentCollection
      .find({userId: {$in: userFilter}}, {session})
      .sort({enrollmentDate: -1})
      .toArray();
  }

  async getCourseVersionEnrollments(
    courseId: string,
    courseVersionId: string,
    skip: number,
    limit: number,
    search: string,
    sortBy: 'name' | 'enrollmentDate' | 'progress',
    sortOrder: 'asc' | 'desc',
    session?: ClientSession,
  ) {
    await this.init();

    const matchStage: any = {
      courseId: new ObjectId(courseId),
      courseVersionId: new ObjectId(courseVersionId),
    };

    // decide sort field
    let sortField: any = {};
    if (sortBy === 'name') {
      // sort by firstName + lastName
      sortField = {
        firstName: sortOrder === 'asc' ? 1 : -1,
        lastName: sortOrder === 'asc' ? 1 : -1,
      };
    } else if (sortBy === 'enrollmentDate') {
      sortField = {enrollmentDate: sortOrder === 'asc' ? 1 : -1};
    } else if (sortBy === 'progress') {
      sortField = {percentCompleted: sortOrder === 'asc' ? 1 : -1};
    }

    const aggregationPipeline: any[] = [
      {$match: matchStage},
      {
        $addFields: {
          userId: {$toObjectId: '$userId'},
        },
      },
      {
        $lookup: {
          from: 'users',
          localField: 'userId',
          foreignField: '_id',
          as: 'userInfo',
        },
      },
      {$unwind: {path: '$userInfo', preserveNullAndEmptyArrays: true}},
      {
        $addFields: {
          userId: {$toString: '$userInfo._id'},
          _id: {$toString: '$_id'},
          courseId: {$toString: '$courseId'},
          courseVersionId: {$toString: '$courseVersionId'},
          firstName: '$userInfo.firstName',
          lastName: '$userInfo.lastName',
          email: '$userInfo.email',
        },
      },
    ];

    // search
    if (search && search.trim() !== '') {
      aggregationPipeline.push({
        $match: {
          $or: [
            {'userInfo.firstName': {$regex: search, $options: 'i'}},
            {'userInfo.email': {$regex: search, $options: 'i'}},
          ],
        },
      });
    }

    // sorting
    aggregationPipeline.push({$sort: sortField});

    // pagination
    aggregationPipeline.push({$skip: skip}, {$limit: limit});

    // count separately
    const totalDocuments = await this.enrollmentCollection.countDocuments(
      matchStage,
    );
    const enrollments = await this.enrollmentCollection
      .aggregate(aggregationPipeline, {session})
      .toArray();

    const totalPages =
      typeof limit === 'number' && limit > 0
        ? Math.ceil(totalDocuments / limit)
        : 1;

    return {
      totalDocuments,
      totalPages,
      currentPage: Math.floor(skip / limit) + 1,
      enrollments,
    };
  }

  async getVersionEnrollmentStats(
    courseId: string,
    courseVersionId: string,
    session?: ClientSession,
  ): Promise<EnrollmentStats> {
    const [result] = await this.enrollmentCollection
      .aggregate<{
        totalEnrollments: number;
        completedCount: number;
        averageProgressPercent: number;
      }>(
        [
          {
            $match: {
              courseId: new ObjectId(courseId),
              courseVersionId: new ObjectId(courseVersionId),
            },
          },
          {
            $group: {
              _id: null,
              totalEnrollments: {$sum: 1},
              completedCount: {
                $sum: {
                  $cond: [{$gte: ['$percentCompleted', 100]}, 1, 0],
                },
              },
              totalProgress: {
                $sum: {
                  $multiply: [{$ifNull: ['$percentCompleted', 0]}, 1],
                },
              },
            },
          },
          {
            $project: {
              _id: 0,
              totalEnrollments: 1,
              completedCount: 1,
              averageProgressPercent: {
                $cond: [
                  {$gt: ['$totalEnrollments', 0]},
                  {
                    $round: [
                      {$divide: ['$totalProgress', '$totalEnrollments']},
                      1,
                    ],
                  },
                  0,
                ],
              },
            },
          },
        ],
        {session},
      )
      .toArray();

    return (
      result || {
        totalEnrollments: 0,
        completedCount: 0,
        averageProgressPercent: 0,
      }
    );
  }

  /**
   * Count total enrollments for a user
   */
  async countEnrollments(userId: string, role: EnrollmentRole) {
    await this.init();

    const userObjectid = new ObjectId(userId);

    return await this.enrollmentCollection.countDocuments({
      userId: userObjectid,
      role,
    });
  }

  async bulkUpdateEnrollments(
    bulkOperations: any[],
    session?: ClientSession,
  ): Promise<void> {
    await this.init();
    try {
      const result = await this.enrollmentCollection.bulkWrite(bulkOperations, {
        session,
      });
      console.log(`Enrollment bulk update result: ${JSON.stringify(result)}`);
    } catch (error) {
      throw new InternalServerError(
        'Failed to bulk update enrollments.\n More Details: ' + error,
      );
    }
  }
  async getByCourseVersion(
    courseId: string,
    courseVersionId: string,
    session?: ClientSession,
  ): Promise<any[]> {
    await this.init();
    return this.enrollmentCollection
      .find(
        {
          courseId: new ObjectId(courseId),
          courseVersionId: new ObjectId(courseVersionId),
        },
        {session},
      )
      .toArray();
  }
}<|MERGE_RESOLUTION|>--- conflicted
+++ resolved
@@ -56,11 +56,7 @@
     const userObjectid = new ObjectId(userId)
 
     return await this.enrollmentCollection.findOne({
-<<<<<<< HEAD
-      userId: {$in: userFilter},
-=======
       userId: userObjectid,
->>>>>>> df0a5f22
       courseId: courseObjectId,
       courseVersionId: courseVersionObjectId,
     });
