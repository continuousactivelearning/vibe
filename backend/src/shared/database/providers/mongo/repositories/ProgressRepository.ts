import {IProgress, IWatchTime} from '#shared/interfaces/models.js';
import {injectable, inject} from 'inversify';
import {Collection, ObjectId, ClientSession} from 'mongodb';
import {MongoDatabase} from '../MongoDatabase.js';
import {GLOBAL_TYPES} from '#root/types.js';

type CurrentProgress = Pick<
  IProgress,
  'currentModule' | 'currentSection' | 'currentItem' | 'completed'
>;

@injectable()
class ProgressRepository {
  private progressCollection!: Collection<IProgress>;
  private watchTimeCollection!: Collection<IWatchTime>;

  constructor(@inject(GLOBAL_TYPES.Database) private db: MongoDatabase) {}

  private async init() {
    this.progressCollection =
      await this.db.getCollection<IProgress>('progress');
    this.watchTimeCollection =
      await this.db.getCollection<IWatchTime>('watchTime');
  }

<<<<<<< HEAD
  async getCompletedItems(userId: string, courseId: string, courseVersionId: string): Promise<Set<string>> {
=======
  async getCompletedItems(userId: string, courseId: string, courseVersionId: string): Promise<String[]> {
>>>>>>> c181b530
    const userProgress = await this.watchTimeCollection.find({
      userId: new ObjectId(userId),
      courseId: new ObjectId(courseId),
      courseVersionId: new ObjectId(courseVersionId),
    }).project({ itemId: 1, _id: 0 }).toArray();
<<<<<<< HEAD
    return new Set(userProgress.map(item => item.itemId.toString()));
=======
    return userProgress.map(item => item.itemId.toString()) as String[];
>>>>>>> c181b530
  }

  async findProgress(
    userId: string | ObjectId,
    courseId: string,
    courseVersionId: string,
    session?: ClientSession,
  ): Promise<IProgress | null> {
    await this.init();
    return await this.progressCollection.findOne(
      {
        userId: new ObjectId(userId),
        courseId: new ObjectId(courseId),
        courseVersionId: new ObjectId(courseVersionId),
      },
      {
        session,
      },
    );
  }

  async findById(
    id: string,
    session: ClientSession,
  ): Promise<IProgress | null> {
    await this.init();
    return await this.progressCollection.findOne(
      {_id: new ObjectId(id)},
      {
        session,
      },
    );
  }

  async updateProgress(
    userId: string | ObjectId,
    courseId: string,
    courseVersionId: string,
    progress: Partial<CurrentProgress>,
    session?: ClientSession,
  ): Promise<IProgress | null> {
    await this.init();
    const result = await this.progressCollection.findOneAndUpdate(
      {
        userId: new ObjectId(userId),
        courseId: new ObjectId(courseId),
        courseVersionId: new ObjectId(courseVersionId),
      },
      {$set: progress},
      {returnDocument: 'after', session},
    );
    return result;
  }

  async createProgress(
    progress: IProgress,
    session: ClientSession,
  ): Promise<IProgress> {
    await this.init();
    const result = await this.progressCollection.insertOne(progress, {session});
    const newProgress = await this.progressCollection.findOne(
      {
        _id: result.insertedId,
      },
      {
        session,
      },
    );
    return newProgress;
  }

  async startItemTracking(
    userId: string | ObjectId,
    courseId: string,
    courseVersionId: string,
    itemId: string,
    session?: ClientSession,
  ): Promise<string | null> {
    await this.init();
    const watchTime: IWatchTime = {
      userId: new ObjectId(userId),
      courseId: new ObjectId(courseId),
      courseVersionId: new ObjectId(courseVersionId),
      itemId: new ObjectId(itemId),
      startTime: new Date(),
    };
    const result = await this.watchTimeCollection.insertOne(watchTime, {
      session,
    });
    if (result.acknowledged === false) {
      return null;
    }
    return result.insertedId.toString();
  }
  async stopItemTracking(
    userId: string | ObjectId,
    courseId: string,
    courseVersionId: string,
    itemId: string,
    watchTimeId: string,
    session?: ClientSession,
  ): Promise<IWatchTime | null> {
    await this.init();
    const result = await this.watchTimeCollection.findOneAndUpdate(
      {
        _id: new ObjectId(watchTimeId),
        userId: new ObjectId(userId),
        courseId: new ObjectId(courseId),
        courseVersionId: new ObjectId(courseVersionId),
        itemId: new ObjectId(itemId),
      },
      {$set: {endTime: new Date()}},
      {returnDocument: 'after', session},
    );
    return result;
  }

  async getWatchTime(
    userId: string | ObjectId,
    courseId: string,
    courseVersionId: string,
    itemId: string,
    session?: ClientSession,
  ): Promise<IWatchTime | null> {
    await this.init();
    const result = await this.watchTimeCollection.findOne(
      {
        userId: new ObjectId(userId),
        courseId: new ObjectId(courseId),
        courseVersionId: new ObjectId(courseVersionId),
        itemId: new ObjectId(itemId),
      },
      {
        session,
      },
    );
    return result;
  }

  async getWatchTimeById(
    id: string,
    session?: ClientSession,
  ): Promise<IWatchTime | null> {
    await this.init();
    const result = await this.watchTimeCollection.findOne(
      {
        _id: new ObjectId(id),
      },
      {
        session,
      },
    );
    return result;
  }

  async findAndReplaceProgress(
    userId: string | ObjectId,
    courseId: string,
    courseVersionId: string,
    progress: Partial<IProgress>,
    session?: ClientSession,
  ): Promise<IProgress | null> {
    await this.init();
    const result = await this.progressCollection.findOneAndUpdate(
      {
        userId: new ObjectId(userId),
        courseId: new ObjectId(courseId),
        courseVersionId: new ObjectId(courseVersionId),
      },
      {$set: progress},
      {returnDocument: 'after', session},
    );
    return result;
  }
}

export {ProgressRepository};<|MERGE_RESOLUTION|>--- conflicted
+++ resolved
@@ -23,21 +23,13 @@
       await this.db.getCollection<IWatchTime>('watchTime');
   }
 
-<<<<<<< HEAD
-  async getCompletedItems(userId: string, courseId: string, courseVersionId: string): Promise<Set<string>> {
-=======
   async getCompletedItems(userId: string, courseId: string, courseVersionId: string): Promise<String[]> {
->>>>>>> c181b530
     const userProgress = await this.watchTimeCollection.find({
       userId: new ObjectId(userId),
       courseId: new ObjectId(courseId),
       courseVersionId: new ObjectId(courseVersionId),
     }).project({ itemId: 1, _id: 0 }).toArray();
-<<<<<<< HEAD
-    return new Set(userProgress.map(item => item.itemId.toString()));
-=======
     return userProgress.map(item => item.itemId.toString()) as String[];
->>>>>>> c181b530
   }
 
   async findProgress(
