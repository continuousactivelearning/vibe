import {IUser, IUserAnomaly} from '#shared/interfaces/models.js';
import {MongoClient, ClientSession, ObjectId} from 'mongodb';

/**
 * Interface representing a repository for user-related operations.
 */
export interface IUserRepository {
  /**
   * Get the Client of the Repository.
   * @returns A promise that resolves when the initialization is complete.
   */
  getDBClient(): Promise<MongoClient>;
  /**
   * Creates a new user.
   * @param user - The user to create.
   * @returns A promise that resolves to the created user.
   */
  create(user: IUser, session?: ClientSession): Promise<string>;

  /**
   * Finds a user by their email.
   * @param email - The email of the user to find.
   * @returns A promise that resolves to the user if found, or null if not found.
   */
  findByEmail(email: string, session?: ClientSession): Promise<IUser | null>;

  /**
   * Adds a role to a user.
   * @param userId - The ID of the user to add the role to.
   * @param role - The role to add.
   * @returns A promise that resolves to the updated user if successful, or null if not.
   */
  addRole(userId: string, role: string): Promise<IUser | null>;

  /**
   * Removes a role from a user.
   * @param userId - The ID of the user to remove the role from.
   * @param role - The role to remove.
   * @returns A promise that resolves to the updated user if successful, or null if not.
   */
  removeRole(userId: string, role: string): Promise<IUser | null>;

  /**
   * Updates the password of a user.
   * @param userId - The ID of the user to update the password for.
   * @param password - The new password.
   * @returns A promise that resolves to the updated user if successful, or null if not.
   */
  updatePassword(userId: string, password: string): Promise<IUser | null>;

  /**
   * Finds a user by their Firebase UID.
   * @param firebaseUID - The Firebase UID of the user to find.
   * @returns A promise that resolves to the user if found, or null if not found.
   */
<<<<<<< HEAD
  findByFirebaseUID(firebaseUID: string): Promise<IUser | null>;
=======
  findByFirebaseUID(
    firebaseUID: string,
    session?: ClientSession,
  ): Promise<IUser | null>;
>>>>>>> dbf313ae

  /**
   * Finds a user by their ID.
   * @param id - The ID of the user to find.
   * @returns A promise that resolves to the user if found, or null if not found.
   */
  findById(id: string | ObjectId): Promise<IUser | null>;
<<<<<<< HEAD

  /**
   * Creates a User Anomaly Document to the database.
   * @param anamoly - The anomaly document to create.
   */

  createUserAnomaly(
    anamoly: IUserAnomaly,
    session?: ClientSession,
  ): Promise<IUserAnomaly | null>;
=======
>>>>>>> dbf313ae
}<|MERGE_RESOLUTION|>--- conflicted
+++ resolved
@@ -53,14 +53,10 @@
    * @param firebaseUID - The Firebase UID of the user to find.
    * @returns A promise that resolves to the user if found, or null if not found.
    */
-<<<<<<< HEAD
-  findByFirebaseUID(firebaseUID: string): Promise<IUser | null>;
-=======
   findByFirebaseUID(
     firebaseUID: string,
     session?: ClientSession,
   ): Promise<IUser | null>;
->>>>>>> dbf313ae
 
   /**
    * Finds a user by their ID.
@@ -68,7 +64,6 @@
    * @returns A promise that resolves to the user if found, or null if not found.
    */
   findById(id: string | ObjectId): Promise<IUser | null>;
-<<<<<<< HEAD
 
   /**
    * Creates a User Anomaly Document to the database.
@@ -79,6 +74,4 @@
     anamoly: IUserAnomaly,
     session?: ClientSession,
   ): Promise<IUserAnomaly | null>;
-=======
->>>>>>> dbf313ae
 }