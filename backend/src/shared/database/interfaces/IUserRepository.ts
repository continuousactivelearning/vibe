--- conflicted
+++ resolved
@@ -1,4 +1,4 @@
-import {IUser} from '#shared/interfaces/models.js';
+import {IUser, IUserAnomaly} from '#shared/interfaces/models.js';
 import {MongoClient, ClientSession, ObjectId} from 'mongodb';
 
 /**
@@ -23,8 +23,7 @@
    * @returns A promise that resolves to the user if found, or null if not found.
    */
   findByEmail(email: string, session?: ClientSession): Promise<IUser | null>;
-  findById(id: string | ObjectId): Promise<IUser | null>;
-  findByFirebaseUID(firebaseUID: string): Promise<IUser | null>;
+
   /**
    * Adds a role to a user.
    * @param userId - The ID of the user to add the role to.
@@ -48,8 +47,6 @@
    * @returns A promise that resolves to the updated user if successful, or null if not.
    */
   updatePassword(userId: string, password: string): Promise<IUser | null>;
-<<<<<<< HEAD
-=======
 
   /**
    * Finds a user by their Firebase UID.
@@ -77,5 +74,4 @@
     anamoly: IUserAnomaly,
     session?: ClientSession,
   ): Promise<IUserAnomaly | null>;
->>>>>>> 3805964e
 }