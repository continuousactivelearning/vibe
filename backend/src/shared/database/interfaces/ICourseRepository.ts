import {
  CourseVersion,
  ItemsGroup,
} from 'modules/courses/classes/transformers/index';
import {
  ICourse,
  ICourseVersion,
  IEnrollment,
  IProgress,
} from 'shared/interfaces/Models';
import {ClientSession, DeleteResult, MongoClient, ObjectId} from 'mongodb';

export interface ICourseRepository {
  getDBClient(): Promise<MongoClient>;

<<<<<<< HEAD
  create(course: ICourse): Promise<ICourse | null>;

  read(id: string, session?: ClientSession): Promise<ICourse | null>;

=======
  create(course: ICourse, session?: ClientSession): Promise<ICourse | null>;
  read(id: string): Promise<ICourse | null>;
>>>>>>> aabf00d6
  update(
    id: string,
    course: Partial<ICourse>,
    session?: ClientSession,
  ): Promise<ICourse | null>;
  delete(id: string): Promise<boolean>;

  createVersion(
    courseVersion: ICourseVersion,
    session?: ClientSession,
  ): Promise<ICourseVersion | null>;
  readVersion(
    versionId: string,
    session?: ClientSession,
  ): Promise<ICourseVersion | null>;
  updateVersion(
    versionId: string,
    courseVersion: ICourseVersion,
  ): Promise<ICourseVersion | null>;
  deleteVersion(
    courseId: string,
    versionId: string,
    itemGroupsIds: ObjectId[],
    session?: ClientSession,
  ): Promise<DeleteResult | null>;
}<|MERGE_RESOLUTION|>--- conflicted
+++ resolved
@@ -13,15 +13,8 @@
 export interface ICourseRepository {
   getDBClient(): Promise<MongoClient>;
 
-<<<<<<< HEAD
-  create(course: ICourse): Promise<ICourse | null>;
-
-  read(id: string, session?: ClientSession): Promise<ICourse | null>;
-
-=======
   create(course: ICourse, session?: ClientSession): Promise<ICourse | null>;
   read(id: string): Promise<ICourse | null>;
->>>>>>> aabf00d6
   update(
     id: string,
     course: Partial<ICourse>,
