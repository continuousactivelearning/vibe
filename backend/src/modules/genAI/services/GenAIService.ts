import { injectable, inject } from 'inversify';
import { WebhookService } from './WebhookService.js';
import { GENAI_TYPES } from '../types.js';
import { JobBody } from '../classes/validators/GenAIValidators.js';
import { GenAIRepository } from '../repositories/providers/mongodb/GenAIRepository.js';
import { BaseService } from '#root/shared/classes/BaseService.js';
import { ItemType, MongoDatabase } from '#root/shared/index.js';
import { GLOBAL_TYPES } from '#root/types.js';
import { BadRequestError, InternalServerError, NotFoundError } from 'routing-controllers';
import { audioData, contentUploadData, JobState, questionGenerationData, QuestionGenerationParameters, segmentationData, SegmentationParameters, TaskData, TaskStatus, TaskType, TranscriptParameters, trascriptGenerationData, UploadParameters } from '../classes/transformers/GenAI.js';
import { QuestionFactory } from '#root/modules/quizzes/classes/index.js';
import { CreateItemBody } from '#root/modules/courses/classes/index.js';
import { COURSES_TYPES } from '#root/modules/courses/types.js';
import { ItemService } from '#root/modules/courses/services/ItemService.js';
import { QuestionBank } from '#root/modules/quizzes/classes/transformers/QuestionBank.js';
import { QUIZZES_TYPES } from '#root/modules/quizzes/types.js';
import { QuestionBankService, QuizService } from '#root/modules/quizzes/services/index.js';
import { QuestionService } from '#root/modules/quizzes/services/QuestionService.js';
import { Storage } from '@google-cloud/storage';
import axios from 'axios';
<<<<<<< HEAD
import { appConfig } from '#root/config/app.js';
=======
import { SocksProxyAgent } from 'socks-proxy-agent';
import { aiConfig } from '#root/config/ai.js';
>>>>>>> 03e8d86e

@injectable()
export class GenAIService extends BaseService {
  constructor(
    @inject(GENAI_TYPES.WebhookService)
    private readonly webhookService: WebhookService,

    @inject(GENAI_TYPES.GenAIRepository)
    private readonly genAIRepository: GenAIRepository,

    @inject(COURSES_TYPES.ItemService)
    private readonly itemService: ItemService,

    @inject(QUIZZES_TYPES.QuestionBankService)
    private readonly questionBankService: QuestionBankService,

    @inject(QUIZZES_TYPES.QuestionService)
    private readonly questionService: QuestionService,

    @inject(QUIZZES_TYPES.QuizService)
    private readonly quizService: QuizService,

    @inject(GLOBAL_TYPES.Database)
    private readonly mongoDatabase: MongoDatabase,

    private storage = new Storage({
      projectId: appConfig.firebase.projectId,
    })
  ) {
    super(mongoDatabase);
  }

  /**
   * Start a new genAI job
   * @param jobData Job configuration data
   * @returns Created job data
   */
  async startJob(userId: string, jobData: JobBody): Promise<{ jobId: string }> {
    return this._withTransaction(async session => {
      // Prepare job data and send to AI server]
      const result = await this.webhookService.AIServerCheck();
      if (result !== 200) {
        throw new Error('Failed to connect to AI server');
      }
      const jobId = await this.genAIRepository.save(userId, jobData, session)
      await this.genAIRepository.createTaskData(jobId, session);

      return {jobId};
    });
  }

  removeUndefined(obj: any) {
    if (!obj) return null;
    return Object.fromEntries(Object.entries(obj).filter(([_, v]) => v !== undefined));
  }

  async approveTaskToStart(jobId: string, userId: string, usePrevious?: number, parameters?: Partial<TranscriptParameters | SegmentationParameters | QuestionGenerationParameters | UploadParameters>): Promise<any> {
    return this._withTransaction(async session => {
      const job = await this.genAIRepository.getById(jobId, session);
      if (!job) {
        throw new NotFoundError(`Job with ID ${jobId} not found`);
      }
      if (job.userId !== userId) {
        throw new NotFoundError(`User with ID ${userId} does not have permission to approve this job`);
      }
      const jobState = await this.getJobState(jobId, usePrevious);
      jobState.parameters = {...jobState.parameters, ...this.removeUndefined(parameters)};
      if (jobState.taskStatus == TaskStatus.COMPLETED) {
        throw new BadRequestError(`The task ${jobState.currentTask} for job ID ${jobId} is already completed, you can either rerun the task or approve to move to the next taask.`);
      }
      if (jobState.currentTask === TaskType.UPLOAD_CONTENT) {
        const result =  await this.uploadContent(jobId, jobState);
        console.log(result);
        return result;
      }
      return this.webhookService.approveTaskStart(jobId, jobState);
    });
  }

  async rerunTask(jobId: string, userId: string, usePrevious?: number, parameters?: Partial<TranscriptParameters | SegmentationParameters | QuestionGenerationParameters | UploadParameters>): Promise<any> {
    return this._withTransaction(async session => {
      const job = await this.genAIRepository.getById(jobId, session);
      if (!job) {
        throw new NotFoundError(`Job with ID ${jobId} not found`);
      }
      if (job.userId !== userId) {
        throw new NotFoundError(`User with ID ${userId} does not have permission to approve this job`);
      }
      const jobState = await this.getJobState(jobId, usePrevious);
      if (jobState.taskStatus !== TaskStatus.COMPLETED && jobState.taskStatus !== TaskStatus.FAILED) {
        throw new BadRequestError(`The task ${jobState.currentTask} for job ID ${jobId} has not been completed yet, please approve the task to start.`);
      }
      jobState.parameters = {...jobState.parameters, ...this.removeUndefined(parameters)};
      if (jobState.currentTask === TaskType.UPLOAD_CONTENT) {
        const result =  await this.uploadContent(jobId, jobState);
        console.log(result);
        return result;
      }
      return this.webhookService.rerunTask(jobId, jobState);
    });
  }

  async approveTaskContinue(jobId: string): Promise<void> {
    return this._withTransaction(async session => {
      const job = await this.genAIRepository.getById(jobId, session);
      if (!job) {
        throw new NotFoundError(`Job with ID ${jobId} not found`);
      }
      if (job.jobStatus.uploadContent === TaskStatus.COMPLETED) {
        console.log(`Job completed successfully.`);
      } else if (job.jobStatus.questionGeneration === TaskStatus.COMPLETED) {
        job.jobStatus.uploadContent = TaskStatus.WAITING;
      } else if (job.jobStatus.segmentation === TaskStatus.COMPLETED) {
        job.jobStatus.questionGeneration = TaskStatus.WAITING;
      } else if (job.jobStatus.transcriptGeneration === TaskStatus.COMPLETED) {
        job.jobStatus.segmentation = TaskStatus.WAITING;
      } else if (job.jobStatus.audioExtraction === TaskStatus.COMPLETED) {
        job.jobStatus.transcriptGeneration = TaskStatus.WAITING;
      } else {
        throw new NotFoundError(`No active tasks found for job ID ${jobId}`);
      }
      const updatedJob = await this.genAIRepository.update(jobId, job, session);
      if (!updatedJob) {
        throw new InternalServerError(`Failed to update job with ID ${jobId}`);
      }
    })
  }

  /**
   * Get job status by ID
   * @param jobId The jobjobState ID to retrieve status for
   * @returns Job status data
   */
  async getJobStatus(jobId: string): Promise<any> {
    return this._withTransaction( async session => {
      const job = await this.genAIRepository.getById(jobId, session);
      if (!job) {
        throw new NotFoundError("job with the given Id not found");
      }
      job._id = job._id.toString();
      return job;
    })
  }

  /**
   * Get task status by job ID and task type
   * @param jobId The job ID to retrieve task status for
   * @param type The type of task to retrieve status for
   * @returns Task status data
   */
  async getTaskStatus(jobId: string, type: TaskType): Promise<audioData[] | trascriptGenerationData[] | segmentationData[] | questionGenerationData[] | contentUploadData[]> {
    return this._withTransaction(async session => {
      const taskData = await this.genAIRepository.getTaskDataByJobId(jobId, session);
      if (!taskData) {
        throw new NotFoundError(`Task data for job ID ${jobId} not found`);
      }
      switch (type) {
        case TaskType.AUDIO_EXTRACTION:
          return taskData.audioExtraction;
        case TaskType.TRANSCRIPT_GENERATION:
          return taskData.transcriptGeneration;
        case TaskType.SEGMENTATION:
          return taskData.segmentation;
        case TaskType.QUESTION_GENERATION:
          return taskData.questionGeneration;
        case TaskType.UPLOAD_CONTENT:
          return taskData.uploadContent;
        default:
          throw new BadRequestError(`Invalid task type: ${type}`);
      }
    });
  }

  async editSegmentMap(jobId: string, segmentMap: Array<number>, index: number): Promise<void> {
    return this._withTransaction(async session => {
      const task = await this.genAIRepository.getTaskDataByJobId(jobId, session);
      if (!task) {
        throw new NotFoundError(`Task data for job ID ${jobId} not found`);
      }
      task.segmentation[index].segmentationMap = segmentMap;
      const updatedTask = await this.genAIRepository.updateTaskData(jobId, task, session);
      if (!updatedTask) {
        throw new InternalServerError(`Failed to update task for job ID ${jobId}`);
      }
    });
  }
  async editQuestionData(jobId: string, questionData: JSON, index: number): Promise<void> {
    return this._withTransaction(async session => {
      const task = await this.genAIRepository.getTaskDataByJobId(jobId, session);
      if (!task) {
        throw new NotFoundError(`Task data for job ID ${jobId} not found`);
      }
      const fileName = task.questionGeneration[index].fileName;
      const newFileName = fileName.replace(/\.json$/, '_updated.json');
      const data = JSON.stringify(questionData); // pretty JSON
      await this.storage.bucket(appConfig.firebase.storageBucket).file(newFileName).save(Buffer.from(data), { contentType: 'application/json', });
      task.questionGeneration[index].fileName = newFileName;
      task.questionGeneration[index].fileUrl = `https://storage.googleapis.com/${appConfig.firebase.storageBucket}/${newFileName}`;
      await this.genAIRepository.updateTaskData(jobId, task, session);
    });
  }

  async getAllTasksStatus(jobId: string): Promise<any> {
    return this._withTransaction(async session => {
      const taskData = await this.genAIRepository.getTaskDataByJobId(jobId, session);
      if (!taskData) {
        throw new NotFoundError(`Task data for job ID ${jobId} not found`);
      }
      taskData._id = taskData._id.toString();
      return taskData;
    });
  }

  async getAllJobsData(userId: string): Promise<any> {
    return this._withTransaction(async session => {
      const job = await this.genAIRepository.getAllByUserId(userId, session);
      if (!job) {
        throw new NotFoundError(`No jobs found for user ID ${userId}`);
      }
      job.forEach(j => {
        j._id = j._id.toString();
      });
      return job;
    });
  }

  /**
   * Update job status based on webhook data
   * @param jobId The job ID
   * @param jobData Updated job data
   * @returns Updated job information
   */
  async updateJob(jobId: string, task: string, jobData?: audioData | trascriptGenerationData | segmentationData | questionGenerationData | contentUploadData): Promise<any> {
    return this._withTransaction(async session => {
      // Retrieve existing job
      const job = await this.genAIRepository.getById(jobId, session);
      const taskData = await this.genAIRepository.getTaskDataByJobId(jobId, session);
      if (!job || !taskData) {
        throw new NotFoundError(`Job with ID ${jobId} not found`);
      }
      if (jobData.status === TaskStatus.COMPLETED || jobData.status === TaskStatus.FAILED) {
        switch (task) {
          case TaskType.AUDIO_EXTRACTION:
            job.jobStatus.audioExtraction = jobData.status;
            if (taskData.audioExtraction) {
                taskData.audioExtraction.push({...jobData as audioData});
              } else {
                taskData.audioExtraction = [{...jobData as audioData}];
              }
            break;
          case TaskType.TRANSCRIPT_GENERATION:
            job.jobStatus.transcriptGeneration = jobData.status;
            if (taskData.transcriptGeneration) {
              taskData.transcriptGeneration.push({...jobData as trascriptGenerationData});
            }
            else {
              taskData.transcriptGeneration = [{...jobData as trascriptGenerationData}];
            }
            break;
          case TaskType.SEGMENTATION:
            job.jobStatus.segmentation = jobData.status;
            if (taskData.segmentation) {
              taskData.segmentation.push({...jobData as segmentationData});
            } else {
              taskData.segmentation = [{...jobData as segmentationData}];
            }
            break;
          case TaskType.QUESTION_GENERATION:
            job.jobStatus.questionGeneration = jobData.status;
            if (taskData.questionGeneration) {
              taskData.questionGeneration.push({...jobData as questionGenerationData});
            } else {
              taskData.questionGeneration = [{...jobData as questionGenerationData}];
            }
            break;
        }
      } else {
        switch (task) {
          case TaskType.AUDIO_EXTRACTION:
            job.jobStatus.audioExtraction = jobData.status;
            break;
          case TaskType.TRANSCRIPT_GENERATION:
            job.jobStatus.transcriptGeneration = jobData.status;
            break;
          case TaskType.SEGMENTATION:
            job.jobStatus.segmentation = jobData.status;
            break;
          case TaskType.QUESTION_GENERATION:
            job.jobStatus.questionGeneration = jobData.status;
            break;
        }
      }
      // Update job and task data
      const updatedJob = await this.genAIRepository.update(jobId, job, session);
      const updatedTaskData = await this.genAIRepository.updateTaskData(jobId, taskData, session);
      if (!updatedJob || !updatedTaskData) {
        throw new NotFoundError(`Failed to update job or task data for job ID ${jobId}`);
      }
    });
  }

  async getJobState(jobId: string, usePrevious?: number): Promise<JobState> {
    return this._withTransaction(async session => {
      const job = await this.genAIRepository.getById(jobId, session);
      if (!job) {
        throw new NotFoundError(`Job with ID ${jobId} not found`);
      }
      console.log(jobId, usePrevious)
      const task = await this.genAIRepository.getTaskDataByJobId(jobId, session);
      if (!task) {
        throw new NotFoundError(`Task data for job ID ${jobId} not found`);
      }
      const jobState = new JobState();
      if (job.jobStatus.audioExtraction === TaskStatus.WAITING || job.jobStatus.audioExtraction === TaskStatus.COMPLETED || job.jobStatus.audioExtraction === TaskStatus.FAILED) {
        jobState.currentTask = TaskType.AUDIO_EXTRACTION;
        if (job.jobStatus.audioExtraction === TaskStatus.WAITING) jobState.currentTask = null;
        jobState.taskStatus = job.jobStatus.audioExtraction;
        jobState.url = job.url;
      }
      if (job.jobStatus.transcriptGeneration === TaskStatus.WAITING || job.jobStatus.transcriptGeneration === TaskStatus.COMPLETED || job.jobStatus.transcriptGeneration === TaskStatus.FAILED) {
        jobState.currentTask = TaskType.TRANSCRIPT_GENERATION;
        if (job.jobStatus.transcriptGeneration === TaskStatus.WAITING) jobState.currentTask = TaskType.AUDIO_EXTRACTION;
        jobState.taskStatus = job.jobStatus.transcriptGeneration;
        jobState.parameters = job.transcriptParameters;
        jobState.file = task.audioExtraction[usePrevious ? usePrevious : 0]?.fileUrl;
      }
      if (job.jobStatus.segmentation === TaskStatus.WAITING || job.jobStatus.segmentation === TaskStatus.COMPLETED || job.jobStatus.segmentation === TaskStatus.FAILED) {
        jobState.currentTask = TaskType.SEGMENTATION;
        if (job.jobStatus.segmentation === TaskStatus.WAITING) jobState.currentTask = TaskType.TRANSCRIPT_GENERATION;
        jobState.taskStatus = job.jobStatus.segmentation;
        jobState.parameters = job.segmentationParameters;
        jobState.file = task.transcriptGeneration[usePrevious ? usePrevious : 0]?.fileUrl;
      }
      if (job.jobStatus.questionGeneration === TaskStatus.WAITING || job.jobStatus.questionGeneration === TaskStatus.COMPLETED || job.jobStatus.questionGeneration === TaskStatus.FAILED) {
        jobState.currentTask = TaskType.QUESTION_GENERATION;
        if (job.jobStatus.questionGeneration === TaskStatus.WAITING) jobState.currentTask = TaskType.SEGMENTATION;
        jobState.taskStatus = job.jobStatus.questionGeneration;
        jobState.parameters = job.questionGenerationParameters;
        jobState.file = task.segmentation[usePrevious ? usePrevious : 0]?.transcriptFileUrl;
        jobState.segmentMap = task.segmentation[usePrevious ? usePrevious : 0]?.segmentationMap;
      }
      // if all the previous task are completed
      if (job.jobStatus.audioExtraction === TaskStatus.COMPLETED && job.jobStatus.transcriptGeneration === TaskStatus.COMPLETED && job.jobStatus.segmentation === TaskStatus.COMPLETED && job.jobStatus.questionGeneration === TaskStatus.COMPLETED && job.jobStatus.uploadContent !== TaskStatus.PENDING) {
        console.log("All previous tasks completed, setting current task to UPLOAD_CONTENT");
        jobState.currentTask = TaskType.UPLOAD_CONTENT
        jobState.taskStatus = job.jobStatus.uploadContent;
        jobState.parameters = job.uploadParameters;
        jobState.file = task.questionGeneration[usePrevious ? usePrevious : 0]?.fileUrl;
        jobState.segmentMap = task.questionGeneration[usePrevious ? usePrevious : 0]?.segmentMapUsed;
      }
      console.log(jobState)
      if (jobState.currentTask !== TaskType.AUDIO_EXTRACTION && jobState.currentTask) {
        if (!(jobState.file || jobState.segmentMap)) {
          throw new BadRequestError(`No file URL found for the current task: ${jobState.currentTask}`);
        }
      }
      return jobState;
    });
  }

  secondsToTimeString(seconds: number): string {
    const hours = Math.floor(seconds / 3600);
    const minutes = Math.floor((seconds % 3600) / 60);
    const secs = seconds % 60;
    // Format with leading zeros and 3 decimal places for seconds
    return [
      hours.toString().padStart(2, '0'),
      minutes.toString().padStart(2, '0'),
      secs.toFixed(3).padStart(6, '0')
    ].join(':');
  }

  async uploadContent(jobId: string, jobState: JobState): Promise<any> {
    return this._withTransaction(async session => {
      const jobData = await this.genAIRepository.getById(jobId, session);
      try {
        if (!jobData) {
          throw new NotFoundError(`Job with ID ${jobId} not found`);
        }
        // Fetch and parse the .json questions file from GCloud link
        let allQuestionsData: any[] = [];
        try {
          const agent = aiConfig.proxyAddress ? new SocksProxyAgent(aiConfig.proxyAddress) : undefined;

          const axiosOptions = {
            httpAgent: agent,
            httpsAgent: agent,
          };

          const response = await axios.get(jobState.file, axiosOptions);
          // Expecting { segmentsMap: {...}, questionsData: [...] }
          if (response.data) {
            allQuestionsData = response.data;
          } else {
            throw new Error('JSON file must contain segmentsMap and questionsData');
          }
        } catch (error) {
          throw new Error(`Failed to fetch or parse questions file from URL: ${jobState.file}. Error: ${error}`);
        }
        const questionsGroupedBySegment: Record<string, any[]> = {};
        if (Array.isArray(allQuestionsData)) {
          for (const question of allQuestionsData) {
            const segId = (question as any).segmentId;
            console.log(jobState.segmentMap.find((s) => s === Number(segId)));
            if (!questionsGroupedBySegment[segId]) {
              questionsGroupedBySegment[segId] = [];
            }
            questionsGroupedBySegment[segId].push(question);
          }
        }

        // Prepare tracking arrays
        const createdVideoItemsInfo: Array<{
          id?: string;
          name: string;
          segmentId: string;
          startTime: string;
          endTime: string;
          points: number;
        }> = [];
        const createdQuizItemsInfo: Array<{
          id?: string;
          name: string;
          segmentId: string;
          questionCount: number;
        }> = [];
        const createdQuestionBanksInfo: Array<{
          id: string;
          name: string;
          segmentId: string;
          questionCount: number;
          questionIds: string[];
        }> = [];

        let previousSegmentEndTime = 0.0;

        for (const currentSegmentId of jobState.segmentMap) {
          const segmentStartTime = previousSegmentEndTime;
          const currentSegmentEndTime = currentSegmentId;

          // Create Video Item for the segment
          const videoSegName = jobData.uploadParameters.videoItemBaseName;

          const videoItemBody: CreateItemBody = {
            name: videoSegName,
            description: `Video content`,
            type: ItemType.VIDEO,
            videoDetails: {
              URL: jobData.url,
              startTime: this.secondsToTimeString(segmentStartTime),
              endTime: this.secondsToTimeString(currentSegmentEndTime),
              points: 10,
            },
          };
          const createdVideoItem = await this.itemService.createItem(
            (jobState.parameters as UploadParameters).versionId,
            (jobState.parameters as UploadParameters).moduleId,
            (jobState.parameters as UploadParameters).sectionId,
            videoItemBody,
          );
                  createdVideoItemsInfo.push({
            id: createdVideoItem.createdItem?._id?.toString(),
            name: videoSegName,
            segmentId: String(currentSegmentId),
            startTime: this.secondsToTimeString(segmentStartTime),
            endTime: this.secondsToTimeString(currentSegmentEndTime),
            points: 10,
          });

          // Create Question Bank and Questions for the segment
          const questionsForSegment = questionsGroupedBySegment[currentSegmentId] || [];
          if (questionsForSegment.length > 0) {
                      // Create Question Bank for this segment
            const questionBankName = `Question Bank - Segment (${segmentStartTime} - ${currentSegmentEndTime})`;
            const questionBank = new QuestionBank({
              title: questionBankName,
              description: `Question bank for video segment from ${segmentStartTime} to ${currentSegmentEndTime}."`,
              courseId: (jobState.parameters as UploadParameters).courseId,
              courseVersionId: (jobState.parameters as UploadParameters).versionId,
              questions: [], // Will be populated after creating questions
              tags: [`segment_${currentSegmentId}`, 'ai_generated'],
            });

            const questionBankId = await this.questionBankService.create(questionBank);

            // Create individual questions and add them to the question bank
            const createdQuestionIds: string[] = [];
            for (const questionData of questionsForSegment) {
              try {
                // Validate and truncate hint if it's too long
                let hint = questionData.question.hint;
                const MAX_HINT_LENGTH = 80; // Maximum hint length in characters
                
                if (hint && typeof hint === 'string' && hint.length > MAX_HINT_LENGTH) {
                  // Truncate hint and add ellipsis
                  hint = hint.substring(0, MAX_HINT_LENGTH - 3) + '...';
                  console.log(`Hint truncated for question in segment ${currentSegmentId}: Original length ${questionData.question.hint.length}, truncated to ${hint.length}`);
                }

                const questionnew = QuestionFactory.createQuestion({question: questionData.question,solution: questionData.solution}, jobData.userId);

                const questionId = await this.questionService.create(questionnew);
                createdQuestionIds.push(questionId);

                // Add question to the question bank
                await this.questionBankService.addQuestion(questionBankId, questionId);
              } catch (questionError) {
                console.warn(`Failed to create question for segment ${currentSegmentId}:`, questionError);
              }
            }

            createdQuestionBanksInfo.push({
              id: questionBankId,
              name: questionBankName,
              segmentId: String(currentSegmentId),
              questionCount: createdQuestionIds.length,
              questionIds: createdQuestionIds,
            });

            const quizSegName = jobData.uploadParameters.quizItemBaseName;

            const quizItemBody: CreateItemBody = {
                name: quizSegName,
                description: `Quiz for video segment from ${segmentStartTime} to ${currentSegmentEndTime}. This quiz's points are based on its questions.`,
              type: ItemType.QUIZ,
              quizDetails: {
                passThreshold: 0.7,
                maxAttempts: 1000,
                quizType: 'NO_DEADLINE',
                approximateTimeToComplete: '00:05:00',
                allowPartialGrading: true,
                allowHint: true,
                showCorrectAnswersAfterSubmission: true,
                showExplanationAfterSubmission: true,
                showScoreAfterSubmission: true,
                questionVisibility: createdQuestionIds.length,
                releaseTime: new Date(),
                deadline: undefined,
              },
            };
            
            const createdQuizItem = await this.itemService.createItem(
              (jobState.parameters as UploadParameters).versionId,
              (jobState.parameters as UploadParameters).moduleId,
              (jobState.parameters as UploadParameters).sectionId,
              quizItemBody,
            );

            // Link the QuestionBank to the Quiz
            const quizId = createdQuizItem.createdItem?._id?.toString();
            if (quizId && questionBankId) {
              try {
                await this.quizService.addQuestionBank(quizId, {
                  bankId: questionBankId,
                  count: jobData.uploadParameters.questionsPerQuiz ?? 2,
                  tags: ['AI Generated']
                });
              } catch (linkError) {
                console.warn(
                  `Failed to link question bank ${questionBankId} to quiz ${quizId}:`,
                  linkError,
                );
              }
            }

            createdQuizItemsInfo.push({
              id: createdQuizItem.createdItem?._id?.toString(),
              name: quizSegName,
              segmentId: String(currentSegmentId),
              questionCount: createdQuestionIds.length,
            });
          }
          
          previousSegmentEndTime = currentSegmentEndTime;
        }
        jobData.jobStatus.uploadContent = TaskStatus.COMPLETED;
        const taskDAta = await this.genAIRepository.getTaskDataByJobId(jobId, session);
        if (!taskDAta.uploadContent) {
          taskDAta.uploadContent = [{ status: TaskStatus.COMPLETED}];
        }
        taskDAta.uploadContent.push({
          status: TaskStatus.COMPLETED,
        });
        await this.genAIRepository.updateTaskData(jobId, taskDAta, session);
        await this.genAIRepository.update(jobId, jobData, session);
        return {
          message:
            'Video items, Quiz items, and Question banks for segments generated successfully from video.',
          videoURL: jobData.url,
          generatedItemsSummary: {
            totalSegmentsProcessed: jobState.segmentMap.length,
            totalVideoItemsCreated: createdVideoItemsInfo.length,
            totalQuizItemsCreated: createdQuizItemsInfo.length,
            totalQuestionBanksCreated: createdQuestionBanksInfo.length,
            totalQuestionsGenerated: createdQuestionBanksInfo.reduce((sum, bank) => sum + bank.questionCount, 0),
          },
          createdVideoItems: createdVideoItemsInfo,
          createdQuizItems: createdQuizItemsInfo,
          createdQuestionBanks: createdQuestionBanksInfo,
        };
      } catch (error) {
        jobData.jobStatus.uploadContent = TaskStatus.FAILED;
        await this.genAIRepository.update(jobId, jobData, session);
        const taskDAta = await this.genAIRepository.getTaskDataByJobId(jobId, session);
        if (!taskDAta) {
          throw new NotFoundError(`Task data for job ID ${jobId} not found`);
        }
        if (!taskDAta.uploadContent) {
          taskDAta.uploadContent = [{ status: TaskStatus.FAILED, error: error.message }];
        }
        taskDAta.uploadContent.push({
          status: TaskStatus.FAILED,
          error: error.message,
        });
        await this.genAIRepository.updateTaskData(jobId, taskDAta, session);
        console.error(`Error during content upload for job ${jobId}:`, error);
        throw new InternalServerError(`Failed to upload content for job ${jobId}: ${error.message}`);
      }
    });
  }
}<|MERGE_RESOLUTION|>--- conflicted
+++ resolved
@@ -18,12 +18,9 @@
 import { QuestionService } from '#root/modules/quizzes/services/QuestionService.js';
 import { Storage } from '@google-cloud/storage';
 import axios from 'axios';
-<<<<<<< HEAD
-import { appConfig } from '#root/config/app.js';
-=======
 import { SocksProxyAgent } from 'socks-proxy-agent';
 import { aiConfig } from '#root/config/ai.js';
->>>>>>> 03e8d86e
+import { appConfig } from '#root/config/app.js';
 
 @injectable()
 export class GenAIService extends BaseService {
