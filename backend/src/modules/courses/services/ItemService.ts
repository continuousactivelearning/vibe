--- conflicted
+++ resolved
@@ -213,13 +213,10 @@
       );
       const item = itemsGroup.items.find(i => i.itemId.toString() === itemId)!;
       item.order = newOrder;
-<<<<<<< HEAD
-=======
 
       // Sort items by order after updating
       itemsGroup.items.sort((a, b) => a.order.localeCompare(b.order));
 
->>>>>>> 73a54cd1
       section.updatedAt = new Date();
       module.updatedAt = new Date();
       version.updatedAt = new Date();
