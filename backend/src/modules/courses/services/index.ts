export * from './CourseService';
<<<<<<< HEAD
export * from './ItemService';
export * from './ModuleService';
=======
export * from './CourseVersionService';
>>>>>>> 96292f3d
<|MERGE_RESOLUTION|>--- conflicted
+++ resolved
@@ -1,7 +1,4 @@
 export * from './CourseService';
-<<<<<<< HEAD
 export * from './ItemService';
 export * from './ModuleService';
-=======
-export * from './CourseVersionService';
->>>>>>> 96292f3d
+export * from './CourseVersionService';