--- conflicted
+++ resolved
@@ -3,24 +3,10 @@
 import {BaseService, ICourseRepository, MongoDatabase} from '#shared/index.js';
 import {injectable, inject} from 'inversify';
 import {InternalServerError, NotFoundError} from 'routing-controllers';
-<<<<<<< HEAD
-import {COURSES_TYPES} from '#courses/types.js';
-@injectable()
-class CourseService extends BaseService {
-  constructor(
-    @inject(COURSES_TYPES.CourseRepo)
-=======
-import {ReadConcern, ReadPreference, WriteConcern} from 'mongodb';
-import {BaseService} from '../../../shared/classes/BaseService';
-import {MongoDatabase} from '../../../shared/database/providers/MongoDatabaseProvider';
-import TYPES from '../types';
-import GLOBAL_TYPES from '../../../types';
-
 @injectable()
 class CourseService extends BaseService {
   constructor(
     @inject(GLOBAL_TYPES.CourseRepo)
->>>>>>> 80da2438
     private readonly courseRepo: ICourseRepository,
 
     @inject(GLOBAL_TYPES.Database)
