--- conflicted
+++ resolved
@@ -31,56 +31,17 @@
   Put,
   Delete,
 } from 'routing-controllers';
-<<<<<<< HEAD
 import {ResponseSchema} from 'routing-controllers-openapi';
 import {COURSES_TYPES} from '#courses/types.js';
-=======
-import {CourseRepository} from '../../../shared/database/providers/mongo/repositories/CourseRepository';
-import {ItemRepository} from '../../../shared/database/providers/mongo/repositories/ItemRepository';
-import {
-  DeleteError,
-  ReadError,
-  UpdateError,
-} from '../../../shared/errors/errors';
-import {inject, injectable} from 'inversify';
-import {ItemsGroup} from '../classes/transformers/Item';
-import {Section} from '../classes/transformers/Section';
-import {
-  CreateSectionBody,
-  CreateSectionParams,
-  MoveSectionBody,
-  MoveSectionParams,
-  UpdateSectionBody,
-  UpdateSectionParams,
-  SectionDataResponse,
-  SectionNotFoundErrorResponse,
-  SectionDeletedResponse,
-  DeleteSectionParams,
-} from '../classes/validators/SectionValidators';
-import {calculateNewOrder} from '../utils/calculateNewOrder';
-import {OpenAPI, ResponseSchema} from 'routing-controllers-openapi';
-import {BadRequestErrorResponse} from '../../../shared/middleware/errorHandler';
-import {SectionService} from '../services/SectionService';
-import {CourseVersion} from '../classes/transformers';
-import TYPES from '../types';
-import GLOBAL_TYPES from '../../../types';
-
->>>>>>> 80da2438
+import {GLOBAL_TYPES} from '#root/types.js';
 @injectable()
 @JsonController('/courses')
 export class SectionController {
   constructor(
-<<<<<<< HEAD
-    @inject(COURSES_TYPES.CourseRepo)
+    @inject(GLOBAL_TYPES.CourseRepo)
     private readonly courseRepo: CourseRepository,
     @inject(COURSES_TYPES.ItemRepo) private readonly itemRepo: ItemRepository,
     @inject(COURSES_TYPES.SectionService)
-=======
-    @inject(GLOBAL_TYPES.CourseRepo)
-    private readonly courseRepo: CourseRepository,
-    @inject(TYPES.ItemRepo) private readonly itemRepo: ItemRepository,
-    @inject(TYPES.SectionService)
->>>>>>> 80da2438
     private readonly sectionService: SectionService,
   ) {
     if (!this.sectionService) {
