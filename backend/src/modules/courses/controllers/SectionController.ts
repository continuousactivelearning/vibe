--- conflicted
+++ resolved
@@ -40,15 +40,6 @@
 import {CourseVersion} from '../classes/transformers';
 import TYPES from '../types';
 import GLOBAL_TYPES from '../../../types';
-<<<<<<< HEAD
-import USER_TYPES from '../../users/types';
-
-@OpenAPI({
-  tags: ['Course Sections'],
-})
-=======
-
->>>>>>> e46cba37
 @injectable()
 @JsonController('/courses')
 export class SectionController {
