import {instanceToPlain} from 'class-transformer';
import 'reflect-metadata';
import {
  Authorized,
  Body,
  Delete,
  HttpCode,
  HttpError,
  JsonController,
  Params,
  Post,
  Put,
} from 'routing-controllers';
import {CourseRepository} from 'shared/database/providers/mongo/repositories/CourseRepository';
import {ItemRepository} from 'shared/database/providers/mongo/repositories/ItemRepository';
import {DeleteError, ReadError, UpdateError} from 'shared/errors/errors';
import {Inject, Service} from 'typedi';
import {ItemsGroup} from '../classes/transformers/Item';
import {Section} from '../classes/transformers/Section';
import {
  CreateSectionBody,
  CreateSectionParams,
  MoveSectionBody,
  MoveSectionParams,
  UpdateSectionBody,
  UpdateSectionParams,
  SectionDataResponse,
  SectionNotFoundErrorResponse,
  SectionDeletedResponse,
  DeleteSectionParams,
} from '../classes/validators/SectionValidators';
import {calculateNewOrder} from '../utils/calculateNewOrder';
import {OpenAPI, ResponseSchema} from 'routing-controllers-openapi';
import {BadRequestErrorResponse} from 'shared/middleware/errorHandler';
import {SectionService} from '../services/SectionService';
import {CourseVersion} from '../classes/transformers';

@OpenAPI({
  tags: ['Course Sections'],
})
@JsonController('/courses')
@Service()
export class SectionController {
  constructor(
    @Inject('CourseRepo') private readonly courseRepo: CourseRepository,
    @Inject('ItemRepo') private readonly itemRepo: ItemRepository,
    @Inject('SectionService')
    private readonly sectionService: SectionService,
  ) {
    if (!this.sectionService) {
      throw new Error('Course Service is not properly injected');
    }
    if (!this.itemRepo) {
      throw new Error('ItemRepository is not properly injected');
    }
    if (!this.itemRepo) {
      throw new Error('ItemRepository is not properly injected');
    }
  }

  @Authorized(['admin'])
  @Post('/versions/:versionId/modules/:moduleId/sections')
  @HttpCode(201)
  @ResponseSchema(SectionDataResponse, {
    description: 'Section created successfully',
  })
  @ResponseSchema(BadRequestErrorResponse, {
    description: 'Bad Request Error',
    statusCode: 400,
  })
  @ResponseSchema(SectionNotFoundErrorResponse, {
    description: 'Section not found',
    statusCode: 404,
  })
  @OpenAPI({
    summary: 'Create Section',
    description:
      'Creates a new section in the specified module and automatically generates an associated items group.',
  })
  async create(
    @Params() params: CreateSectionParams,
    @Body() body: CreateSectionBody,
  ): Promise<CourseVersion> {
    try {
      const {versionId, moduleId} = params;
      const createdVersion = await this.sectionService.createSection(
        versionId,
        moduleId,
        body,
      );
      if (!createdVersion) {
        throw new UpdateError('Failed to create section');
      }
<<<<<<< HEAD
      return instanceToPlain(
        Object.assign(new CourseVersion(), createdVersion),
      ) as CourseVersion;
=======
      return {version: instanceToPlain(createdVersion)} as any;
>>>>>>> 73a54cd1
    } catch (error) {
      if (error instanceof Error) {
        throw new HttpError(500, error.message);
      }
    }
  }

  @Authorized(['admin'])
  @Put('/versions/:versionId/modules/:moduleId/sections/:sectionId')
  @ResponseSchema(SectionDataResponse, {
    description: 'Section updated successfully',
  })
  @ResponseSchema(BadRequestErrorResponse, {
    description: 'Bad Request Error',
    statusCode: 400,
  })
  @ResponseSchema(SectionNotFoundErrorResponse, {
    description: 'Section not found',
    statusCode: 404,
  })
  @OpenAPI({
    summary: 'Update Section',
    description:
      "Updates an existing section's name or description within a module.",
  })
  async update(
    @Params() params: UpdateSectionParams,
    @Body() body: UpdateSectionBody,
  ): Promise<CourseVersion> {
    try {
      const {versionId, moduleId, sectionId} = params;
      const updatedVersion = await this.sectionService.updateSection(
        versionId,
        moduleId,
        sectionId,
        body,
      );
      if (!updatedVersion) {
        throw new UpdateError('Failed to update section');
      }
      return instanceToPlain(
        Object.assign(new CourseVersion(), updatedVersion),
      ) as CourseVersion;
    } catch (error) {
      if (error instanceof Error) {
        throw new HttpError(500, error.message);
      }
    }
  }

  @Authorized(['admin'])
  @Put('/versions/:versionId/modules/:moduleId/sections/:sectionId/move')
  @ResponseSchema(SectionDataResponse, {
    description: 'Section moved successfully',
  })
  @ResponseSchema(BadRequestErrorResponse, {
    description: 'Bad Request Error',
    statusCode: 400,
  })
  @ResponseSchema(SectionNotFoundErrorResponse, {
    description: 'Section not found',
    statusCode: 404,
  })
  @OpenAPI({
    summary: 'Move Section',
    description:
      'Reorders a section within its module by placing it before or after another section.',
  })
  async move(
    @Params() params: MoveSectionParams,
    @Body() body: MoveSectionBody,
  ): Promise<CourseVersion> {
    try {
      const {versionId, moduleId, sectionId} = params;
      const {afterSectionId, beforeSectionId} = body;

      if (!afterSectionId && !beforeSectionId) {
        throw new UpdateError(
          'Either afterModuleId or beforeModuleId is required',
        );
      }

      const updatedVersion = await this.sectionService.moveSection(
        versionId,
        moduleId,
        sectionId,
        afterSectionId,
        beforeSectionId,
      );
      if (!updatedVersion) {
        throw new UpdateError('Failed to move section');
      }

      return instanceToPlain(
        Object.assign(new CourseVersion(), updatedVersion),
      ) as CourseVersion;
    } catch (error) {
      if (error instanceof Error) {
        throw new HttpError(500, error.message);
      }
    }
  }

  @Authorized(['admin'])
  @Delete('/versions/:versionId/modules/:moduleId/sections/:sectionId')
  @ResponseSchema(SectionDeletedResponse, {
    description: 'Section deleted successfully',
  })
  @ResponseSchema(BadRequestErrorResponse, {
    description: 'Bad Request Error',
    statusCode: 400,
  })
  @ResponseSchema(SectionNotFoundErrorResponse, {
    description: 'Section not found',
    statusCode: 404,
  })
  @OpenAPI({
    summary: 'Delete Section',
    description: 'Permanently removes a section from a module.',
  })
  async delete(
    @Params() params: DeleteSectionParams,
  ): Promise<SectionDeletedResponse> {
    const {versionId, moduleId, sectionId} = params;
    const deletedSection = await this.sectionService.deleteSection(
      versionId,
      moduleId,
      sectionId,
    );
    if (!deletedSection) {
      throw new DeleteError('Failed to delete section');
    }
    return {
      message: `Section ${params.sectionId} deleted in module ${params.moduleId}`,
    };
  }
}<|MERGE_RESOLUTION|>--- conflicted
+++ resolved
@@ -91,13 +91,7 @@
       if (!createdVersion) {
         throw new UpdateError('Failed to create section');
       }
-<<<<<<< HEAD
-      return instanceToPlain(
-        Object.assign(new CourseVersion(), createdVersion),
-      ) as CourseVersion;
-=======
       return {version: instanceToPlain(createdVersion)} as any;
->>>>>>> 73a54cd1
     } catch (error) {
       if (error instanceof Error) {
         throw new HttpError(500, error.message);
