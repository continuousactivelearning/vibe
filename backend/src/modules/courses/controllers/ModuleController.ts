--- conflicted
+++ resolved
@@ -24,9 +24,6 @@
   ModuleNotFoundErrorResponse,
   ModuleDeletedResponse,
 } from '../classes/validators/ModuleValidators';
-<<<<<<< HEAD
-
-=======
 import {calculateNewOrder} from '../utils/calculateNewOrder';
 import {OpenAPI, ResponseSchema} from 'routing-controllers-openapi';
 import {BadRequestErrorResponse} from 'shared/middleware/errorHandler';
@@ -34,23 +31,13 @@
 @OpenAPI({
   tags: ['Course Modules'],
 })
->>>>>>> 96292f3d
 @JsonController('/courses')
 @Service()
 export class ModuleController {
   constructor(
-<<<<<<< HEAD
     @Inject(() => ModuleService)
     private service: ModuleService,
   ) {}
-=======
-    @Inject('CourseRepo') private readonly courseRepo: CourseRepository,
-  ) {
-    if (!this.courseRepo) {
-      throw new Error('CourseRepository is not properly injected');
-    }
-  }
->>>>>>> 96292f3d
 
   @Authorized(['admin'])
   @Post('/versions/:versionId/modules')
@@ -75,40 +62,8 @@
     @Params() params: CreateModuleParams,
     @Body() body: CreateModuleBody,
   ) {
-<<<<<<< HEAD
     const updated = await this.service.createModule(params.versionId, body);
     return {version: instanceToPlain(updated)};
-=======
-    try {
-      const {versionId} = params;
-      //Fetch Version
-      const version = await this.courseRepo.readVersion(versionId);
-
-      //Create Module
-      const module = new Module(body, version.modules);
-
-      //Add Module to Version
-      version.modules.push(module);
-
-      //Update Date
-      version.updatedAt = new Date();
-
-      //Update Version
-      const updatedVersion = await this.courseRepo.updateVersion(
-        params.versionId,
-        version,
-      );
-
-      return {
-        version: instanceToPlain(updatedVersion),
-      };
-    } catch (error) {
-      if (error instanceof NotFoundError) {
-        throw new HttpError(404, error.message);
-      }
-      throw new InternalServerError(error.message);
-    }
->>>>>>> 96292f3d
   }
 
   @Authorized(['admin'])
@@ -160,72 +115,12 @@
       'Reorders a module within its course version by placing it before or after another module.',
   })
   async move(@Params() params: MoveModuleParams, @Body() body: MoveModuleBody) {
-<<<<<<< HEAD
     const updated = await this.service.moveModule(
       params.versionId,
       params.moduleId,
       body,
     );
     return {version: instanceToPlain(updated)};
-=======
-    const {versionId, moduleId} = params;
-    try {
-      const {afterModuleId, beforeModuleId} = body;
-
-      if (!afterModuleId && !beforeModuleId) {
-        throw new UpdateError(
-          'Either afterModuleId or beforeModuleId is required',
-        );
-      }
-
-      //Fetch Version
-      const version = await this.courseRepo.readVersion(versionId);
-
-      //Sort Modules based on order
-      const sortedModules = version.modules.sort((a, b) =>
-        a.order.localeCompare(b.order),
-      );
-
-      //Find Module
-      const module = version.modules.find(m => m.moduleId === moduleId);
-      if (!module) throw new ReadError('Module not found');
-
-      //Calculate New Order
-      const newOrder = calculateNewOrder(
-        sortedModules,
-        'moduleId',
-        afterModuleId,
-        beforeModuleId,
-      );
-
-      //Update Module Order
-      module.order = newOrder;
-      module.updatedAt = new Date();
-
-      //Update Version Update Date
-      version.updatedAt = new Date();
-
-      //Update Version
-      const updatedVersion = await this.courseRepo.updateVersion(
-        versionId,
-        version,
-      );
-
-      return {
-        version: instanceToPlain(updatedVersion),
-      };
-    } catch (error) {
-      if (error instanceof ReadError) {
-        throw new HttpError(404, error.message);
-      }
-      if (error instanceof UpdateError) {
-        throw new BadRequestError(error.message);
-      }
-      if (error instanceof Error) {
-        throw new HttpError(500, error.message);
-      }
-    }
->>>>>>> 96292f3d
   }
 
   @Authorized(['admin'])
