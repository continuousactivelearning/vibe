--- conflicted
+++ resolved
@@ -39,13 +39,8 @@
     summary: 'Create a new course',
     description: 'Creates a new course in the system.<br/>.',
   })
-<<<<<<< HEAD
-  // @Authorized(['admin', 'instructor'])
-  @Post('/', { transformResponse: true })
-=======
   @Authorized(['admin', 'instructor'])
   @Post('/', {transformResponse: true})
->>>>>>> a7868f01
   @HttpCode(201)
   @ResponseSchema(CourseDataResponse, {
     description: 'Course created successfully',
@@ -67,13 +62,8 @@
 - Users who are part of the course (students, teaching assistants, instructors, or managers)
 `,
   })
-<<<<<<< HEAD
-  // @Authorized(['admin', 'instructor'])
-  @Get('/:id', { transformResponse: true })
-=======
   @Authorized(['admin', 'instructor'])
   @Get('/:id', {transformResponse: true})
->>>>>>> a7868f01
   @ResponseSchema(CourseDataResponse, {
     description: 'Course retrieved successfully',
   })
