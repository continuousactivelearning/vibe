--- conflicted
+++ resolved
@@ -13,22 +13,14 @@
   BadRequestError,
 } from 'routing-controllers';
 import {CourseRepository} from 'shared/database/providers/mongo/repositories/CourseRepository';
-<<<<<<< HEAD
-import {ItemNotFoundError, ReadError, DeleteError} from 'shared/errors/errors';
-=======
 import {DeleteError, ItemNotFoundError, ReadError} from 'shared/errors/errors';
->>>>>>> a968f8af
 import {Inject, Service} from 'typedi';
 import {CourseVersion} from '../classes/transformers/CourseVersion';
 import {
   CreateCourseVersionParams,
   CreateCourseVersionBody,
   ReadCourseVersionParams,
-<<<<<<< HEAD
-  DeleteModuleParams,
-=======
   DeleteCourseVersionParams,
->>>>>>> a968f8af
 } from '../classes/validators/CourseVersionValidators';
 
 /**
@@ -127,40 +119,6 @@
       throw new HttpError(500, error.message);
     }
   }
-<<<<<<< HEAD
-
-  /**
-   * Delete a module from a specific course version.
-   *
-   * @param params - Parameters including version ID and module ID
-   * @returns The deleted module object
-   *
-   * @throws BadRequestError if version ID or module ID is missing
-   * @throws HttpError(404) if the module is not found
-   * @throws HttpError(500) for delete errors
-   *
-   * @category Courses/Controllers
-   */
-  @Delete('/versions/:versionId/modules/:moduleId')
-  async deleteModule(@Params() params: DeleteModuleParams) {
-    const {versionId, moduleId} = params;
-    if (!versionId || !moduleId) {
-      throw new BadRequestError('Version ID and Module ID are required');
-    }
-    try {
-      const deletedModule = await this.courseRepo.deleteModule(
-        versionId,
-        moduleId,
-      );
-      const deleted: {moduleId: string} = {
-        moduleId: deletedModule.moduleId.toString(),
-      };
-      return {
-        deletedItem: instanceToPlain({
-          ...deleted,
-          moduleId: deleted?.moduleId?.toString(),
-        }),
-=======
   /**
    * Delete the course version by its ID
    *
@@ -184,22 +142,14 @@
       const version = await this.courseRepo.deleteVersion(courseId, versionId);
       return {
         message: `Version with the ID ${versionId} has been deleted successfully.`,
->>>>>>> a968f8af
       };
     } catch (error) {
       if (error instanceof ItemNotFoundError) {
         throw new HttpError(404, error.message);
       }
       if (error instanceof DeleteError) {
-<<<<<<< HEAD
-        console.error('Delete error:', error.message);
-        throw new HttpError(500, 'Item deletion failed');
-      }
-      throw new HttpError(500, error.message);
-=======
         throw new HttpError(500, error.message);
       }
->>>>>>> a968f8af
     }
   }
 }