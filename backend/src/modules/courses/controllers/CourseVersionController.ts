--- conflicted
+++ resolved
@@ -15,6 +15,7 @@
 } from 'routing-controllers';
 import {Inject, Service} from 'typedi';
 import {OpenAPI, ResponseSchema} from 'routing-controllers-openapi';
+import {CourseVersionService} from '../services';
 import {
   CreateCourseVersionParams,
   CreateCourseVersionBody,
@@ -22,24 +23,13 @@
   DeleteCourseVersionParams,
   CourseVersionDataResponse,
   CourseVersionNotFoundErrorResponse,
-<<<<<<< HEAD
-  CourseVersionDeleteResponse,
+  CreateCourseVersionResponse,
 } from '../classes/validators/CourseVersionValidators';
-import {CourseVersionService} from '../services';
 import {BadRequestErrorResponse} from 'shared/middleware/errorHandler';
 import {CourseVersion} from '../classes/transformers';
 
 @OpenAPI({
-  tags: ['CourseVersions'],
-=======
-  CreateCourseVersionResponse,
-} from '../classes/validators/CourseVersionValidators';
-import {OpenAPI, ResponseSchema} from 'routing-controllers-openapi';
-import {BadRequestErrorResponse} from 'shared/middleware/errorHandler';
-
-@OpenAPI({
   tags: ['Course Versions'],
->>>>>>> 264e26b8
 })
 @JsonController('/courses')
 @Service()
@@ -52,23 +42,13 @@
   @Authorized(['admin', 'instructor'])
   @Post('/:id/versions', {transformResponse: true})
   @HttpCode(201)
-<<<<<<< HEAD
-  @ResponseSchema(CourseVersionDataResponse, {
-    description: 'CourseVersion created successfully',
-=======
   @ResponseSchema(CreateCourseVersionResponse, {
     description: 'Course version created successfully',
->>>>>>> 264e26b8
   })
   @ResponseSchema(BadRequestErrorResponse, {
     description: 'Bad Request Error',
     statusCode: 400,
   })
-<<<<<<< HEAD
-  @OpenAPI({
-    summary: 'Create CourseVersion',
-    description: 'Creates a new courseVersion with the provided details.',
-=======
   @ResponseSchema(CourseVersionNotFoundErrorResponse, {
     description: 'Course not found',
     statusCode: 404,
@@ -76,7 +56,6 @@
   @OpenAPI({
     summary: 'Create Course Version',
     description: 'Creates a new version for a specific course.',
->>>>>>> 264e26b8
   })
   async create(
     @Params() params: CreateCourseVersionParams,
@@ -90,33 +69,14 @@
 
   @Authorized(['admin', 'instructor', 'student'])
   @Get('/versions/:id')
-<<<<<<< HEAD
-  @HttpCode(201)
-  @ResponseSchema(CourseVersionDataResponse, {
-    description: 'CourseVersion retrieved successfully',
-=======
   @ResponseSchema(CourseVersionDataResponse, {
     description: 'Course version retrieved successfully',
->>>>>>> 264e26b8
   })
   @ResponseSchema(BadRequestErrorResponse, {
     description: 'Bad Request Error',
     statusCode: 400,
   })
   @ResponseSchema(CourseVersionNotFoundErrorResponse, {
-<<<<<<< HEAD
-    description: 'CourseVersion not found',
-    statusCode: 404,
-  })
-  @OpenAPI({
-    summary: 'Read CourseVersion',
-    description:
-      'Retrieves a courseVersion with the provided Course Version id.',
-  })
-  async read(
-    @Params() params: ReadCourseVersionParams,
-  ): Promise<CourseVersion> {
-=======
     description: 'Course version not found',
     statusCode: 404,
   })
@@ -124,44 +84,26 @@
     summary: 'Get Course Version',
     description: 'Retrieves a course version by its ID.',
   })
-  async read(@Params() params: ReadCourseVersionParams) {
->>>>>>> 264e26b8
+  async read(
+    @Params() params: ReadCourseVersionParams,
+  ): Promise<CourseVersion> {
     const {id} = params;
-    console.log(id);
     const retrievedCourseVersion =
       await this.courseVersionService.readCourseVersion(id);
+    const retrievedCourseVersionExample = retrievedCourseVersion;
     return retrievedCourseVersion;
   }
 
   @Authorized(['admin', 'instructor'])
   @Delete('/:courseId/versions/:versionId')
-<<<<<<< HEAD
-  @HttpCode(201)
-  @ResponseSchema(CourseVersionDeleteResponse, {
-    description: 'CourseVersion deleted successfully',
-=======
   @ResponseSchema(DeleteCourseVersionParams, {
     description: 'Course version deleted successfully',
->>>>>>> 264e26b8
   })
   @ResponseSchema(BadRequestErrorResponse, {
     description: 'Bad Request Error',
     statusCode: 400,
   })
   @ResponseSchema(CourseVersionNotFoundErrorResponse, {
-<<<<<<< HEAD
-    description: 'CourseVersion not found',
-    statusCode: 404,
-  })
-  @OpenAPI({
-    summary: 'delete CourseVersion',
-    description:
-      'Delete a courseVersion with the provided Course id and courseVersionId.',
-  })
-  async delete(
-    @Params() params: DeleteCourseVersionParams,
-  ): Promise<{message: string}> {
-=======
     description: 'Course or version not found',
     statusCode: 404,
   })
@@ -169,8 +111,9 @@
     summary: 'Delete Course Version',
     description: 'Deletes a course version by its ID.',
   })
-  async delete(@Params() params: DeleteCourseVersionParams) {
->>>>>>> 264e26b8
+  async delete(
+    @Params() params: DeleteCourseVersionParams,
+  ): Promise<{message: string}> {
     const {courseId, versionId} = params;
     if (!versionId || !courseId) {
       throw new BadRequestError('Version ID is required');
