import 'reflect-metadata';
import {
  JsonController,
  Authorized,
  Post,
  Body,
  Get,
  Put,
  Delete,
  Params,
  HttpCode,
  Req,
<<<<<<< HEAD
=======
  ForbiddenError,
>>>>>>> dbf313ae
} from 'routing-controllers';
import {inject, injectable} from 'inversify';
import {
  CreateItemBody,
  UpdateItemBody,
  MoveItemBody,
  CreateItemParams,
  ReadAllItemsParams,
  UpdateItemParams,
  MoveItemParams,
  DeleteItemParams,
  DeletedItemResponse,
  GetItemParams,
  GetItemResponse,
  ItemDataResponse,
  ItemNotFoundErrorResponse,
} from '#courses/classes/index.js';
import {ItemService} from '#courses/services/ItemService.js';
import {ProgressService, USERS_TYPES} from '#users/index.js';
import {COURSES_TYPES} from '#courses/types.js';
import {BadRequestErrorResponse} from '#shared/middleware/errorHandler.js';
import {ResponseSchema} from 'routing-controllers-openapi';
<<<<<<< HEAD
=======
import {IUserRepository} from '#root/shared/database/interfaces/IUserRepository.js';
import {GLOBAL_TYPES} from '#root/types.js';
import {getFromContainer} from 'class-validator';
import {FirebaseAuthService} from '#auth/services/FirebaseAuthService.js';
>>>>>>> dbf313ae

@injectable()
@JsonController('/courses')
export class ItemController {
  constructor(
    @inject(COURSES_TYPES.ItemService)
    private readonly itemService: ItemService,
    @inject(USERS_TYPES.ProgressService)
    private readonly progressService: ProgressService,
    @inject(GLOBAL_TYPES.UserRepo)
    private readonly userRepository: IUserRepository,
  ) {}

  @Authorized(['admin'])
  @Post('/versions/:versionId/modules/:moduleId/sections/:sectionId/items')
  @HttpCode(201)
  @ResponseSchema(ItemDataResponse, {
    description: 'Item created successfully',
  })
  @ResponseSchema(BadRequestErrorResponse, {
    description: 'Bad Request Error',
    statusCode: 400,
  })
  @ResponseSchema(ItemNotFoundErrorResponse, {
    description: 'Item not found',
    statusCode: 404,
  })
  async create(
    @Params() params: CreateItemParams,
    @Body() body: CreateItemBody,
  ) {
    const {versionId, moduleId, sectionId} = params;
    return await this.itemService.createItem(
      versionId,
      moduleId,
      sectionId,
      body,
    );
  }

  @Authorized(['admin', 'instructor', 'student'])
  @Get('/versions/:versionId/modules/:moduleId/sections/:sectionId/items')
  @ResponseSchema(ItemDataResponse, {
    description: 'Items retrieved successfully',
  })
  @ResponseSchema(BadRequestErrorResponse, {
    description: 'Bad Request Error',
    statusCode: 400,
  })
  @ResponseSchema(ItemNotFoundErrorResponse, {
    description: 'Item not found',
    statusCode: 404,
  })
  async readAll(@Params() params: ReadAllItemsParams) {
    const {versionId, moduleId, sectionId} = params;
    return await this.itemService.readAllItems(versionId, moduleId, sectionId);
  }

  @Authorized(['admin'])
  @Put(
    '/versions/:versionId/modules/:moduleId/sections/:sectionId/items/:itemId',
  )
  @ResponseSchema(ItemDataResponse, {
    description: 'Item updated successfully',
  })
  @ResponseSchema(BadRequestErrorResponse, {
    description: 'Bad Request Error',
    statusCode: 400,
  })
  @ResponseSchema(ItemNotFoundErrorResponse, {
    description: 'Item not found',
    statusCode: 404,
  })
  async update(
    @Params() params: UpdateItemParams,
    @Body() body: UpdateItemBody,
  ) {
    const {versionId, moduleId, sectionId, itemId} = params;
    return await this.itemService.updateItem(
      versionId,
      moduleId,
      sectionId,
      itemId,
      body,
    );
  }

  @Authorized(['instructor', 'admin'])
  @Delete('/itemGroups/:itemsGroupId/items/:itemId')
  @ResponseSchema(DeletedItemResponse, {
    description: 'Item deleted successfully',
  })
  @ResponseSchema(BadRequestErrorResponse, {
    description: 'Bad Request Error',
    statusCode: 400,
  })
  @ResponseSchema(ItemNotFoundErrorResponse, {
    description: 'Item not found',
    statusCode: 404,
  })
  async delete(@Params() params: DeleteItemParams) {
    const {itemsGroupId, itemId} = params;
    return await this.itemService.deleteItem(itemsGroupId, itemId);
  }

  @Authorized(['admin'])
  @Put(
    '/versions/:versionId/modules/:moduleId/sections/:sectionId/items/:itemId/move',
  )
  @ResponseSchema(ItemDataResponse, {
    description: 'Item moved successfully',
  })
  @ResponseSchema(BadRequestErrorResponse, {
    description: 'Bad Request Error',
    statusCode: 400,
  })
  @ResponseSchema(ItemNotFoundErrorResponse, {
    description: 'Item not found',
    statusCode: 404,
  })
  async move(@Params() params: MoveItemParams, @Body() body: MoveItemBody) {
    const {versionId, moduleId, sectionId, itemId} = params;
    return await this.itemService.moveItem(
      versionId,
      moduleId,
      sectionId,
      itemId,
      body,
    );
  }

  @Authorized(['admin', 'instructor', 'student'])
  @Get('/:courseId/versions/:courseVersionId/item/:itemId')
  @HttpCode(201)
  @ResponseSchema(GetItemResponse, {
    description: 'Item retrieved successfully',
  })
  @ResponseSchema(BadRequestErrorResponse, {
    description: 'Bad Request Error',
    statusCode: 400,
  })
  @ResponseSchema(ItemNotFoundErrorResponse, {
    description: 'Item not found',
    statusCode: 404,
  })
  async getItem(@Params() params: GetItemParams, @Req() req: any) {
    // console.log(req.headers.authorization)
    const {courseId, courseVersionId, itemId} = params;
<<<<<<< HEAD
    // console.log('Current user:', user);
    // console.log('User ID:', user._id);
    // console.log('User Firebase UID:', user.firebaseUID);
    // const progress = await this.progressService.getUserProgress(
    //   user._id,
    //   courseId,
    //   courseVersionId,
    // );
    // if (progress.currentItem !== itemId) {
    //   throw new ForbiddenError('Item does not match current progress');
    // }
=======
    const token = req.headers.authorization?.split(' ')[1];
    const authService =
      getFromContainer<FirebaseAuthService>(FirebaseAuthService);
    const firebaseUID = await authService.getUIDFromToken(token);
    console.log('Firebase UID:\n', firebaseUID);
    const user = await this.userRepository.findByFirebaseUID(firebaseUID);
    console.log('User from repository:', user);
    // console.log('Current user:', user);
    // console.log('User ID:', user._id);
    // console.log('User Firebase UID:', user.firebaseUID);
    const progress = await this.progressService.getUserProgress(
      user._id,
      courseId,
      courseVersionId,
    );
    if (progress.currentItem !== itemId) {
      throw new ForbiddenError('Item does not match current progress');
    }
>>>>>>> dbf313ae
    return {
      item: await this.itemService.readItem(courseVersionId, itemId),
    };
  }
}<|MERGE_RESOLUTION|>--- conflicted
+++ resolved
@@ -10,10 +10,7 @@
   Params,
   HttpCode,
   Req,
-<<<<<<< HEAD
-=======
   ForbiddenError,
->>>>>>> dbf313ae
 } from 'routing-controllers';
 import {inject, injectable} from 'inversify';
 import {
@@ -36,13 +33,10 @@
 import {COURSES_TYPES} from '#courses/types.js';
 import {BadRequestErrorResponse} from '#shared/middleware/errorHandler.js';
 import {ResponseSchema} from 'routing-controllers-openapi';
-<<<<<<< HEAD
-=======
 import {IUserRepository} from '#root/shared/database/interfaces/IUserRepository.js';
 import {GLOBAL_TYPES} from '#root/types.js';
 import {getFromContainer} from 'class-validator';
 import {FirebaseAuthService} from '#auth/services/FirebaseAuthService.js';
->>>>>>> dbf313ae
 
 @injectable()
 @JsonController('/courses')
@@ -191,19 +185,6 @@
   async getItem(@Params() params: GetItemParams, @Req() req: any) {
     // console.log(req.headers.authorization)
     const {courseId, courseVersionId, itemId} = params;
-<<<<<<< HEAD
-    // console.log('Current user:', user);
-    // console.log('User ID:', user._id);
-    // console.log('User Firebase UID:', user.firebaseUID);
-    // const progress = await this.progressService.getUserProgress(
-    //   user._id,
-    //   courseId,
-    //   courseVersionId,
-    // );
-    // if (progress.currentItem !== itemId) {
-    //   throw new ForbiddenError('Item does not match current progress');
-    // }
-=======
     const token = req.headers.authorization?.split(' ')[1];
     const authService =
       getFromContainer<FirebaseAuthService>(FirebaseAuthService);
@@ -222,7 +203,6 @@
     if (progress.currentItem !== itemId) {
       throw new ForbiddenError('Item does not match current progress');
     }
->>>>>>> dbf313ae
     return {
       item: await this.itemService.readItem(courseVersionId, itemId),
     };
