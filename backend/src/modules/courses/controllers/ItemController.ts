--- conflicted
+++ resolved
@@ -1,4 +1,4 @@
-import {inject, injectable} from 'inversify';
+import 'reflect-metadata';
 import {
   Authorized,
   Body,
@@ -7,15 +7,11 @@
   ForbiddenError,
   Get,
   HttpCode,
-<<<<<<< HEAD
   JsonController,
   Params,
   Post,
   Put,
-=======
   Req,
-  ForbiddenError,
->>>>>>> 3805964e
 } from 'routing-controllers';
 import {OpenAPI, ResponseSchema} from 'routing-controllers-openapi';
 import {COURSES_TYPES} from '#courses/types.js';
@@ -32,42 +28,30 @@
   VersionModuleSectionItemParams,
 } from '#courses/classes/validators/ItemValidators.js';
 import {ItemService} from '#courses/services/ItemService.js';
-<<<<<<< HEAD
-import {IUser} from '#root/shared/interfaces/models.js';
+import { FirebaseAuthService } from '#root/modules/auth/services/FirebaseAuthService.js';
+import { AUTH_TYPES } from '#root/modules/auth/types.js';
+import { ProgressService } from '#root/modules/users/services/ProgressService.js';
+import { USERS_TYPES } from '#root/modules/users/types.js';
+import { injectable, inject } from 'inversify';
 import { VersionModuleSectionParams } from '../classes/index.js';
-=======
-import {ProgressService, USERS_TYPES} from '#users/index.js';
-import {COURSES_TYPES} from '#courses/types.js';
-import {BadRequestErrorResponse} from '#shared/middleware/errorHandler.js';
-import {ResponseSchema} from 'routing-controllers-openapi';
-import {FirebaseAuthService} from '#auth/services/FirebaseAuthService.js';
-import {AUTH_TYPES} from '#auth/types.js';
->>>>>>> 3805964e
-
-@OpenAPI({
-  tags: ['Course Items']
-})
+
 @injectable()
 @JsonController('/courses')
 export class ItemController {
   constructor(
     @inject(COURSES_TYPES.ItemService)
     private readonly itemService: ItemService,
-<<<<<<< HEAD
-=======
     @inject(USERS_TYPES.ProgressService)
     private readonly progressService: ProgressService,
     @inject(AUTH_TYPES.AuthService)
     private readonly authService: FirebaseAuthService,
->>>>>>> 3805964e
   ) {}
-
   @OpenAPI({
   summary: 'Create an item',
   description: `Creates a new item within a section.
-Accessible to:
-- Instructors, managers or teaching assistants of the course.`,
-})
+  Accessible to:
+  - Instructors, managers or teaching assistants of the course.`,
+  })
   @Authorized(['admin'])
   @Post('/versions/:versionId/modules/:moduleId/sections/:sectionId/items')
   @HttpCode(201)
@@ -95,12 +79,12 @@
     );
   }
 
-@OpenAPI({
-  summary: 'Get all item references in a section',
-  description: `Retrieves a list of item references from a specific section. Each reference includes only the item's \`_id\`, \`type\`, and \`order\`, without full item details.<br/>
-Accessible to:
-- All users who are part of the course.`,
-})
+  @OpenAPI({
+    summary: 'Get all item references in a section',
+    description: `Retrieves a list of item references from a specific section. Each reference includes only the item's \`_id\`, \`type\`, and \`order\`, without full item details.<br/>
+  Accessible to:
+  - All users who are part of the course.`,
+  })
   @Authorized(['admin', 'instructor', 'student'])
   @Get('/versions/:versionId/modules/:moduleId/sections/:sectionId/items')
   @ResponseSchema(ItemDataResponse, {
@@ -122,9 +106,9 @@
   @OpenAPI({
   summary: 'Update an item',
   description: `Updates the configuration or content of a specific item within a section.<br/>
-Accessible to:
-- Instructors, managers, and teaching assistants of the course.`,
-})
+  Accessible to:
+  - Instructors, managers, and teaching assistants of the course.`,
+  })
   @Authorized(['admin'])
   @Put(
     '/versions/:versionId/modules/:moduleId/sections/:sectionId/items/:itemId',
@@ -157,9 +141,9 @@
   @OpenAPI({
   summary: 'Delete an item',
   description: `Deletes a specific item from a section.<br/>
-Accessible to:
-- Instructors or managers of the course.`,
-})
+  Accessible to:
+  - Instructors or managers of the course.`,
+  })
   @Authorized(['instructor', 'admin'])
   @Delete('/itemGroups/:itemsGroupId/items/:itemId')
   @ResponseSchema(DeletedItemResponse, {
@@ -231,12 +215,6 @@
     description: 'Item not found',
     statusCode: 404,
   })
-<<<<<<< HEAD
-  async getItem(@Params() params: GetItemParams) {
-    const {courseId, courseVersionId, itemId} = params;
-
-    return await this.itemService.readItem(courseVersionId, itemId);
-=======
   async getItem(@Params() params: GetItemParams, @Req() req: any) {
     const {courseId, courseVersionId, itemId} = params;
     const userId = await this.authService.getUserIdFromReq(req);
@@ -251,6 +229,5 @@
     return {
       item: await this.itemService.readItem(courseVersionId, itemId),
     };
->>>>>>> 3805964e
   }
 }