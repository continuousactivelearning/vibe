import {coursesModuleOptions, CreateItemBody} from '../';
import {useExpressServer, useContainer} from 'routing-controllers';
<<<<<<< HEAD
import {CourseRepository} from '../../../shared/database/providers/mongo/repositories/CourseRepository';
import Express from 'express';
import request from 'supertest';
import {ReadError} from '../../../shared/errors/errors';
import {CourseVersionService} from '../services';
import {dbConfig} from '../../../config/db';
import {SectionService} from '../services/SectionService';
=======
import Express from 'express';
import request from 'supertest';
>>>>>>> b65e2685
import {InversifyAdapter} from '../../../inversify-adapter';
import {Container} from 'inversify';
import {coursesContainerModule} from '../container';
import {sharedContainerModule} from '../../../container';
<<<<<<< HEAD
import {ItemType} from '../../../shared/interfaces/Models';
import {faker} from '@faker-js/faker';
import {usersContainerModule} from '../../users/container';
import {authContainerModule} from '../../auth/container';

jest.setTimeout(90000); // Set a longer timeout for the tests
=======
import {ItemType} from '../../../shared/interfaces/models';
import {faker} from '@faker-js/faker';
import {usersContainerModule} from '../../users/container';
import {authContainerModule} from '../../auth/container';
import {jest} from '@jest/globals';

>>>>>>> b65e2685
describe('Course Version Controller Integration Tests', () => {
  const App = Express();
  let app;
  let courseRepo: CourseRepository;
  let courseVersionService: CourseVersionService;

  beforeAll(async () => {
    process.env.NODE_ENV = 'test';
    const container = new Container();
    await container.load(
      sharedContainerModule,
      usersContainerModule,
      coursesContainerModule,
<<<<<<< HEAD
      authContainerModule,
=======
>>>>>>> b65e2685
    );
    const inversifyAdapter = new InversifyAdapter(container);
    useContainer(inversifyAdapter);
    app = useExpressServer(App, coursesModuleOptions);
  });

  afterAll(async () => {
    // Close the in-memory MongoDB server after the tests
    // await mongoServer.stop();
  });

  // Create course version
  describe('COURSE VERSION CREATION', () => {
    describe('Success Scenario', () => {
      it('should create a course version', async () => {
        // Create course
        const coursePayload = {
          name: 'New Course',
          description: 'Course description',
        };

        const response = await request(app)
          .post('/courses/')
          .send(coursePayload)
          .expect(201);

        // Get id
        const courseId = response.body._id;

        // Create course version
        const courseVersionPayload = {
          version: 'New Course Version',
          description: 'Course version description',
        };

        // log the endpoint to request to
        const endPoint = `/courses/${courseId}/versions`;
        const versionResponse = await request(app)
          .post(endPoint)
          .send(courseVersionPayload)
          .expect(201);

        // Check if the response is correct

        // expect(versionResponse.body.course._id).toBe(courseId);
        expect(versionResponse.body.version).toBe('New Course Version');
        expect(versionResponse.body.description).toBe(
          'Course version description',
        );

        // expect the version id to be in the list of course, this is shared in response
        // expect(versionResponse.body.course.versions).toContain(
        //   versionResponse.body.version._id,
        // );
      }, 90000);
    });

    describe('Error Scenarios', () => {
      it('should return 404 if course not found', async () => {
        // Create course version
        const courseVersionPayload = {
          version: 'New Course Version',
          description: 'Course version description',
        };

        // log the endpoint to request to
        //endpoint id should be a valid mongoId.
        const endPoint = '/courses/5f9b1b3c9d1f1f1f1f1f1f1f/versions';
        const versionResponse = await request(app)
          .post(endPoint)
          .send(courseVersionPayload)
          .expect(404);

        expect(versionResponse.body.message).toContain('Course not found');
      }, 90000);

      it('should return 400 if invalid course version data', async () => {
        // Create course
        const coursePayload = {
          name: 'New Course',
          description: 'Course description',
        };

        const response = await request(app)
          .post('/courses/')
          .send(coursePayload)
          .expect(201);

        // Get id
        const courseId = response.body._id;

        // Create course version
        const courseVersionPayload = {
          version: 'New Course Version',
          description: 'Course version description',
        };

        // log the endpoint to request to
        const endPoint = `/courses/${courseId}/versions`;
        const versionResponse = await request(app)
          .post(endPoint)
          .send({version: ''})
          .expect(400);

        expect(versionResponse.body.message).toContain(
          "Invalid body, check 'errors' property for more info.",
        );

        // expect(versionResponse.body.message).toContain("Invalid course version data");
      }, 90000);

      it('should return 400 if no course version data', async () => {
        // Create course
        const coursePayload = {
          name: 'New Course',
          description: 'Course description',
        };

        const response = await request(app)
          .post('/courses/')
          .send(coursePayload)
          .expect(201);

        // Get id
        const courseId = response.body._id;

        // log the endpoint to request to
        const endPoint = `/courses/${courseId}/versions`;
        const versionResponse = await request(app)
          .post(endPoint)
          .send({})
          .expect(400);

        expect(versionResponse.body.message).toContain(
          "Invalid body, check 'errors' property for more info.",
        );

        // expect(versionResponse.body.message).toContain("Invalid course version data");
      }, 90000);
    });
  });

  // Read course version
  describe('COURSE VERSION READ', () => {
    describe('Success Scenario', () => {
      it('should read a course version', async () => {
        // Create course
        const coursePayload = {
          name: 'New Course',
          description: 'Course description',
        };

        const response = await request(app)
          .post('/courses/')
          .send(coursePayload)
          .expect(201);

        // Get id
        const courseId = response.body._id;

        // Create course version
        const courseVersionPayload = {
          version: 'New Course Version',
          description: 'Course version description',
        };

        // log the endpoint to request to
        const endPoint = `/courses/${courseId}/versions`;
        const versionResponse = await request(app)
          .post(endPoint)
          .send(courseVersionPayload)
          .expect(201);

        // Get version id
        const versionId = versionResponse.body._id;

        // log the endpoint to request to
        const endPoint2 = `/courses/versions/${versionId}`;
        const readResponse = await request(app).get(endPoint2).expect(200);

        expect(readResponse.body.version).toBe('New Course Version');
        expect(readResponse.body.description).toBe(
          'Course version description',
        );
      }, 90000);
    });

    describe('Error Scenarios', () => {
      it('should return 404 if course version not found', async () => {
        // random mongoid

        const id = '5f9b1b3c9d1f1f1f1f1f1f1f';

        const endPoint2 = `/courses/versions/${id}`;
        const readResponse = await request(app).get(endPoint2).expect(404);

        // expect(readResponse.body.message).toContain("Course version not found");
<<<<<<< HEAD
      });
=======
      }, 90000);
>>>>>>> b65e2685
    });
  });

  // Delete course version
  describe('COURSE VERSION DELETE', () => {
    const coursePayload = {
      name: 'New Course',
      description: 'Course description',
    };

    const courseVersionPayload = {
      version: 'New Course Version',
      description: 'Course version description',
    };

    const modulePayload = {
      name: 'New Module',
      description: 'Module description',
    };

    const sectionPayload = {
      name: 'New Section',
      description: 'Section description',
    };

    const itemPayload: CreateItemBody = {
      name: faker.commerce.productName(),
      description: faker.commerce.productDescription(),
      type: ItemType.QUIZ,
      quizDetails: {
        questionVisibility: 3,
        allowPartialGrading: true,
        deadline: faker.date.future(),
        allowHint: true,
        maxAttempts: 5,
        releaseTime: faker.date.future(),
        quizType: 'DEADLINE',
        showCorrectAnswersAfterSubmission: true,
        showExplanationAfterSubmission: true,
        showScoreAfterSubmission: true,
        approximateTimeToComplete: '00:30:00',
        passThreshold: 0.7,
      },
    };

    describe('Success Scenario', () => {
      it('should delete a course version', async () => {
        const courseResponse = await request(app)
          .post('/courses/')
          .send(coursePayload)
          .expect(201);

        const courseId = courseResponse.body._id;

        const versionResponse = await request(app)
          .post(`/courses/${courseId}/versions`)
          .send(courseVersionPayload)
          .expect(201);

        const versionId = versionResponse.body._id;

        const moduleResponse = await request(app)
          .post(`/courses/versions/${versionId}/modules`)
          .send(modulePayload)
          .expect(201);

        const moduleId = moduleResponse.body.version.modules[0].moduleId;

        const sectionResponse = await request(app)
          .post(`/courses/versions/${versionId}/modules/${moduleId}/sections`)
          .send(sectionPayload)
          .expect(201);

        const sectionId =
          sectionResponse.body.version.modules[0].sections[0].sectionId;

        const itemResponse = await request(app)
          .post(
            `/courses/versions/${versionId}/modules/${moduleId}/sections/${sectionId}/items`,
          )
          .send(itemPayload);
        expect(itemResponse.status).toBe(201);

        const deleteVersion = await request(app)
          .delete(`/courses/${courseId}/versions/${versionId}`)
          .expect(200);
        expect(deleteVersion.body.deletedItem);
      }, 90000);
    });
    describe('Failure Scenario', () => {
      it('should not delete a course version', async () => {
        // invalid MongoId
        await request(app).delete('/courses/123/versions/123').expect(400);

        // course version or course id not found.
        await request(app)
          .delete(
            '/courses/5f9b1b3c9d1f1f1f1f1f1f1f/versions/5f9b1b3c9d1f1f1f1f1f1f1f',
          )
          .expect(404);
      }, 90000);
    });
  });

  describe('COURSE VERSION SERVICE ERROR PATHS (API)', () => {
    it('should return 404 if course does not exist on createCourseVersion', async () => {
      const courseVersionPayload = {version: 'v', description: 'd'};
      await request(app)
        .post('/courses/62341aeb5be816967d8fc2db/versions')
        .send(courseVersionPayload)
        .expect(404)
        .expect(res => {
          expect(res.body.message).toContain('Course not found');
        });
<<<<<<< HEAD
    });
=======
    }, 90000);
>>>>>>> b65e2685

    it('should return 400 if invalid course version data', async () => {
      // Valid course, but invalid version payload
      const coursePayload = {name: 'Course', description: 'desc'};
      const courseRes = await request(app)
        .post('/courses/')
        .send(coursePayload)
        .expect(201);
      const courseId = courseRes.body._id;

      await request(app)
        .post(`/courses/${courseId}/versions`)
        .send({version: '', description: 'd'})
        .expect(400)
        .expect(res => {
          expect(res.body.message).toContain('Invalid body');
        });
<<<<<<< HEAD
    });
=======
    }, 90000);
>>>>>>> b65e2685

    it('should return 404 if course version not found on readCourseVersion', async () => {
      await request(app)
        .get('/courses/versions/62341aeb5be816967d8fc2db')
        .expect(404);
<<<<<<< HEAD
    });
=======
    }, 90000);
>>>>>>> b65e2685

    it('should return 404 if course version not found on deleteCourseVersion', async () => {
      await request(app)
        .delete(
          '/courses/62341aeb5be816967d8fc2db/versions/62341aeb5be816967d8fc2db',
        )
        .expect(404);
<<<<<<< HEAD
    });
=======
    }, 90000);
>>>>>>> b65e2685
  });
});<|MERGE_RESOLUTION|>--- conflicted
+++ resolved
@@ -1,36 +1,17 @@
 import {coursesModuleOptions, CreateItemBody} from '../';
 import {useExpressServer, useContainer} from 'routing-controllers';
-<<<<<<< HEAD
-import {CourseRepository} from '../../../shared/database/providers/mongo/repositories/CourseRepository';
 import Express from 'express';
 import request from 'supertest';
-import {ReadError} from '../../../shared/errors/errors';
-import {CourseVersionService} from '../services';
-import {dbConfig} from '../../../config/db';
-import {SectionService} from '../services/SectionService';
-=======
-import Express from 'express';
-import request from 'supertest';
->>>>>>> b65e2685
 import {InversifyAdapter} from '../../../inversify-adapter';
 import {Container} from 'inversify';
 import {coursesContainerModule} from '../container';
 import {sharedContainerModule} from '../../../container';
-<<<<<<< HEAD
-import {ItemType} from '../../../shared/interfaces/Models';
-import {faker} from '@faker-js/faker';
-import {usersContainerModule} from '../../users/container';
-import {authContainerModule} from '../../auth/container';
-
-jest.setTimeout(90000); // Set a longer timeout for the tests
-=======
 import {ItemType} from '../../../shared/interfaces/models';
 import {faker} from '@faker-js/faker';
 import {usersContainerModule} from '../../users/container';
 import {authContainerModule} from '../../auth/container';
 import {jest} from '@jest/globals';
 
->>>>>>> b65e2685
 describe('Course Version Controller Integration Tests', () => {
   const App = Express();
   let app;
@@ -44,10 +25,6 @@
       sharedContainerModule,
       usersContainerModule,
       coursesContainerModule,
-<<<<<<< HEAD
-      authContainerModule,
-=======
->>>>>>> b65e2685
     );
     const inversifyAdapter = new InversifyAdapter(container);
     useContainer(inversifyAdapter);
@@ -245,11 +222,7 @@
         const readResponse = await request(app).get(endPoint2).expect(404);
 
         // expect(readResponse.body.message).toContain("Course version not found");
-<<<<<<< HEAD
-      });
-=======
-      }, 90000);
->>>>>>> b65e2685
+      }, 90000);
     });
   });
 
@@ -364,11 +337,7 @@
         .expect(res => {
           expect(res.body.message).toContain('Course not found');
         });
-<<<<<<< HEAD
-    });
-=======
     }, 90000);
->>>>>>> b65e2685
 
     it('should return 400 if invalid course version data', async () => {
       // Valid course, but invalid version payload
@@ -386,21 +355,13 @@
         .expect(res => {
           expect(res.body.message).toContain('Invalid body');
         });
-<<<<<<< HEAD
-    });
-=======
     }, 90000);
->>>>>>> b65e2685
 
     it('should return 404 if course version not found on readCourseVersion', async () => {
       await request(app)
         .get('/courses/versions/62341aeb5be816967d8fc2db')
         .expect(404);
-<<<<<<< HEAD
-    });
-=======
     }, 90000);
->>>>>>> b65e2685
 
     it('should return 404 if course version not found on deleteCourseVersion', async () => {
       await request(app)
@@ -408,10 +369,6 @@
           '/courses/62341aeb5be816967d8fc2db/versions/62341aeb5be816967d8fc2db',
         )
         .expect(404);
-<<<<<<< HEAD
-    });
-=======
     }, 90000);
->>>>>>> b65e2685
   });
 });