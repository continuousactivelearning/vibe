import {coursesModuleOptions} from 'modules/courses';
import {useExpressServer} from 'routing-controllers';
import {CourseRepository} from 'shared/database/providers/mongo/repositories/CourseRepository';
import {ItemRepository} from 'shared/database/providers/mongo/repositories/ItemRepository';
import {MongoDatabase} from 'shared/database/providers/MongoDatabaseProvider';
import Container from 'typedi';
import Express from 'express';
import request from 'supertest';
import {ReadError} from 'shared/errors/errors';
import {CourseVersionService} from '../services';
import {dbConfig} from '../../../config/db';
import {SectionService} from '../services/SectionService';

describe('Course Version Controller Integration Tests', () => {
  const App = Express();
  let app;

  beforeAll(async () => {
    // Set up the real MongoDatabase and CourseRepository
    Container.set('Database', new MongoDatabase(dbConfig.url, 'vibe'));
    const courseRepo = new CourseRepository(
      Container.get<MongoDatabase>('Database'),
    );
    Container.set('CourseRepo', courseRepo);
    const itemRepo = new ItemRepository(
      Container.get<MongoDatabase>('Database'),
      Container.get<CourseRepository>('CourseRepo'),
    );
    Container.set('ItemRepo', itemRepo);
    const courseVersionService = new CourseVersionService(
      Container.get<CourseRepository>('CourseRepo'),
    );
    const sectionService = new SectionService(
      Container.get<ItemRepository>('ItemRepo'),
      Container.get<CourseRepository>('CourseRepo'),
    );
    Container.set('CourseVersionService', courseVersionService);
<<<<<<< HEAD
    Container.set('sectionService', sectionService);
=======
    Container.set('SectionService', sectionService);
>>>>>>> 73a54cd1

    // Create the Express app with the routing controllers configuration
    app = useExpressServer(App, coursesModuleOptions);
  });

  afterAll(async () => {
    // Close the in-memory MongoDB server after the tests
    // await mongoServer.stop();
  });
  // Create course version
  describe('COURSE VERSION CREATION', () => {
    describe('Success Scenario', () => {
      it('should create a course version', async () => {
        // Create course
        const coursePayload = {
          name: 'New Course',
          description: 'Course description',
        };

        const response = await request(app)
          .post('/courses/')
          .send(coursePayload)
          .expect(201);

        // Get id
        const courseId = response.body._id;

        // Create course version
        const courseVersionPayload = {
          version: 'New Course Version',
          description: 'Course version description',
        };

        // log the endpoint to request to
        const endPoint = `/courses/${courseId}/versions`;
        const versionResponse = await request(app)
          .post(endPoint)
          .send(courseVersionPayload)
          .expect(201);

        // Check if the response is correct

        // expect(versionResponse.body.course._id).toBe(courseId);
        expect(versionResponse.body.version).toBe('New Course Version');
        expect(versionResponse.body.description).toBe(
          'Course version description',
        );

        // expect the version id to be in the list of course, this is shared in response
        // expect(versionResponse.body.course.versions).toContain(
        //   versionResponse.body.version._id,
        // );
      });
    });

    describe('Error Scenarios', () => {
      it('should return 404 if course not found', async () => {
        // Create course version
        const courseVersionPayload = {
          version: 'New Course Version',
          description: 'Course version description',
        };

        // log the endpoint to request to
        //endpoint id should be a valid mongoId.
        const endPoint = '/courses/5f9b1b3c9d1f1f1f1f1f1f1f/versions';
        const versionResponse = await request(app)
          .post(endPoint)
          .send(courseVersionPayload)
          .expect(404);

        expect(versionResponse.body.message).toContain('Course not found');
      });

      it('should return 400 if invalid course version data', async () => {
        // Create course
        const coursePayload = {
          name: 'New Course',
          description: 'Course description',
        };

        const response = await request(app)
          .post('/courses/')
          .send(coursePayload)
          .expect(201);

        // Get id
        const courseId = response.body._id;

        // Create course version
        const courseVersionPayload = {
          version: 'New Course Version',
          description: 'Course version description',
        };

        // log the endpoint to request to
        const endPoint = `/courses/${courseId}/versions`;
        const versionResponse = await request(app)
          .post(endPoint)
          .send({version: ''})
          .expect(400);

        expect(versionResponse.body.message).toContain(
          "Invalid body, check 'errors' property for more info.",
        );

        // expect(versionResponse.body.message).toContain("Invalid course version data");
      });

      it('should return 400 if no course version data', async () => {
        // Create course
        const coursePayload = {
          name: 'New Course',
          description: 'Course description',
        };

        const response = await request(app)
          .post('/courses/')
          .send(coursePayload)
          .expect(201);

        // Get id
        const courseId = response.body._id;

        // log the endpoint to request to
        const endPoint = `/courses/${courseId}/versions`;
        const versionResponse = await request(app)
          .post(endPoint)
          .send({})
          .expect(400);

        expect(versionResponse.body.message).toContain(
          "Invalid body, check 'errors' property for more info.",
        );

        // expect(versionResponse.body.message).toContain("Invalid course version data");
      });
    });
  });

  // Read course version
  describe('COURSE VERSION READ', () => {
    describe('Success Scenario', () => {
      it('should read a course version', async () => {
        // Create course
        const coursePayload = {
          name: 'New Course',
          description: 'Course description',
        };

        const response = await request(app)
          .post('/courses/')
          .send(coursePayload)
          .expect(201);

        // Get id
        const courseId = response.body._id;

        // Create course version
        const courseVersionPayload = {
          version: 'New Course Version',
          description: 'Course version description',
        };

        // log the endpoint to request to
        const endPoint = `/courses/${courseId}/versions`;
        const versionResponse = await request(app)
          .post(endPoint)
          .send(courseVersionPayload)
          .expect(201);

        // Get version id
        const versionId = versionResponse.body._id;

        // log the endpoint to request to
        const endPoint2 = `/courses/versions/${versionId}`;
        const readResponse = await request(app).get(endPoint2).expect(200);

        expect(readResponse.body.version).toBe('New Course Version');
        expect(readResponse.body.description).toBe(
          'Course version description',
        );
      });
    });

    describe('Error Scenarios', () => {
      it('should return 404 if course version not found', async () => {
        // random mongoid

        const id = '5f9b1b3c9d1f1f1f1f1f1f1f';

        const endPoint2 = `/courses/versions/${id}`;
        const readResponse = await request(app).get(endPoint2).expect(404);

        // expect(readResponse.body.message).toContain("Course version not found");
      });

      // it should return 500, if the database throws ReadError

      it('should return 500 if database throws ReadError', async () => {
        // Create course

        const coursePayload = {
          name: 'New Course',
          description: 'Course description',
        };

        const response = await request(app)
          .post('/courses/')
          .send(coursePayload)
          .expect(201);

        // Get id

        const courseId = response.body._id;

        // Create course version

        const courseVersionPayload = {
          version: 'New Course Version',
          description: 'Course version description',
        };

        // log the endpoint to request to

        const endPoint = `/courses/${courseId}/versions`;

        const versionResponse = await request(app)
          .post(endPoint)
          .send(courseVersionPayload)
          .expect(201);

        // Get version id

        const versionId = versionResponse.body._id;

        // log the endpoint to request to

        // Mock the database to throw ReadError
        const courseRepo = Container.get<CourseRepository>('CourseRepo');

        jest.spyOn(courseRepo, 'readVersion').mockImplementationOnce(() => {
          throw new ReadError('Mocked error from another test');
        });
        const endPoint2 = `/courses/versions/${versionId}`;
        const readResponse = await request(app).get(endPoint2).expect(500);
      });
    });
  });

  // Delete course version
  describe('COURSE VERSION DELETE', () => {
    const coursePayload = {
      name: 'New Course',
      description: 'Course description',
    };

    const courseVersionPayload = {
      version: 'New Course Version',
      description: 'Course version description',
    };

    const modulePayload = {
      name: 'New Module',
      description: 'Module description',
    };

    const sectionPayload = {
      name: 'New Section',
      description: 'Section description',
    };

    const itemPayload = {
      name: 'Item1',
      description: 'This an item',
      type: 'VIDEO',
      videoDetails: {
        URL: 'http://url.com',
        startTime: '00:00:00',
        endTime: '00:00:40',
        points: '10.5',
      },
    };

    describe('Success Scenario', () => {
      it('should delete a course version', async () => {
        const courseResponse = await request(app)
          .post('/courses/')
          .send(coursePayload)
          .expect(201);

        const courseId = courseResponse.body._id;

        const versionResponse = await request(app)
          .post(`/courses/${courseId}/versions`)
          .send(courseVersionPayload)
          .expect(201);

        const versionId = versionResponse.body._id;

        const moduleResponse = await request(app)
          .post(`/courses/versions/${versionId}/modules`)
          .send(modulePayload)
          .expect(201);

        const moduleId = moduleResponse.body.version.modules[0].moduleId;

        const sectionResponse = await request(app)
          .post(`/courses/versions/${versionId}/modules/${moduleId}/sections`)
          .send(sectionPayload)
          .expect(201);

        const sectionId = sectionResponse.body.modules[0].sections[0].sectionId;

        const itemsGroupId =
          sectionResponse.body.modules[0].sections[0].itemsGroupId;

        const itemsGroupResponse = await request(app)
          .post(
            `/courses/versions/${versionId}/modules/${moduleId}/sections/${sectionId}/items`,
          )
          .send(itemPayload)
          .expect(201);

        const deleteVersion = await request(app)
          .delete(`/courses/${courseId}/versions/${versionId}`)
          .expect(200);
        expect(deleteVersion.body.deletedItem);
      });
    });
    describe('Failure Scenario', () => {
      it('should not delete a course version', async () => {
        // invalid MongoId
        await request(app).delete('/courses/123/versions/123').expect(400);

        // course version or course id not found.
        await request(app)
          .delete(
            '/courses/5f9b1b3c9d1f1f1f1f1f1f1f/versions/5f9b1b3c9d1f1f1f1f1f1f1f',
          )
          .expect(404);
      });
    });
  });
});<|MERGE_RESOLUTION|>--- conflicted
+++ resolved
@@ -35,11 +35,7 @@
       Container.get<CourseRepository>('CourseRepo'),
     );
     Container.set('CourseVersionService', courseVersionService);
-<<<<<<< HEAD
     Container.set('sectionService', sectionService);
-=======
-    Container.set('SectionService', sectionService);
->>>>>>> 73a54cd1
 
     // Create the Express app with the routing controllers configuration
     app = useExpressServer(App, coursesModuleOptions);
