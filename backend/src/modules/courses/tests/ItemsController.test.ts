import {coursesModuleOptions} from 'modules/courses';
import {MongoMemoryServer} from 'mongodb-memory-server';
import {useExpressServer} from 'routing-controllers';
import {CourseRepository} from 'shared/database/providers/mongo/repositories/CourseRepository';
import {MongoDatabase} from 'shared/database/providers/MongoDatabaseProvider';
import Container from 'typedi';
import Express from 'express';
import request from 'supertest';
import {ItemRepository} from 'shared/database/providers/mongo/repositories/ItemRepository';
<<<<<<< HEAD
import c from 'config';
jest.setTimeout(30000);
=======
import {dbConfig} from '../../../config/db';
import {CourseVersionService, ItemService, SectionService} from '../services';

jest.setTimeout(90000);
>>>>>>> 73a54cd1
describe('Item Controller Integration Tests', () => {
  const App = Express();
  let app;

  beforeAll(async () => {
    Container.set('Database', new MongoDatabase(dbConfig.url, 'vibe'));
    const courseRepo = new CourseRepository(
      Container.get<MongoDatabase>('Database'),
    );
    Container.set('CourseRepo', courseRepo);
    const itemRepo = new ItemRepository(
      Container.get<MongoDatabase>('Database'),
      Container.get<CourseRepository>('CourseRepo'),
    );
    Container.set('ItemRepo', itemRepo);
<<<<<<< HEAD

=======
    const courseVersionService = new CourseVersionService(
      Container.get<CourseRepository>('CourseRepo'),
    );
    Container.set('CourseVersionService', courseVersionService);
    const sectionService = new SectionService(
      Container.get<ItemRepository>('ItemRepo'),
      Container.get<CourseRepository>('CourseRepo'),
    );
    Container.set('SectionService', sectionService);
    const itemService = new ItemService(
      Container.get<ItemRepository>('ItemRepo'),
      Container.get<CourseRepository>('CourseRepo'),
    );
    Container.set('ItemService', itemService);
>>>>>>> 73a54cd1
    app = useExpressServer(App, coursesModuleOptions);
  });

  describe('ITEM CREATION', () => {
    describe('Success Scenario', () => {
      const coursePayload = {
        name: 'New Course',
        description: 'Course description',
      };

      const courseVersionPayload = {
        version: 'New Course Version',
        description: 'Course version description',
      };

      const modulePayload = {
        name: 'New Module',
        description: 'Module description',
      };

      const sectionPayload = {
        name: 'New Section',
        description: 'Section description',
      };

      const itemPayload = {
        name: 'Item1',
        description: 'This an item',
        type: 'VIDEO',
        videoDetails: {
          URL: 'http://url.com',
          startTime: '00:00:00',
          endTime: '00:00:40',
          points: '10.5',
        },
      };

      it('should create an item', async () => {
        const courseResponse = await request(app)
          .post('/courses/')
          .send(coursePayload)
          .expect(201);

        const courseId = courseResponse.body._id;

        const versionResponse = await request(app)
          .post(`/courses/${courseId}/versions`)
          .send(courseVersionPayload)
          .expect(201);

        const versionId = versionResponse.body._id;

        const moduleResponse = await request(app)
          .post(`/courses/versions/${versionId}/modules`)
          .send(modulePayload)
          .expect(201);

        const moduleId = moduleResponse.body.version.modules[0].moduleId;

        const sectionResponse = await request(app)
          .post(`/courses/versions/${versionId}/modules/${moduleId}/sections`)
          .send(sectionPayload)
          .expect(201);

        const sectionId =
          sectionResponse.body.version.modules[0].sections[0].sectionId;

        const itemsGroupResponse = await request(app)
          .post(
            `/courses/versions/${versionId}/modules/${moduleId}/sections/${sectionId}/items`,
          )
          .send(itemPayload)
          .expect(201);

        expect(itemsGroupResponse.body.itemsGroup.items.length).toBe(1);
        expect(itemsGroupResponse.body.itemsGroup.items[0].name).toBe(
          itemPayload.name,
        );
      });
    });
  });

  describe('ITEM DELETION', () => {
    describe('Success Scenario', () => {
      const coursePayload = {
        name: 'New Course',
        description: 'Course description',
      };

      const courseVersionPayload = {
        version: 'New Course Version',
        description: 'Course version description',
      };

      const modulePayload = {
        name: 'New Module',
        description: 'Module description',
      };

      const sectionPayload = {
        name: 'New Section',
        description: 'Section description',
      };

      const itemPayload = {
        name: 'Item1',
        description: 'This an item',
        type: 'VIDEO',
        videoDetails: {
          URL: 'http://url.com',
          startTime: '00:00:00',
          endTime: '00:00:40',
          points: '10.5',
        },
      };

      it('should delete an item', async () => {
        const courseResponse = await request(app)
          .post('/courses/')
          .send(coursePayload)
          .expect(201);

        const courseId = courseResponse.body._id;

        const versionResponse = await request(app)
          .post(`/courses/${courseId}/versions`)
          .send(courseVersionPayload)
          .expect(201);

        const versionId = versionResponse.body._id;

        const moduleResponse = await request(app)
          .post(`/courses/versions/${versionId}/modules`)
          .send(modulePayload)
          .expect(201);

        const moduleId = moduleResponse.body.version.modules[0].moduleId;

        const sectionResponse = await request(app)
          .post(`/courses/versions/${versionId}/modules/${moduleId}/sections`)
          .send(sectionPayload)
          .expect(201);

        const sectionId =
          sectionResponse.body.version.modules[0].sections[0].sectionId;

        const itemsGroupId =
          sectionResponse.body.version.modules[0].sections[0].itemsGroupId;

        const itemsGroupResponse = await request(app)
          .post(
            `/courses/versions/${versionId}/modules/${moduleId}/sections/${sectionId}/items`,
          )
          .send(itemPayload)
          .expect(201);

        const itemsResponse = await request(app)
          .delete(
            `/courses/itemGroups/${itemsGroupId}/items/${itemsGroupResponse.body.itemsGroup.items[0].itemId}`,
          )
          .expect(200);

        expect(itemsResponse.body.deletedItemId).toBe(
          itemsGroupResponse.body.itemsGroup.items[0].itemId,
        );
      });
    });

    describe('Failiure Scenario', () => {
      it('should fail to delete an item', async () => {
        // Testing for Invalid params

        const itemsResponse = await request(app)
<<<<<<< HEAD
          .delete('/itemGroups/123/items/123')
          .expect(404);
=======
          .delete('/courses/itemGroups/123/items/123')
          .expect(400);
>>>>>>> 73a54cd1
      });

      it('should fail to delete an item', async () => {
        // Testing for Not found Case
        const itemsResponse = await request(app)
          .delete(
            '/courses/itemGroups/62341aeb5be816967d8fc2db/items/62341aeb5be816967d8fc2db',
          )
          .expect(400);
      });
    });
  });

  describe('ITEM MOVE', () => {
    describe('Success Scenario', () => {
      const coursePayload = {
        name: 'New Course',
        description: 'Course description',
      };

      const courseVersionPayload = {
        version: 'New Course Version',
        description: 'Course version description',
      };

      const modulePayload = {
        name: 'New Module',
        description: 'Module description',
      };

      const sectionPayload = {
        name: 'New Section',
        description: 'Section description',
      };

      const itemPayload1 = {
        name: 'Item1',
        description: 'This is item 1',
        type: 'VIDEO',
        videoDetails: {
          URL: 'http://url.com/1',
          startTime: '00:00:00',
          endTime: '00:00:40',
          points: '10.5',
        },
      };

      const itemPayload2 = {
        name: 'Item2',
        description: 'This is item 2',
        type: 'VIDEO',
        videoDetails: {
          URL: 'http://url.com/2',
          startTime: '00:00:00',
          endTime: '00:00:40',
          points: '8.0',
        },
      };

      it('should move an item after another item', async () => {
        // Create course, version, module, section
        const courseResponse = await request(app)
          .post('/courses/')
          .send(coursePayload)
          .expect(201);
        const courseId = courseResponse.body._id;

        const versionResponse = await request(app)
          .post(`/courses/${courseId}/versions`)
          .send(courseVersionPayload)
          .expect(201);
        const versionId = versionResponse.body._id;

        const moduleResponse = await request(app)
          .post(`/courses/versions/${versionId}/modules`)
          .send(modulePayload)
          .expect(201);
        const moduleId = moduleResponse.body.version.modules[0].moduleId;

        const sectionResponse = await request(app)
          .post(`/courses/versions/${versionId}/modules/${moduleId}/sections`)
          .send(sectionPayload)
          .expect(201);
        const sectionId =
          sectionResponse.body.version.modules[0].sections[0].sectionId;

        // Add two items
        const item1Response = await request(app)
          .post(
            `/courses/versions/${versionId}/modules/${moduleId}/sections/${sectionId}/items`,
          )
          .send(itemPayload1)
          .expect(201);
        const item1Id = item1Response.body.itemsGroup.items[0].itemId;

        const item2Response = await request(app)
          .post(
            `/courses/versions/${versionId}/modules/${moduleId}/sections/${sectionId}/items`,
          )
          .send(itemPayload2)
          .expect(201);
        const item2Id = item2Response.body.itemsGroup.items[1].itemId;

        // Move item2 before item1
        const moveResponse = await request(app)
          .put(
            `/courses/versions/${versionId}/modules/${moduleId}/sections/${sectionId}/items/${item2Id}/move`,
          )
          .send({beforeItemId: item1Id})
          .expect(200);

        const items = moveResponse.body.itemsGroup.items;
        console.log(items.map(i => i.itemId));
        expect(items.length).toBe(2);

        const idx1 = items.findIndex(i => i.itemId === item1Id);
        const idx2 = items.findIndex(i => i.itemId === item2Id);

        // item2 should now be before item1
        expect(idx2).toBeLessThan(idx1);
      });

      it('should move the third item before the first item in a list of three', async () => {
        // Create course, version, module, section
        const courseResponse = await request(app)
          .post('/courses/')
          .send(coursePayload)
          .expect(201);
        const courseId = courseResponse.body._id;

        const versionResponse = await request(app)
          .post(`/courses/${courseId}/versions`)
          .send(courseVersionPayload)
          .expect(201);
        const versionId = versionResponse.body._id;

        const moduleResponse = await request(app)
          .post(`/courses/versions/${versionId}/modules`)
          .send(modulePayload)
          .expect(201);
        const moduleId = moduleResponse.body.version.modules[0].moduleId;

        const sectionResponse = await request(app)
          .post(`/courses/versions/${versionId}/modules/${moduleId}/sections`)
          .send(sectionPayload)
          .expect(201);
        const sectionId =
          sectionResponse.body.version.modules[0].sections[0].sectionId;

        // Add three items
        const item1Response = await request(app)
          .post(
            `/courses/versions/${versionId}/modules/${moduleId}/sections/${sectionId}/items`,
          )
          .send(itemPayload1)
          .expect(201);
        const item1Id = item1Response.body.itemsGroup.items[0].itemId;

        const item2Response = await request(app)
          .post(
            `/courses/versions/${versionId}/modules/${moduleId}/sections/${sectionId}/items`,
          )
          .send(itemPayload2)
          .expect(201);
        const item2Id = item2Response.body.itemsGroup.items[1].itemId;

        const itemPayload3 = {
          name: 'Item3',
          description: 'This is item 3',
          type: 'VIDEO',
          videoDetails: {
            URL: 'http://url.com/3',
            startTime: '00:00:00',
            endTime: '00:00:40',
            points: '7.0',
          },
        };

        const item3Response = await request(app)
          .post(
            `/courses/versions/${versionId}/modules/${moduleId}/sections/${sectionId}/items`,
          )
          .send(itemPayload3)
          .expect(201);
        const item3Id = item3Response.body.itemsGroup.items[2].itemId;

        // Move item3 before item1
        const moveResponse = await request(app)
          .put(
            `/courses/versions/${versionId}/modules/${moduleId}/sections/${sectionId}/items/${item3Id}/move`,
          )
          .send({beforeItemId: item1Id})
          .expect(200);

        const items = moveResponse.body.itemsGroup.items;
        console.log(items.map(i => i.itemId));
        expect(items.length).toBe(3);

        const idx1 = items.findIndex(i => i.itemId === item1Id);
        const idx2 = items.findIndex(i => i.itemId === item2Id);
        const idx3 = items.findIndex(i => i.itemId === item3Id);

        // item3 should now be before item1
        expect(idx3).toBeLessThan(idx1);
      });
    });
  });
});<|MERGE_RESOLUTION|>--- conflicted
+++ resolved
@@ -7,15 +7,12 @@
 import Express from 'express';
 import request from 'supertest';
 import {ItemRepository} from 'shared/database/providers/mongo/repositories/ItemRepository';
-<<<<<<< HEAD
 import c from 'config';
 jest.setTimeout(30000);
-=======
 import {dbConfig} from '../../../config/db';
 import {CourseVersionService, ItemService, SectionService} from '../services';
 
 jest.setTimeout(90000);
->>>>>>> 73a54cd1
 describe('Item Controller Integration Tests', () => {
   const App = Express();
   let app;
@@ -31,9 +28,6 @@
       Container.get<CourseRepository>('CourseRepo'),
     );
     Container.set('ItemRepo', itemRepo);
-<<<<<<< HEAD
-
-=======
     const courseVersionService = new CourseVersionService(
       Container.get<CourseRepository>('CourseRepo'),
     );
@@ -48,7 +42,6 @@
       Container.get<CourseRepository>('CourseRepo'),
     );
     Container.set('ItemService', itemService);
->>>>>>> 73a54cd1
     app = useExpressServer(App, coursesModuleOptions);
   });
 
@@ -222,13 +215,8 @@
         // Testing for Invalid params
 
         const itemsResponse = await request(app)
-<<<<<<< HEAD
-          .delete('/itemGroups/123/items/123')
-          .expect(404);
-=======
           .delete('/courses/itemGroups/123/items/123')
           .expect(400);
->>>>>>> 73a54cd1
       });
 
       it('should fail to delete an item', async () => {
