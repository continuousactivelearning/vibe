import {coursesModuleOptions} from 'modules/courses';
import {MongoMemoryServer} from 'mongodb-memory-server';
import {useExpressServer} from 'routing-controllers';
import {CourseRepository} from 'shared/database/providers/mongo/repositories/CourseRepository';
import {MongoDatabase} from 'shared/database/providers/MongoDatabaseProvider';
import Container from 'typedi';
import Express from 'express';
import request from 'supertest';
import {ItemRepository} from 'shared/database/providers/mongo/repositories/ItemRepository';
import {dbConfig} from '../../../config/db';
import {CourseVersionService, ItemService, SectionService} from '../services';

jest.setTimeout(90000);
describe('Item Controller Integration Tests', () => {
  const App = Express();
  let app;

  beforeAll(async () => {
    Container.set('Database', new MongoDatabase(dbConfig.url, 'vibe'));
    const courseRepo = new CourseRepository(
      Container.get<MongoDatabase>('Database'),
    );
    Container.set('CourseRepo', courseRepo);
    const itemRepo = new ItemRepository(
      Container.get<MongoDatabase>('Database'),
      Container.get<CourseRepository>('CourseRepo'),
    );
    Container.set('ItemRepo', itemRepo);
    const courseVersionService = new CourseVersionService(
      Container.get<CourseRepository>('CourseRepo'),
    );
    Container.set('CourseVersionService', courseVersionService);
    const sectionService = new SectionService(
      Container.get<ItemRepository>('ItemRepo'),
      Container.get<CourseRepository>('CourseRepo'),
    );
    Container.set('SectionService', sectionService);
    const itemService = new ItemService(
      Container.get<ItemRepository>('ItemRepo'),
      Container.get<CourseRepository>('CourseRepo'),
    );
    Container.set('ItemService', itemService);
    app = useExpressServer(App, coursesModuleOptions);
  });

  describe('ITEM CREATION', () => {
    describe('Success Scenario', () => {
      const coursePayload = {
        name: 'New Course',
        description: 'Course description',
      };

      const courseVersionPayload = {
        version: 'New Course Version',
        description: 'Course version description',
      };

      const modulePayload = {
        name: 'New Module',
        description: 'Module description',
      };

      const sectionPayload = {
        name: 'New Section',
        description: 'Section description',
      };

      const itemPayload = {
        name: 'Item1',
        description: 'This an item',
        type: 'VIDEO',
        videoDetails: {
          URL: 'http://url.com',
          startTime: '00:00:00',
          endTime: '00:00:40',
          points: '10.5',
        },
      };

      it('should create an item', async () => {
        const courseResponse = await request(app)
          .post('/courses/')
          .send(coursePayload)
          .expect(201);

        const courseId = courseResponse.body._id;

        const versionResponse = await request(app)
          .post(`/courses/${courseId}/versions`)
          .send(courseVersionPayload)
          .expect(201);

        const versionId = versionResponse.body._id;

        const moduleResponse = await request(app)
          .post(`/courses/versions/${versionId}/modules`)
          .send(modulePayload)
          .expect(201);

        const moduleId = moduleResponse.body.version.modules[0].moduleId;

        const sectionResponse = await request(app)
          .post(`/courses/versions/${versionId}/modules/${moduleId}/sections`)
          .send(sectionPayload)
          .expect(201);

        const sectionId = sectionResponse.body.modules[0].sections[0].sectionId;

        const itemsGroupResponse = await request(app)
          .post(
            `/courses/versions/${versionId}/modules/${moduleId}/sections/${sectionId}/items`,
          )
          .send(itemPayload)
          .expect(201);

        expect(itemsGroupResponse.body.itemsGroup.items.length).toBe(1);
        expect(itemsGroupResponse.body.itemsGroup.items[0].name).toBe(
          itemPayload.name,
        );
      });
    });
  });

  describe('ITEM READALL', () => {
    const coursePayload = {
      name: 'ReadAll Course',
      description: 'desc',
    };
    const courseVersionPayload = {
      version: 'v1',
      description: 'desc',
    };
    const modulePayload = {
      name: 'ReadAll Module',
      description: 'desc',
    };
    const sectionPayload = {
      name: 'ReadAll Section',
      description: 'desc',
    };
    const itemPayload1 = {
      name: 'ReadAll Item1',
      description: 'desc1',
      type: 'VIDEO',
      videoDetails: {
        URL: 'http://url.com/1',
        startTime: '00:00:00',
        endTime: '00:00:40',
        points: '5',
      },
    };
    const itemPayload2 = {
      name: 'ReadAll Item2',
      description: 'desc2',
      type: 'VIDEO',
      videoDetails: {
        URL: 'http://url.com/2',
        startTime: '00:00:00',
        endTime: '00:00:40',
        points: '8',
      },
    };

    it('should read all items in a section', async () => {
      const courseResponse = await request(app)
        .post('/courses/')
        .send(coursePayload)
        .expect(201);
      const courseId = courseResponse.body._id;

      const versionResponse = await request(app)
        .post(`/courses/${courseId}/versions`)
        .send(courseVersionPayload)
        .expect(201);
      const versionId = versionResponse.body._id;

      const moduleResponse = await request(app)
        .post(`/courses/versions/${versionId}/modules`)
        .send(modulePayload)
        .expect(201);
      const moduleId = moduleResponse.body.version.modules[0].moduleId;

      const sectionResponse = await request(app)
        .post(`/courses/versions/${versionId}/modules/${moduleId}/sections`)
        .send(sectionPayload)
        .expect(201);
      const sectionId = sectionResponse.body.modules[0].sections[0].sectionId;

      // Add two items
      await request(app)
        .post(
          `/courses/versions/${versionId}/modules/${moduleId}/sections/${sectionId}/items`,
        )
        .send(itemPayload1)
        .expect(201);

      await request(app)
        .post(
          `/courses/versions/${versionId}/modules/${moduleId}/sections/${sectionId}/items`,
        )
        .send(itemPayload2)
        .expect(201);

      // Read all items
      const readAllResponse = await request(app)
        .get(
          `/courses/versions/${versionId}/modules/${moduleId}/sections/${sectionId}/items`,
        )
        .expect(200);
      expect(readAllResponse.body.items.length).toBeGreaterThanOrEqual(2);
      const names = readAllResponse.body.items.map(i => i.name);
      expect(names).toContain(itemPayload1.name);
      expect(names).toContain(itemPayload2.name);
    });
  });

  describe('ITEM UPDATION', () => {
    const coursePayload = {
      name: 'Update Course',
      description: 'desc',
    };
    const courseVersionPayload = {
      version: 'v1',
      description: 'desc',
    };
    const modulePayload = {
      name: 'Update Module',
      description: 'desc',
    };
    const sectionPayload = {
      name: 'Update Section',
      description: 'desc',
    };
    const itemPayload = {
      name: 'Update Item',
      description: 'desc',
      type: 'VIDEO',
      videoDetails: {
        URL: 'http://url.com/1',
        startTime: '00:00:00',
        endTime: '00:00:40',
        points: '5',
      },
    };

    it('should update an item in a section', async () => {
      const courseResponse = await request(app)
        .post('/courses/')
        .send(coursePayload)
        .expect(201);
      const courseId = courseResponse.body._id;

      const versionResponse = await request(app)
        .post(`/courses/${courseId}/versions`)
        .send(courseVersionPayload)
        .expect(201);
      const versionId = versionResponse.body._id;

      const moduleResponse = await request(app)
        .post(`/courses/versions/${versionId}/modules`)
        .send(modulePayload)
        .expect(201);
      const moduleId = moduleResponse.body.version.modules[0].moduleId;

      const sectionResponse = await request(app)
        .post(`/courses/versions/${versionId}/modules/${moduleId}/sections`)
        .send(sectionPayload)
        .expect(201);
      const sectionId = sectionResponse.body.modules[0].sections[0].sectionId;

      // Add item
      const itemResponse = await request(app)
        .post(
          `/courses/versions/${versionId}/modules/${moduleId}/sections/${sectionId}/items`,
        )
        .send(itemPayload)
        .expect(201);

      const itemId = itemResponse.body.itemsGroup.items[0].itemId;

      // Update item
      const updatePayload = {
        name: 'Updated Item Name',
        description: 'Updated description',
        type: 'VIDEO',
        videoDetails: {
          URL: 'http://url.com/updated',
          startTime: '00:00:10',
          endTime: '00:01:00',
          points: '15',
        },
      };

      const updateResponse = await request(app)
        .put(
          `/courses/versions/${versionId}/modules/${moduleId}/sections/${sectionId}/items/${itemId}`,
        )
        .send(updatePayload)
        .expect(200);

      expect(updateResponse.body.itemsGroup.items[0].name).toBe(
        updatePayload.name,
      );
      expect(updateResponse.body.itemsGroup.items[0].description).toBe(
        updatePayload.description,
      );
      expect(updateResponse.body.itemsGroup.items[0].videoDetails.URL).toBe(
        updatePayload.videoDetails.URL,
      );
    });
  });

  describe('ITEM DELETION', () => {
    describe('Success Scenario', () => {
      const coursePayload = {
        name: 'New Course',
        description: 'Course description',
      };

      const courseVersionPayload = {
        version: 'New Course Version',
        description: 'Course version description',
      };

      const modulePayload = {
        name: 'New Module',
        description: 'Module description',
      };

      const sectionPayload = {
        name: 'New Section',
        description: 'Section description',
      };

      const itemPayload = {
        name: 'Item1',
        description: 'This an item',
        type: 'VIDEO',
        videoDetails: {
          URL: 'http://url.com',
          startTime: '00:00:00',
          endTime: '00:00:40',
          points: '10.5',
        },
      };

      it('should delete an item', async () => {
        const courseResponse = await request(app)
          .post('/courses/')
          .send(coursePayload)
          .expect(201);

        const courseId = courseResponse.body._id;

        const versionResponse = await request(app)
          .post(`/courses/${courseId}/versions`)
          .send(courseVersionPayload)
          .expect(201);

        const versionId = versionResponse.body._id;

        const moduleResponse = await request(app)
          .post(`/courses/versions/${versionId}/modules`)
          .send(modulePayload)
          .expect(201);

        const moduleId = moduleResponse.body.version.modules[0].moduleId;

        const sectionResponse = await request(app)
          .post(`/courses/versions/${versionId}/modules/${moduleId}/sections`)
          .send(sectionPayload)
          .expect(201);

        const sectionId = sectionResponse.body.modules[0].sections[0].sectionId;

        const itemsGroupId =
          sectionResponse.body.modules[0].sections[0].itemsGroupId;

        const itemsGroupResponse = await request(app)
          .post(
            `/courses/versions/${versionId}/modules/${moduleId}/sections/${sectionId}/items`,
          )
          .send(itemPayload)
          .expect(201);

        const itemsResponse = await request(app)
          .delete(
            `/courses/itemGroups/${itemsGroupId}/items/${itemsGroupResponse.body.itemsGroup.items[0].itemId}`,
          )
          .expect(200);

        expect(itemsResponse.body.deletedItemId).toBe(
          itemsGroupResponse.body.itemsGroup.items[0].itemId,
        );
      });
    });

    describe('Failiure Scenario', () => {
      it('should fail to delete an item', async () => {
        // Testing for Invalid params

        const itemsResponse = await request(app)
          .delete('/courses/itemGroups/123/items/123')
          .expect(400);
      });

      it('should fail to delete an item', async () => {
        // Testing for Not found Case
        const itemsResponse = await request(app)
          .delete(
            '/courses/itemGroups/62341aeb5be816967d8fc2db/items/62341aeb5be816967d8fc2db',
<<<<<<< HEAD
          )
          .expect(400);
      });
    });
  });

  describe('ITEM MOVE', () => {
    describe('Success Scenario', () => {
      const coursePayload = {
        name: 'New Course',
        description: 'Course description',
      };

      const courseVersionPayload = {
        version: 'New Course Version',
        description: 'Course version description',
      };

      const modulePayload = {
        name: 'New Module',
        description: 'Module description',
      };

      const sectionPayload = {
        name: 'New Section',
        description: 'Section description',
      };

      const itemPayload1 = {
        name: 'Item1',
        description: 'This is item 1',
        type: 'VIDEO',
        videoDetails: {
          URL: 'http://url.com/1',
          startTime: '00:00:00',
          endTime: '00:00:40',
          points: '10.5',
        },
      };

      const itemPayload2 = {
        name: 'Item2',
        description: 'This is item 2',
        type: 'VIDEO',
        videoDetails: {
          URL: 'http://url.com/2',
          startTime: '00:00:00',
          endTime: '00:00:40',
          points: '8.0',
        },
      };

      it('should move an item after another item', async () => {
        // Create course, version, module, section
        const courseResponse = await request(app)
          .post('/courses/')
          .send(coursePayload)
          .expect(201);
        const courseId = courseResponse.body._id;

        const versionResponse = await request(app)
          .post(`/courses/${courseId}/versions`)
          .send(courseVersionPayload)
          .expect(201);
        const versionId = versionResponse.body._id;

        const moduleResponse = await request(app)
          .post(`/courses/versions/${versionId}/modules`)
          .send(modulePayload)
          .expect(201);
        const moduleId = moduleResponse.body.version.modules[0].moduleId;

        const sectionResponse = await request(app)
          .post(`/courses/versions/${versionId}/modules/${moduleId}/sections`)
          .send(sectionPayload)
          .expect(201);
        const sectionId = sectionResponse.body.modules[0].sections[0].sectionId;

        // Add two items
        const item1Response = await request(app)
          .post(
            `/courses/versions/${versionId}/modules/${moduleId}/sections/${sectionId}/items`,
          )
          .send(itemPayload1)
          .expect(201);
        const item1Id = item1Response.body.itemsGroup.items[0].itemId;

        const item2Response = await request(app)
          .post(
            `/courses/versions/${versionId}/modules/${moduleId}/sections/${sectionId}/items`,
          )
          .send(itemPayload2)
          .expect(201);
        const item2Id = item2Response.body.itemsGroup.items[1].itemId;

        // Move item2 before item1
        const moveResponse = await request(app)
          .put(
            `/courses/versions/${versionId}/modules/${moduleId}/sections/${sectionId}/items/${item2Id}/move`,
          )
          .send({beforeItemId: item1Id})
          .expect(200);

        const items = moveResponse.body.itemsGroup.items;
        console.log(items.map(i => i.itemId));
        expect(items.length).toBe(2);

        const idx1 = items.findIndex(i => i.itemId === item1Id);
        const idx2 = items.findIndex(i => i.itemId === item2Id);

        // item2 should now be before item1
        expect(idx2).toBeLessThan(idx1);
      });

      it('should move the third item before the first item in a list of three', async () => {
        // Create course, version, module, section
        const courseResponse = await request(app)
          .post('/courses/')
          .send(coursePayload)
          .expect(201);
        const courseId = courseResponse.body._id;

        const versionResponse = await request(app)
          .post(`/courses/${courseId}/versions`)
          .send(courseVersionPayload)
          .expect(201);
        const versionId = versionResponse.body._id;

        const moduleResponse = await request(app)
          .post(`/courses/versions/${versionId}/modules`)
          .send(modulePayload)
          .expect(201);
        const moduleId = moduleResponse.body.version.modules[0].moduleId;

        const sectionResponse = await request(app)
          .post(`/courses/versions/${versionId}/modules/${moduleId}/sections`)
          .send(sectionPayload)
          .expect(201);
        const sectionId = sectionResponse.body.modules[0].sections[0].sectionId;

        // Add three items
        const item1Response = await request(app)
          .post(
            `/courses/versions/${versionId}/modules/${moduleId}/sections/${sectionId}/items`,
          )
          .send(itemPayload1)
          .expect(201);
        const item1Id = item1Response.body.itemsGroup.items[0].itemId;

        const item2Response = await request(app)
          .post(
            `/courses/versions/${versionId}/modules/${moduleId}/sections/${sectionId}/items`,
          )
          .send(itemPayload2)
          .expect(201);
        const item2Id = item2Response.body.itemsGroup.items[1].itemId;

        const itemPayload3 = {
          name: 'Item3',
          description: 'This is item 3',
          type: 'VIDEO',
          videoDetails: {
            URL: 'http://url.com/3',
            startTime: '00:00:00',
            endTime: '00:00:40',
            points: '7.0',
          },
        };

        const item3Response = await request(app)
          .post(
            `/courses/versions/${versionId}/modules/${moduleId}/sections/${sectionId}/items`,
          )
          .send(itemPayload3)
          .expect(201);
        const item3Id = item3Response.body.itemsGroup.items[2].itemId;

        // Move item3 before item1
        const moveResponse = await request(app)
          .put(
            `/courses/versions/${versionId}/modules/${moduleId}/sections/${sectionId}/items/${item3Id}/move`,
=======
          )
          .expect(400);
      });
    });
  });

  describe('ITEM MOVE', () => {
    describe('Success Scenario', () => {
      const coursePayload = {
        name: 'New Course',
        description: 'Course description',
      };

      const courseVersionPayload = {
        version: 'New Course Version',
        description: 'Course version description',
      };

      const modulePayload = {
        name: 'New Module',
        description: 'Module description',
      };

      const sectionPayload = {
        name: 'New Section',
        description: 'Section description',
      };

      const itemPayload1 = {
        name: 'Item1',
        description: 'This is item 1',
        type: 'VIDEO',
        videoDetails: {
          URL: 'http://url.com/1',
          startTime: '00:00:00',
          endTime: '00:00:40',
          points: '10.5',
        },
      };

      const itemPayload2 = {
        name: 'Item2',
        description: 'This is item 2',
        type: 'VIDEO',
        videoDetails: {
          URL: 'http://url.com/2',
          startTime: '00:00:00',
          endTime: '00:00:40',
          points: '8.0',
        },
      };

      it('should move an item after another item', async () => {
        // Create course, version, module, section
        const courseResponse = await request(app)
          .post('/courses/')
          .send(coursePayload)
          .expect(201);
        const courseId = courseResponse.body._id;

        const versionResponse = await request(app)
          .post(`/courses/${courseId}/versions`)
          .send(courseVersionPayload)
          .expect(201);
        const versionId = versionResponse.body._id;

        const moduleResponse = await request(app)
          .post(`/courses/versions/${versionId}/modules`)
          .send(modulePayload)
          .expect(201);
        const moduleId = moduleResponse.body.version.modules[0].moduleId;

        const sectionResponse = await request(app)
          .post(`/courses/versions/${versionId}/modules/${moduleId}/sections`)
          .send(sectionPayload)
          .expect(201);
        const sectionId =
          sectionResponse.body.version.modules[0].sections[0].sectionId;

        // Add two items
        const item1Response = await request(app)
          .post(
            `/courses/versions/${versionId}/modules/${moduleId}/sections/${sectionId}/items`,
          )
          .send(itemPayload1)
          .expect(201);
        const item1Id = item1Response.body.itemsGroup.items[0].itemId;

        const item2Response = await request(app)
          .post(
            `/courses/versions/${versionId}/modules/${moduleId}/sections/${sectionId}/items`,
          )
          .send(itemPayload2)
          .expect(201);
        const item2Id = item2Response.body.itemsGroup.items[1].itemId;

        // Move item2 before item1
        const moveResponse = await request(app)
          .put(
            `/courses/versions/${versionId}/modules/${moduleId}/sections/${sectionId}/items/${item2Id}/move`,
>>>>>>> 05e60e0e
          )
          .send({beforeItemId: item1Id})
          .expect(200);

        const items = moveResponse.body.itemsGroup.items;
        console.log(items.map(i => i.itemId));
<<<<<<< HEAD
        expect(items.length).toBe(3);

        const idx1 = items.findIndex(i => i.itemId === item1Id);
        const idx2 = items.findIndex(i => i.itemId === item2Id);
        const idx3 = items.findIndex(i => i.itemId === item3Id);

        // item3 should now be before item1
        expect(idx3).toBeLessThan(idx1);
      });
    });
  });

  describe('ITEM SERVICE ERROR PATHS', () => {
    let itemService: any;
    let itemRepo: any;
    let courseRepo: any;

    beforeAll(() => {
      itemRepo = Container.get('ItemRepo');
      courseRepo = Container.get('CourseRepo');
      itemService = Container.get('ItemService');
    });

    it('should throw NotFoundError if version does not exist on createItem', async () => {
      jest.spyOn(courseRepo, 'readVersion').mockResolvedValue(null);
      await expect(
        itemService.createItem('vId', 'mId', 'sId', {
          name: 'x',
          description: 'y',
          type: 'VIDEO',
          videoDetails: {},
        }),
      ).rejects.toThrow('Version vId not found.');
    });

    it('should throw if itemsGroup not found on createItem', async () => {
      jest.spyOn(courseRepo, 'readVersion').mockResolvedValue({
        modules: [
          {
            moduleId: 'mId',
            sections: [{sectionId: 'sId', itemsGroupId: 'igId'}],
          },
        ],
      });
      jest.spyOn(itemRepo, 'readItemsGroup').mockResolvedValue(undefined);
      await expect(
        itemService.createItem('vId', 'mId', 'sId', {
          name: 'x',
          description: 'y',
          type: 'VIDEO',
          videoDetails: {},
        }),
      ).rejects.toThrow();
    });

    it('should throw if updateItemsGroup fails on createItem', async () => {
      jest.spyOn(courseRepo, 'readVersion').mockResolvedValue({
        modules: [
          {
            moduleId: 'mId',
            sections: [{sectionId: 'sId', itemsGroupId: 'igId'}],
          },
        ],
      });
      jest.spyOn(itemRepo, 'readItemsGroup').mockResolvedValue({items: []});
      jest.spyOn(itemRepo, 'updateItemsGroup').mockImplementation(() => {
        throw new Error('DB error');
      });
      await expect(
        itemService.createItem('vId', 'mId', 'sId', {
          name: 'x',
          description: 'y',
          type: 'VIDEO',
          videoDetails: {},
        }),
      ).rejects.toThrow('DB error');
    });

    it('should throw NotFoundError if version does not exist on updateItem', async () => {
      jest.spyOn(courseRepo, 'readVersion').mockResolvedValue(null);
      await expect(
        itemService.updateItem('vId', 'mId', 'sId', 'itemId', {name: 'x'}),
      ).rejects.toThrow('Version vId not found.');
    });

    it('should throw if item not found on updateItem', async () => {
      jest.spyOn(courseRepo, 'readVersion').mockResolvedValue({
        modules: [
          {
            moduleId: 'mId',
            sections: [{sectionId: 'sId', itemsGroupId: 'igId'}],
          },
        ],
      });
      jest.spyOn(itemRepo, 'readItemsGroup').mockResolvedValue({items: []});
      await expect(
        itemService.updateItem('vId', 'mId', 'sId', 'itemId', {name: 'x'}),
      ).rejects.toThrow();
    });

    it('should throw if updateItemsGroup fails on updateItem', async () => {
      jest.spyOn(courseRepo, 'readVersion').mockResolvedValue({
        modules: [
          {
            moduleId: 'mId',
            sections: [{sectionId: 'sId', itemsGroupId: 'igId'}],
          },
        ],
      });
      jest
        .spyOn(itemRepo, 'readItemsGroup')
        .mockResolvedValue({items: [{itemId: 'itemId'}]});
      jest.spyOn(itemRepo, 'updateItemsGroup').mockImplementation(() => {
        throw new Error('DB error');
      });
      await expect(
        itemService.updateItem('vId', 'mId', 'sId', 'itemId', {name: 'x'}),
      ).rejects.toThrow('DB error');
    });

    it('should throw InternalServerError if deleteItem returns false', async () => {
      jest.spyOn(itemRepo, 'deleteItem').mockResolvedValue(false);
      await expect(itemService.deleteItem('igId', 'itemId')).rejects.toThrow(
        'Item deletion failed',
      );
    });

    it('should throw if deleteItem throws', async () => {
      jest.spyOn(itemRepo, 'deleteItem').mockImplementation(() => {
        throw new Error('DB error');
      });
      await expect(itemService.deleteItem('igId', 'itemId')).rejects.toThrow(
        'DB error',
      );
    });

    it('should throw if neither afterItemId nor beforeItemId is provided in moveItem', async () => {
      await expect(
        itemService.moveItem('vId', 'mId', 'sId', 'itemId', {}),
      ).rejects.toThrow('Either afterItemId or beforeItemId is required');
    });

    it('should throw if item not found in moveItem', async () => {
      jest.spyOn(courseRepo, 'readVersion').mockResolvedValue({
        modules: [
          {
            moduleId: 'mId',
            sections: [{sectionId: 'sId', itemsGroupId: 'igId'}],
          },
        ],
      });
      jest.spyOn(itemRepo, 'readItemsGroup').mockResolvedValue({items: []});
      await expect(
        itemService.moveItem('vId', 'mId', 'sId', 'itemId', {
          beforeItemId: 'otherId',
        }),
      ).rejects.toThrow();
    });

    it('should throw if updateItemsGroup fails on moveItem', async () => {
      jest.spyOn(courseRepo, 'readVersion').mockResolvedValue({
        modules: [
          {
            moduleId: 'mId',
            sections: [{sectionId: 'sId', itemsGroupId: 'igId'}],
          },
        ],
      });
      jest
        .spyOn(itemRepo, 'readItemsGroup')
        .mockResolvedValue({items: [{itemId: 'itemId', order: 'a'}]});
      jest.spyOn(itemRepo, 'updateItemsGroup').mockImplementation(() => {
        throw new Error('DB error');
=======
        expect(items.length).toBe(2);

        const idx1 = items.findIndex(i => i.itemId === item1Id);
        const idx2 = items.findIndex(i => i.itemId === item2Id);

        // item2 should now be before item1
        expect(idx2).toBeLessThan(idx1);
      });

      it('should move the third item before the first item in a list of three', async () => {
        // Create course, version, module, section
        const courseResponse = await request(app)
          .post('/courses/')
          .send(coursePayload)
          .expect(201);
        const courseId = courseResponse.body._id;

        const versionResponse = await request(app)
          .post(`/courses/${courseId}/versions`)
          .send(courseVersionPayload)
          .expect(201);
        const versionId = versionResponse.body._id;

        const moduleResponse = await request(app)
          .post(`/courses/versions/${versionId}/modules`)
          .send(modulePayload)
          .expect(201);
        const moduleId = moduleResponse.body.version.modules[0].moduleId;

        const sectionResponse = await request(app)
          .post(`/courses/versions/${versionId}/modules/${moduleId}/sections`)
          .send(sectionPayload)
          .expect(201);
        const sectionId =
          sectionResponse.body.version.modules[0].sections[0].sectionId;

        // Add three items
        const item1Response = await request(app)
          .post(
            `/courses/versions/${versionId}/modules/${moduleId}/sections/${sectionId}/items`,
          )
          .send(itemPayload1)
          .expect(201);
        const item1Id = item1Response.body.itemsGroup.items[0].itemId;

        const item2Response = await request(app)
          .post(
            `/courses/versions/${versionId}/modules/${moduleId}/sections/${sectionId}/items`,
          )
          .send(itemPayload2)
          .expect(201);
        const item2Id = item2Response.body.itemsGroup.items[1].itemId;

        const itemPayload3 = {
          name: 'Item3',
          description: 'This is item 3',
          type: 'VIDEO',
          videoDetails: {
            URL: 'http://url.com/3',
            startTime: '00:00:00',
            endTime: '00:00:40',
            points: '7.0',
          },
        };

        const item3Response = await request(app)
          .post(
            `/courses/versions/${versionId}/modules/${moduleId}/sections/${sectionId}/items`,
          )
          .send(itemPayload3)
          .expect(201);
        const item3Id = item3Response.body.itemsGroup.items[2].itemId;

        // Move item3 before item1
        const moveResponse = await request(app)
          .put(
            `/courses/versions/${versionId}/modules/${moduleId}/sections/${sectionId}/items/${item3Id}/move`,
          )
          .send({beforeItemId: item1Id})
          .expect(200);

        const items = moveResponse.body.itemsGroup.items;
        console.log(items.map(i => i.itemId));
        expect(items.length).toBe(3);

        const idx1 = items.findIndex(i => i.itemId === item1Id);
        const idx2 = items.findIndex(i => i.itemId === item2Id);
        const idx3 = items.findIndex(i => i.itemId === item3Id);

        // item3 should now be before item1
        expect(idx3).toBeLessThan(idx1);
>>>>>>> 05e60e0e
      });
      await expect(
        itemService.moveItem('vId', 'mId', 'sId', 'itemId', {
          beforeItemId: 'otherId',
        }),
      ).rejects.toThrow(
        "Cannot read properties of undefined (reading 'order')",
      );
    });
  });
});<|MERGE_RESOLUTION|>--- conflicted
+++ resolved
@@ -104,7 +104,8 @@
           .send(sectionPayload)
           .expect(201);
 
-        const sectionId = sectionResponse.body.modules[0].sections[0].sectionId;
+        const sectionId =
+          sectionResponse.body.version.modules[0].sections[0].sectionId;
 
         const itemsGroupResponse = await request(app)
           .post(
@@ -371,10 +372,11 @@
           .send(sectionPayload)
           .expect(201);
 
-        const sectionId = sectionResponse.body.modules[0].sections[0].sectionId;
+        const sectionId =
+          sectionResponse.body.version.modules[0].sections[0].sectionId;
 
         const itemsGroupId =
-          sectionResponse.body.modules[0].sections[0].itemsGroupId;
+          sectionResponse.body.version.modules[0].sections[0].itemsGroupId;
 
         const itemsGroupResponse = await request(app)
           .post(
@@ -409,7 +411,6 @@
         const itemsResponse = await request(app)
           .delete(
             '/courses/itemGroups/62341aeb5be816967d8fc2db/items/62341aeb5be816967d8fc2db',
-<<<<<<< HEAD
           )
           .expect(400);
       });
@@ -486,7 +487,8 @@
           .post(`/courses/versions/${versionId}/modules/${moduleId}/sections`)
           .send(sectionPayload)
           .expect(201);
-        const sectionId = sectionResponse.body.modules[0].sections[0].sectionId;
+        const sectionId =
+          sectionResponse.body.version.modules[0].sections[0].sectionId;
 
         // Add two items
         const item1Response = await request(app)
@@ -548,7 +550,8 @@
           .post(`/courses/versions/${versionId}/modules/${moduleId}/sections`)
           .send(sectionPayload)
           .expect(201);
-        const sectionId = sectionResponse.body.modules[0].sections[0].sectionId;
+        const sectionId =
+          sectionResponse.body.version.modules[0].sections[0].sectionId;
 
         // Add three items
         const item1Response = await request(app)
@@ -591,115 +594,12 @@
         const moveResponse = await request(app)
           .put(
             `/courses/versions/${versionId}/modules/${moduleId}/sections/${sectionId}/items/${item3Id}/move`,
-=======
-          )
-          .expect(400);
-      });
-    });
-  });
-
-  describe('ITEM MOVE', () => {
-    describe('Success Scenario', () => {
-      const coursePayload = {
-        name: 'New Course',
-        description: 'Course description',
-      };
-
-      const courseVersionPayload = {
-        version: 'New Course Version',
-        description: 'Course version description',
-      };
-
-      const modulePayload = {
-        name: 'New Module',
-        description: 'Module description',
-      };
-
-      const sectionPayload = {
-        name: 'New Section',
-        description: 'Section description',
-      };
-
-      const itemPayload1 = {
-        name: 'Item1',
-        description: 'This is item 1',
-        type: 'VIDEO',
-        videoDetails: {
-          URL: 'http://url.com/1',
-          startTime: '00:00:00',
-          endTime: '00:00:40',
-          points: '10.5',
-        },
-      };
-
-      const itemPayload2 = {
-        name: 'Item2',
-        description: 'This is item 2',
-        type: 'VIDEO',
-        videoDetails: {
-          URL: 'http://url.com/2',
-          startTime: '00:00:00',
-          endTime: '00:00:40',
-          points: '8.0',
-        },
-      };
-
-      it('should move an item after another item', async () => {
-        // Create course, version, module, section
-        const courseResponse = await request(app)
-          .post('/courses/')
-          .send(coursePayload)
-          .expect(201);
-        const courseId = courseResponse.body._id;
-
-        const versionResponse = await request(app)
-          .post(`/courses/${courseId}/versions`)
-          .send(courseVersionPayload)
-          .expect(201);
-        const versionId = versionResponse.body._id;
-
-        const moduleResponse = await request(app)
-          .post(`/courses/versions/${versionId}/modules`)
-          .send(modulePayload)
-          .expect(201);
-        const moduleId = moduleResponse.body.version.modules[0].moduleId;
-
-        const sectionResponse = await request(app)
-          .post(`/courses/versions/${versionId}/modules/${moduleId}/sections`)
-          .send(sectionPayload)
-          .expect(201);
-        const sectionId =
-          sectionResponse.body.version.modules[0].sections[0].sectionId;
-
-        // Add two items
-        const item1Response = await request(app)
-          .post(
-            `/courses/versions/${versionId}/modules/${moduleId}/sections/${sectionId}/items`,
-          )
-          .send(itemPayload1)
-          .expect(201);
-        const item1Id = item1Response.body.itemsGroup.items[0].itemId;
-
-        const item2Response = await request(app)
-          .post(
-            `/courses/versions/${versionId}/modules/${moduleId}/sections/${sectionId}/items`,
-          )
-          .send(itemPayload2)
-          .expect(201);
-        const item2Id = item2Response.body.itemsGroup.items[1].itemId;
-
-        // Move item2 before item1
-        const moveResponse = await request(app)
-          .put(
-            `/courses/versions/${versionId}/modules/${moduleId}/sections/${sectionId}/items/${item2Id}/move`,
->>>>>>> 05e60e0e
           )
           .send({beforeItemId: item1Id})
           .expect(200);
 
         const items = moveResponse.body.itemsGroup.items;
         console.log(items.map(i => i.itemId));
-<<<<<<< HEAD
         expect(items.length).toBe(3);
 
         const idx1 = items.findIndex(i => i.itemId === item1Id);
@@ -873,99 +773,6 @@
         .mockResolvedValue({items: [{itemId: 'itemId', order: 'a'}]});
       jest.spyOn(itemRepo, 'updateItemsGroup').mockImplementation(() => {
         throw new Error('DB error');
-=======
-        expect(items.length).toBe(2);
-
-        const idx1 = items.findIndex(i => i.itemId === item1Id);
-        const idx2 = items.findIndex(i => i.itemId === item2Id);
-
-        // item2 should now be before item1
-        expect(idx2).toBeLessThan(idx1);
-      });
-
-      it('should move the third item before the first item in a list of three', async () => {
-        // Create course, version, module, section
-        const courseResponse = await request(app)
-          .post('/courses/')
-          .send(coursePayload)
-          .expect(201);
-        const courseId = courseResponse.body._id;
-
-        const versionResponse = await request(app)
-          .post(`/courses/${courseId}/versions`)
-          .send(courseVersionPayload)
-          .expect(201);
-        const versionId = versionResponse.body._id;
-
-        const moduleResponse = await request(app)
-          .post(`/courses/versions/${versionId}/modules`)
-          .send(modulePayload)
-          .expect(201);
-        const moduleId = moduleResponse.body.version.modules[0].moduleId;
-
-        const sectionResponse = await request(app)
-          .post(`/courses/versions/${versionId}/modules/${moduleId}/sections`)
-          .send(sectionPayload)
-          .expect(201);
-        const sectionId =
-          sectionResponse.body.version.modules[0].sections[0].sectionId;
-
-        // Add three items
-        const item1Response = await request(app)
-          .post(
-            `/courses/versions/${versionId}/modules/${moduleId}/sections/${sectionId}/items`,
-          )
-          .send(itemPayload1)
-          .expect(201);
-        const item1Id = item1Response.body.itemsGroup.items[0].itemId;
-
-        const item2Response = await request(app)
-          .post(
-            `/courses/versions/${versionId}/modules/${moduleId}/sections/${sectionId}/items`,
-          )
-          .send(itemPayload2)
-          .expect(201);
-        const item2Id = item2Response.body.itemsGroup.items[1].itemId;
-
-        const itemPayload3 = {
-          name: 'Item3',
-          description: 'This is item 3',
-          type: 'VIDEO',
-          videoDetails: {
-            URL: 'http://url.com/3',
-            startTime: '00:00:00',
-            endTime: '00:00:40',
-            points: '7.0',
-          },
-        };
-
-        const item3Response = await request(app)
-          .post(
-            `/courses/versions/${versionId}/modules/${moduleId}/sections/${sectionId}/items`,
-          )
-          .send(itemPayload3)
-          .expect(201);
-        const item3Id = item3Response.body.itemsGroup.items[2].itemId;
-
-        // Move item3 before item1
-        const moveResponse = await request(app)
-          .put(
-            `/courses/versions/${versionId}/modules/${moduleId}/sections/${sectionId}/items/${item3Id}/move`,
-          )
-          .send({beforeItemId: item1Id})
-          .expect(200);
-
-        const items = moveResponse.body.itemsGroup.items;
-        console.log(items.map(i => i.itemId));
-        expect(items.length).toBe(3);
-
-        const idx1 = items.findIndex(i => i.itemId === item1Id);
-        const idx2 = items.findIndex(i => i.itemId === item2Id);
-        const idx3 = items.findIndex(i => i.itemId === item3Id);
-
-        // item3 should now be before item1
-        expect(idx3).toBeLessThan(idx1);
->>>>>>> 05e60e0e
       });
       await expect(
         itemService.moveItem('vId', 'mId', 'sId', 'itemId', {
