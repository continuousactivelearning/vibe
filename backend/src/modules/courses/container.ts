import {CourseRepository, ItemRepository} from '#shared/index.js';
import {ContainerModule} from 'inversify';
<<<<<<< HEAD
=======
import TYPES from './types';
import {ItemRepository} from '../../shared/database/providers/mongo/repositories/ItemRepository';
import {
  CourseService,
  CourseVersionService,
  ItemService,
  ModuleService,
  SectionService,
} from './services';
>>>>>>> 80da2438
import {
  CourseController,
  CourseVersionController,
  ItemController,
  ModuleController,
  SectionController,
} from './controllers/index.js';
import {
  CourseService,
  CourseVersionService,
  ItemService,
  ModuleService,
  SectionService,
} from './services/index.js';
import {COURSES_TYPES} from './types.js';

export const coursesContainerModule = new ContainerModule(options => {
  // Repositories
<<<<<<< HEAD
  options
    .bind(COURSES_TYPES.CourseRepo)
    .to(CourseRepository)
    .inSingletonScope();
  options.bind(COURSES_TYPES.ItemRepo).to(ItemRepository).inSingletonScope();
=======
  options.bind(TYPES.ItemRepo).to(ItemRepository).inSingletonScope();
>>>>>>> 80da2438

  // Services
  options
    .bind(COURSES_TYPES.CourseService)
    .to(CourseService)
    .inSingletonScope();
  options
    .bind(COURSES_TYPES.CourseVersionService)
    .to(CourseVersionService)
    .inSingletonScope();
  options
    .bind(COURSES_TYPES.ModuleService)
    .to(ModuleService)
    .inSingletonScope();
  options
    .bind(COURSES_TYPES.SectionService)
    .to(SectionService)
    .inSingletonScope();
  options.bind(COURSES_TYPES.ItemService).to(ItemService).inSingletonScope();

  // Controllers
  options.bind(CourseController).toSelf().inSingletonScope();
  options.bind(CourseVersionController).toSelf().inSingletonScope();
  options.bind(ModuleController).toSelf().inSingletonScope();
  options.bind(SectionController).toSelf().inSingletonScope();
  options.bind(ItemController).toSelf().inSingletonScope();
});<|MERGE_RESOLUTION|>--- conflicted
+++ resolved
@@ -1,17 +1,5 @@
 import {CourseRepository, ItemRepository} from '#shared/index.js';
 import {ContainerModule} from 'inversify';
-<<<<<<< HEAD
-=======
-import TYPES from './types';
-import {ItemRepository} from '../../shared/database/providers/mongo/repositories/ItemRepository';
-import {
-  CourseService,
-  CourseVersionService,
-  ItemService,
-  ModuleService,
-  SectionService,
-} from './services';
->>>>>>> 80da2438
 import {
   CourseController,
   CourseVersionController,
@@ -30,15 +18,7 @@
 
 export const coursesContainerModule = new ContainerModule(options => {
   // Repositories
-<<<<<<< HEAD
-  options
-    .bind(COURSES_TYPES.CourseRepo)
-    .to(CourseRepository)
-    .inSingletonScope();
   options.bind(COURSES_TYPES.ItemRepo).to(ItemRepository).inSingletonScope();
-=======
-  options.bind(TYPES.ItemRepo).to(ItemRepository).inSingletonScope();
->>>>>>> 80da2438
 
   // Services
   options
