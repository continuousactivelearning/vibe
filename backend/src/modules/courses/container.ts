import {ItemRepository} from '#shared/index.js';
import {ContainerModule} from 'inversify';
<<<<<<< HEAD
import TYPES from './types';
import {ItemRepository} from '../../shared/database/providers/mongo/repositories/ItemRepository';
import {
  CourseService,
  CourseVersionService,
  ItemService,
  ModuleService,
  SectionService,
} from './services';
=======
>>>>>>> b65e2685
import {
  CourseController,
  CourseVersionController,
  ItemController,
  ModuleController,
  SectionController,
} from './controllers/index.js';
import {
  CourseService,
  CourseVersionService,
  ItemService,
  ModuleService,
  SectionService,
} from './services/index.js';
import {COURSES_TYPES} from './types.js';

export const coursesContainerModule = new ContainerModule(options => {
  // Repositories
<<<<<<< HEAD
  options.bind(TYPES.ItemRepo).to(ItemRepository).inSingletonScope();
=======
  options.bind(COURSES_TYPES.ItemRepo).to(ItemRepository).inSingletonScope();
>>>>>>> b65e2685

  // Services
  options
    .bind(COURSES_TYPES.CourseService)
    .to(CourseService)
    .inSingletonScope();
  options
    .bind(COURSES_TYPES.CourseVersionService)
    .to(CourseVersionService)
    .inSingletonScope();
  options
    .bind(COURSES_TYPES.ModuleService)
    .to(ModuleService)
    .inSingletonScope();
  options
    .bind(COURSES_TYPES.SectionService)
    .to(SectionService)
    .inSingletonScope();
  options.bind(COURSES_TYPES.ItemService).to(ItemService).inSingletonScope();

  // Controllers
  options.bind(CourseController).toSelf().inSingletonScope();
  options.bind(CourseVersionController).toSelf().inSingletonScope();
  options.bind(ModuleController).toSelf().inSingletonScope();
  options.bind(SectionController).toSelf().inSingletonScope();
  options.bind(ItemController).toSelf().inSingletonScope();
});<|MERGE_RESOLUTION|>--- conflicted
+++ resolved
@@ -1,17 +1,5 @@
 import {ItemRepository} from '#shared/index.js';
 import {ContainerModule} from 'inversify';
-<<<<<<< HEAD
-import TYPES from './types';
-import {ItemRepository} from '../../shared/database/providers/mongo/repositories/ItemRepository';
-import {
-  CourseService,
-  CourseVersionService,
-  ItemService,
-  ModuleService,
-  SectionService,
-} from './services';
-=======
->>>>>>> b65e2685
 import {
   CourseController,
   CourseVersionController,
@@ -30,11 +18,7 @@
 
 export const coursesContainerModule = new ContainerModule(options => {
   // Repositories
-<<<<<<< HEAD
-  options.bind(TYPES.ItemRepo).to(ItemRepository).inSingletonScope();
-=======
   options.bind(COURSES_TYPES.ItemRepo).to(ItemRepository).inSingletonScope();
->>>>>>> b65e2685
 
   // Services
   options
