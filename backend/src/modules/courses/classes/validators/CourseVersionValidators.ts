--- conflicted
+++ resolved
@@ -1,14 +1,7 @@
 import 'reflect-metadata';
 import {IsEmpty, IsNotEmpty, IsString, IsMongoId} from 'class-validator';
-<<<<<<< HEAD
-import {ICourse, ICourseVersion, IModule} from 'shared/interfaces/Models';
-import {JSONSchema} from 'class-validator-jsonschema';
-import {ObjectId} from 'mongodb';
-import {ID} from 'shared/types';
-=======
 import {ICourseVersion} from 'shared/interfaces/Models';
 import {JSONSchema} from 'class-validator-jsonschema';
->>>>>>> 264e26b8
 
 class CreateCourseVersionBody implements Partial<ICourseVersion> {
   @JSONSchema({
@@ -93,63 +86,14 @@
   courseId: string;
 }
 
-<<<<<<< HEAD
-class CourseVersionDataResponse implements ICourseVersion {
-  @JSONSchema({
-    description: 'Unique identifier for the courseVersion',
-    example: '60d5ec49b3f1c8e4a8f8b8c1',
-=======
 class CourseVersionDataResponse {
   @JSONSchema({
     description: 'ID of the course version',
     example: '60d5ec49b3f1c8e4a8f8b8d2',
->>>>>>> 264e26b8
     type: 'string',
     format: 'Mongo Object ID',
     readOnly: true,
   })
-<<<<<<< HEAD
-  @IsNotEmpty()
-  _id?: ID;
-
-  @JSONSchema({
-    description: 'ID of the course this version belongs to',
-    example: '60d5ec49b3f1c8e4a8f8b8c1',
-    type: 'string',
-    format: 'Mongo Object ID',
-  })
-  @IsNotEmpty()
-  courseId: ID;
-
-  @JSONSchema({
-    description: 'Version label or identifier',
-    example: 'v1.0',
-    type: 'string',
-  })
-  @IsNotEmpty()
-  version: string;
-
-  @JSONSchema({
-    description: 'Description of the courseVersion',
-    example: 'This course covers the basics of JAVA programming.',
-    type: 'string',
-  })
-  @IsNotEmpty()
-  description: string;
-
-  @JSONSchema({
-    description: 'List of modules in the course version',
-    type: 'array',
-    items: {
-      $ref: '#/components/schemas/IModule',
-    },
-  })
-  modules: IModule[];
-
-  @JSONSchema({
-    title: 'CourseVersion Created At',
-    description: 'Timestamp when the courseVersion was created',
-=======
   id: string;
 
   @JSONSchema({
@@ -179,61 +123,25 @@
 
   @JSONSchema({
     description: 'Creation timestamp',
->>>>>>> 264e26b8
     example: '2023-10-01T12:00:00Z',
     type: 'string',
     format: 'date-time',
     readOnly: true,
   })
-<<<<<<< HEAD
-  @IsNotEmpty()
-  createdAt: Date | null;
-
-  @JSONSchema({
-    title: 'CourseVersion Updated At',
-    description: 'Timestamp when the courseVersion was last updated',
-=======
   createdAt: Date;
 
   @JSONSchema({
     description: 'Last update timestamp',
->>>>>>> 264e26b8
     example: '2023-10-01T12:00:00Z',
     type: 'string',
     format: 'date-time',
     readOnly: true,
   })
-<<<<<<< HEAD
-  @IsNotEmpty()
-  updatedAt: Date | null;
-=======
   updatedAt: Date;
->>>>>>> 264e26b8
 }
 
 class CourseVersionNotFoundErrorResponse {
   @JSONSchema({
-<<<<<<< HEAD
-    description: 'The error message.',
-    example:
-      'No course Version found with the specified ID. Please verify the ID and try again.',
-    type: 'string',
-    readOnly: true,
-  })
-  @IsNotEmpty()
-  message: string;
-}
-
-class CourseVersionDeleteResponse {
-  @JSONSchema({
-    description: 'The successfull message delete.',
-    example: 'Course Version Deleted Successfully',
-    type: 'string',
-    readOnly: true,
-  })
-  @IsNotEmpty()
-  message: string;
-=======
     description: 'HTTP status code',
     example: 404,
     type: 'integer',
@@ -272,7 +180,6 @@
     readOnly: true,
   })
   version: Record<string, any>;
->>>>>>> 264e26b8
 }
 
 export {
@@ -282,9 +189,5 @@
   DeleteCourseVersionParams,
   CourseVersionDataResponse,
   CourseVersionNotFoundErrorResponse,
-<<<<<<< HEAD
-  CourseVersionDeleteResponse,
-=======
   CreateCourseVersionResponse,
->>>>>>> 264e26b8
 };