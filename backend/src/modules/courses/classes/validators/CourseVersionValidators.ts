--- conflicted
+++ resolved
@@ -59,15 +59,6 @@
 }
 
 /**
-<<<<<<< HEAD
- * Route parameters for deleting a module from a course version.
- *
- * @category Courses/Validators/CourseVersionValidators
- */
-class DeleteModuleParams {
-  /**
-   * ID of the course version.
-=======
  * Route parameters for deleting a course version by ID.
  *
  * @category Courses/Validators/CourseVersionValidators
@@ -76,33 +67,19 @@
 class DeleteCourseVersionParams {
   /**
    * ID of the course version to delete.
->>>>>>> a968f8af
    */
   @IsMongoId()
   @IsString()
   versionId: string;
 
-<<<<<<< HEAD
-  /**
-   * ID of the module to delete.
-   */
-  @IsMongoId()
-  @IsString()
-  moduleId: string;
-=======
   @IsMongoId()
   @IsString()
   courseId: string;
->>>>>>> a968f8af
 }
 
 export {
   CreateCourseVersionBody,
   CreateCourseVersionParams,
   ReadCourseVersionParams,
-<<<<<<< HEAD
-  DeleteModuleParams,
-=======
   DeleteCourseVersionParams,
->>>>>>> a968f8af
 };