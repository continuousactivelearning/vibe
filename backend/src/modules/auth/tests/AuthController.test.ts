--- conflicted
+++ resolved
@@ -32,12 +32,8 @@
       };
       const response = await request(app).post('/auth/signup').send(signUpBody);
       expect(response.status).toBe(201);
-<<<<<<< HEAD
-    });
-=======
     }, 30000); // <-- timeout for this test
 
->>>>>>> b65e2685
     it('should return 400 for invalid email', async () => {
       const signUpBody: SignUpBody = {
         email: 'invalid-email',
