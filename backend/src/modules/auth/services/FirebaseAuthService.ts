import {SignUpBody, User, ChangePasswordBody} from '#auth/classes/index.js';
import {IAuthService} from '#auth/interfaces/IAuthService.js';
import {GLOBAL_TYPES} from '#root/types.js';
import {
  BaseService,
  IUserRepository,
  MongoDatabase,
  IUser,
} from '#shared/index.js';
import {injectable, inject} from 'inversify';
import {InternalServerError} from 'routing-controllers';
import admin from 'firebase-admin';

/**
 * Custom error thrown during password change operations.
 *
 * @category Auth/Errors
 */
export class ChangePasswordError extends Error {
  /**
   * Creates a new ChangePasswordError instance.
   *
   * @param message - The error message describing what went wrong
   */
  constructor(message: string) {
    super(message);
    this.name = 'ChangePasswordError';
  }
}

@injectable()
export class FirebaseAuthService extends BaseService implements IAuthService {
  private auth: any;
  constructor(
    @inject(GLOBAL_TYPES.UserRepo)
    private userRepository: IUserRepository,

    @inject(GLOBAL_TYPES.Database)
    private database: MongoDatabase,
  ) {
    super(database);
    admin.initializeApp({
      credential: admin.credential.applicationDefault(),
    });
    this.auth = admin.auth();
  }

  async verifyToken(token: string): Promise<Partial<IUser>> {
    // Decode and verify the Firebase token
    const decodedToken = await this.auth.verifyIdToken(token);
    // Retrieve the full user record from Firebase
    const userRecord = await this.auth.getUser(decodedToken.uid);

    // Map Firebase user data to our application user model
    const user: Partial<IUser> = {
      firebaseUID: userRecord.uid,
      email: userRecord.email || '',
      firstName: userRecord.displayName?.split(' ')[0] || '',
      lastName: userRecord.displayName?.split(' ')[1] || '',
    };

    return user;
  }

<<<<<<< HEAD
  async signup(body: SignUpBody): Promise<IUser> {
    let userRecord: any;
=======
  async signup(body: SignUpBody): Promise<string> {
    let userRecord: UserRecord;
>>>>>>> 80da2438
    try {
      // Create the user in Firebase Auth
      userRecord = await this.auth.createUser({
        email: body.email,
        emailVerified: false,
        password: body.password,
        displayName: `${body.firstName} ${body.lastName}`,
        disabled: false,
      });
    } catch (error) {
      throw new InternalServerError('Failed to create user in Firebase');
    }

    // Prepare user object for storage in our database
    const user: Partial<IUser> = {
      firebaseUID: userRecord.uid,
      email: body.email,
      firstName: body.firstName,
      lastName: body.lastName,
      roles: ['user'],
    };

    let createdUserId: string;

    await this._withTransaction(async session => {
      const newUser = new User(user);
      createdUserId = await this.userRepository.create(newUser, session);
      if (!createdUserId) {
        throw new InternalServerError('Failed to create the user');
      }
    });
    return createdUserId;
  }

  async changePassword(
    body: ChangePasswordBody,
    requestUser: IUser,
  ): Promise<{success: boolean; message: string}> {
    // Verify user exists in Firebase
    const firebaseUser = await this.auth.getUser(requestUser.firebaseUID);
    if (!firebaseUser) {
      throw new ChangePasswordError('User not found');
    }

    // Check password confirmation
    if (body.newPassword !== body.newPasswordConfirm) {
      throw new ChangePasswordError('New passwords do not match');
    }

    // Update password in Firebase Auth
    await this.auth.updateUser(firebaseUser.uid, {
      password: body.newPassword,
    });

    return {success: true, message: 'Password updated successfully'};
  }
}<|MERGE_RESOLUTION|>--- conflicted
+++ resolved
@@ -62,13 +62,8 @@
     return user;
   }
 
-<<<<<<< HEAD
-  async signup(body: SignUpBody): Promise<IUser> {
+  async signup(body: SignUpBody): Promise<string> {
     let userRecord: any;
-=======
-  async signup(body: SignUpBody): Promise<string> {
-    let userRecord: UserRecord;
->>>>>>> 80da2438
     try {
       // Create the user in Firebase Auth
       userRecord = await this.auth.createUser({
