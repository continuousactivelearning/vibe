import 'reflect-metadata';
import {
  JsonController,
  Post,
  Body,
  Authorized,
  Req,
  Patch,
  HttpError,
  HttpCode,
  UseBefore,
} from 'routing-controllers';
import {Inject, Service} from 'typedi';
import {AuthenticatedRequest, IAuthService} from '../interfaces/IAuthService';
import {instanceToPlain} from 'class-transformer';
import {ChangePasswordError} from '../services/FirebaseAuthService';
import {
  ChangePasswordBody,
  SignUpBody,
  SignUpResponse,
  ChangePasswordResponse,
  TokenVerificationResponse,
  AuthErrorResponse,
} from '../classes/validators';
import {OpenAPI, ResponseSchema} from 'routing-controllers-openapi';
import {BadRequestErrorResponse} from 'shared/middleware/errorHandler';
<<<<<<< HEAD
import {AuthRateLimiter} from 'shared/middleware/rateLimiter';
import {CreateError} from 'shared/errors/errors';
=======
>>>>>>> 250f1f57

@OpenAPI({
  tags: ['Authentication'],
})
@JsonController('/auth')
@Service()
export class AuthController {
  /**
   * Creates a new instance of the AuthController.
   * Uses dependency injection to receive an implementation of IAuthService.
   *
   * @param authService - The authentication service implementation to use
   */
  constructor(
    @Inject('AuthService') private readonly authService: IAuthService,
  ) {}

  /**
   * Handles user signup/registration requests.
   * Creates new user accounts using the provided credentials.
   *
   * @param body - Validated signup data containing email, password, and name information
   * @returns A plain JavaScript object representation of the newly created user
   * @throws HttpError - If user creation fails for any reason
   */
  @Post('/signup')
  @UseBefore(AuthRateLimiter)
  @HttpCode(201)
  @ResponseSchema(SignUpResponse, {
    description: 'User successfully registered',
  })
  @ResponseSchema(BadRequestErrorResponse, {
    description: 'Invalid input data',
    statusCode: 400,
  })
  @ResponseSchema(AuthErrorResponse, {
    description: 'Registration failed',
    statusCode: 500,
  })
  @OpenAPI({
    summary: 'Register User',
    description: 'Creates a new user account with the provided credentials.',
  })
  async signup(@Body() body: SignUpBody) {
    const user = await this.authService.signup(body);
<<<<<<< HEAD
    return instanceToPlain(user);
  }

  @Post('/signup/verify')
  @HttpCode(201)
  @ResponseSchema(SignUpResponse, {
    description: 'User successfully verified',
  })
  @ResponseSchema(BadRequestErrorResponse, {
    description: 'Invalid input data',
    statusCode: 400,
  })
  @ResponseSchema(AuthErrorResponse, {
    description: 'Registration failed',
    statusCode: 500,
  })
  @OpenAPI({
    summary: 'Verify User',
    description: 'Creates a new user account using the token provided.',
  })
  async verifySignUpProvider(@Body() body: VerifySignUpProviderBody) {
    if (!body.token) {
      throw new CreateError('Token is required');
    }
    const user = await this.authService.verifySignUpProvider(body.token);
    if (!user) {
      throw new CreateError('Failed to verify the user');
    }
=======
>>>>>>> 250f1f57
    return instanceToPlain(user);
  }

  @Authorized(['admin', 'teacher', 'student'])
  @Patch('/change-password')
  @ResponseSchema(ChangePasswordResponse, {
    description: 'Password changed successfully',
  })
  @ResponseSchema(BadRequestErrorResponse, {
    description: 'Invalid password format or mismatch',
    statusCode: 400,
  })
  @ResponseSchema(AuthErrorResponse, {
    description: 'Password change failed',
    statusCode: 500,
  })
  @OpenAPI({
    summary: 'Change Password',
    description:
      "Changes the authenticated user's password to the new password provided.",
  })
  async changePassword(
    @Body() body: ChangePasswordBody,
    @Req() request: AuthenticatedRequest,
  ) {
    try {
      const result = await this.authService.changePassword(body, request.user);
      return {success: true, message: result.message};
    } catch (error) {
      if (error instanceof ChangePasswordError) {
        throw new HttpError(400, error.message);
      }
      if (error instanceof Error) {
        throw new HttpError(500, error.message);
      }
      throw new HttpError(500, 'Internal server error');
    }
  }

  /**
   * Verifies if the user's authentication token is valid.
   * This endpoint is restricted to admin users only.
   * Simply returning a success message confirms the token is valid,
   * as the @Authorized decorator would have rejected the request otherwise.
   *
   * @returns A confirmation object with message indicating the token is valid
   * @throws Automatically rejects unauthorized requests via the @Authorized decorator
   */
  @Authorized(['admin'])
  @Post('/verify')
  @ResponseSchema(TokenVerificationResponse, {
    description: 'Token verification successful',
  })
  @ResponseSchema(AuthErrorResponse, {
    description: 'Invalid or expired token',
    statusCode: 401,
  })
  @OpenAPI({
    summary: 'Verify Token',
    description:
      "Verifies if the user's authentication token is valid and belongs to an admin user.",
  })
  async verifyToken() {
    return {
      message: 'Token is valid',
    };
  }
}<|MERGE_RESOLUTION|>--- conflicted
+++ resolved
@@ -24,11 +24,8 @@
 } from '../classes/validators';
 import {OpenAPI, ResponseSchema} from 'routing-controllers-openapi';
 import {BadRequestErrorResponse} from 'shared/middleware/errorHandler';
-<<<<<<< HEAD
 import {AuthRateLimiter} from 'shared/middleware/rateLimiter';
 import {CreateError} from 'shared/errors/errors';
-=======
->>>>>>> 250f1f57
 
 @OpenAPI({
   tags: ['Authentication'],
@@ -74,7 +71,9 @@
   })
   async signup(@Body() body: SignUpBody) {
     const user = await this.authService.signup(body);
-<<<<<<< HEAD
+    if (!user) {
+      throw new CreateError('Failed to create the user');
+    }
     return instanceToPlain(user);
   }
 
@@ -103,8 +102,6 @@
     if (!user) {
       throw new CreateError('Failed to verify the user');
     }
-=======
->>>>>>> 250f1f57
     return instanceToPlain(user);
   }
 
