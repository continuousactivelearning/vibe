--- conflicted
+++ resolved
@@ -1,3 +1,17 @@
+import 'reflect-metadata';
+import {
+  JsonController,
+  Authorized,
+  Post,
+  Body,
+  Get,
+  Put,
+  Delete,
+  Params,
+  HttpCode,
+  OnUndefined,
+  Patch,
+} from 'routing-controllers';
 import {
   QuestionBody,
   QuestionId,
@@ -5,38 +19,14 @@
   QuestionResponse,
 } from '#quizzes/classes/index.js';
 import {QuestionService} from '#quizzes/services/QuestionService.js';
-import {injectable, inject} from 'inversify';
-import {
-  JsonController,
-  Post,
-  HttpCode,
-  Body,
-  Get,
-  Params,
-  Put,
-  Delete,
-  OnUndefined,
-} from 'routing-controllers';
-<<<<<<< HEAD
-import {
-  QuestionBody,
-  QuestionId,
-  QuestionResponse,
-} from '../classes/validators/QuestionValidator';
-import {QuestionFactory} from '../classes/transformers/Question';
-import {QuestionProcessor} from '../question-processing/QuestionProcessor';
 import {inject, injectable} from 'inversify';
-import TYPES from '../types';
-import {QuestionService} from '../services/QuestionService';
+import {QuestionProcessor} from '#quizzes/question-processing/QuestionProcessor.js';
 import {OpenAPI, ResponseSchema} from 'routing-controllers-openapi';
+import {QUIZZES_TYPES} from '#quizzes/types.js';
 
 @OpenAPI({
   tags: ['Questions'],
 })
-=======
-import {QUIZZES_TYPES} from '#quizzes/types.js';
-import {QuestionProcessor} from '#quizzes/question-processing/QuestionProcessor.js';
->>>>>>> b65e2685
 @JsonController('/questions')
 @injectable()
 class QuestionController {
