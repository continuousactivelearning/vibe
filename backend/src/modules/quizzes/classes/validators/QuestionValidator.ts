import {
  IQuestionParameter,
  ILotItem,
  ILotOrder,
  IQuestion,
  QuestionType,
  ISOLSolution,
  ISMLSolution,
  IOTLSolution,
  INATSolution,
  IDESSolution,
} from '#shared/interfaces/quiz.js';
import {Type} from 'class-transformer';
import {
  IsNotEmpty,
  IsString,
  IsArray,
  ArrayMinSize,
  IsEnum,
  ValidateNested,
  IsNumber,
  IsBoolean,
  IsOptional,
  IsMongoId,
  IsInt,
  Max,
  Min,
} from 'class-validator';
import {ObjectId} from 'mongodb';
import {NATQuestion} from '../transformers/Question.js';
import { JSONSchema } from 'class-validator-jsonschema';

class QuestionParameter implements IQuestionParameter {
  @IsNotEmpty()
  @IsString()
  @JSONSchema({
    description: 'Name of the parameter',
    type: 'string',
    example: 'Param1',
  })
  name: string;

  @IsNotEmpty()
  @IsString({each: true})
  @IsArray()
  @ArrayMinSize(2)
  @JSONSchema({
    description: 'Possible values for the parameter',
    type: 'array',
    items: { type: 'string', example: 'easy' },
    example: ['easy', 'medium', 'hard'],
    minItems: 2,
  })
  possibleValues: string[];

  @IsNotEmpty()
  @IsString()
  @IsEnum(['number', 'string'])
  @JSONSchema({
    description: 'Type of the parameter',
    type: 'string',
    enum: ['number', 'string'],
    example: 'number',
  })
  type: 'number' | 'string';
}

class LotItem implements ILotItem {
  @IsNotEmpty()
  @IsString()
  @JSONSchema({
    description: 'Text of the lot item',
    type: 'string',
    example: 'Option A',
  })
  text: string;

  @IsNotEmpty()
  @IsString()
  @JSONSchema({
    description: 'Explanation for the lot item',
    type: 'string',
    example: 'This is the correct answer because...',
  })
  explaination: string;
}

class LotOrder implements ILotOrder {
  @IsNotEmpty()
  @ValidateNested()
  @Type(() => LotItem)
  @JSONSchema({
    description: 'Lot item to be ordered',
    $ref: '#/components/schemas/LotItem',
  })
  lotItem: ILotItem;

  @IsNotEmpty()
  @IsNumber()
  @JSONSchema({
    description: 'Order of the lot item',
    type: 'number',
    example: 1,
  })
  order: number;
}

class Question implements Partial<IQuestion> {
  @IsNotEmpty()
  @IsString()
  @JSONSchema({
    description: 'Text of the question',
    type: 'string',
    example: 'What is 2 + 2?',
  })
  text: string;

  @IsString()
  @IsNotEmpty()
  @JSONSchema({
    description: 'Type of the question',
    type: 'string',
    enum: [
      'SELECT_ONE_IN_LOT',
      'SELECT_MANY_IN_LOT',
      'ORDER_THE_LOTS',
      'NUMERIC_ANSWER_TYPE',
      'DESCRIPTIVE',
    ],
    example: 'SELECT_ONE_IN_LOT',
  })
  type: QuestionType;

  @IsNotEmpty()
  @IsBoolean()
  @JSONSchema({
    description: 'Whether the question is parameterized',
    type: 'boolean',
    example: false,
  })
  isParameterized: boolean;

  @IsArray()
  @IsNotEmpty()
  @ValidateNested({each: true})
  @Type(() => QuestionParameter)
  @JSONSchema({
    description: 'Parameters for the question',
    type: 'array',
    items: { $ref: '#/components/schemas/QuestionParameter' },
    example: [
      { name: 'Param1', possibleValues: ['cat', 'dog'], type: 'string' },
    ],
  })
  parameters?: IQuestionParameter[];

  @IsString()
  @JSONSchema({
    description: 'Hint for the question',
    type: 'string',
    example: 'Think about basic addition.',
  })
  hint?: string;

  @IsNotEmpty()
  @IsNumber()
  @JSONSchema({
    description: 'Time limit for the question in seconds',
    type: 'number',
    example: 60,
  })
  timeLimitSeconds: number;

  @IsNotEmpty()
  @IsNumber()
  @JSONSchema({
    description: 'Points for the question',
    type: 'number',
    example: 5,
  })
  points: number;
}

class SOLSolution implements ISOLSolution {
  @IsArray()
  @IsNotEmpty()
  @ValidateNested({each: true})
  @Type(() => LotItem)
  @JSONSchema({
    description: 'Incorrect lot items',
    type: 'array',
    items: { $ref: '#/components/schemas/LotItem' },
    example: [
      { text: 'Option B', explaination: 'Incorrect because...' },
      { text: 'Option C', explaination: 'Incorrect because...' },
    ],
  })
  incorrectLotItems: ILotItem[];

  @IsNotEmpty()
  @ValidateNested()
  @Type(() => LotItem)
  @JSONSchema({
    description: 'Correct lot item',
    items: {$ref: '#/components/schemas/LotItem'},
    example: { text: 'Option A', explaination: 'Correct because...' },
  })
  correctLotItem: ILotItem;
}

class SMLSolution implements ISMLSolution {
  @IsArray()
  @IsNotEmpty()
  @ValidateNested({each: true})
  @Type(() => LotItem)
  @JSONSchema({
    description: 'Incorrect lot items',
    type: 'array',
    items: { $ref: '#/components/schemas/LotItem' },
    example: [
      { text: 'Option B', explaination: 'Incorrect because...' },
      { text: 'Option C', explaination: 'Incorrect because...' },
    ],
  })
  incorrectLotItems: ILotItem[];

  @IsArray()
  @IsNotEmpty()
  @ValidateNested({each: true})
  @Type(() => LotItem)
  @JSONSchema({
    description: 'Correct lot items',
    type: 'array',
    items: { $ref: '#/components/schemas/LotItem' },
    example: [
      { text: 'Option A', explaination: 'Correct because...' },
      { text: 'Option D', explaination: 'Correct because...' },
    ],
  })
  correctLotItems: ILotItem[];
}

class OTLSolution implements IOTLSolution {
  @IsArray()
  @IsNotEmpty()
  @ValidateNested({each: true})
  @Type(() => LotOrder)
  @JSONSchema({
    description: 'Ordering of lot items',
    type: 'array',
    items: { $ref: '#/components/schemas/LotOrder' },
    example: [
      { lotItem: { text: 'Step 1', explaination: '...' }, order: 1 },
      { lotItem: { text: 'Step 2', explaination: '...' }, order: 2 },
    ],
  })
  ordering: ILotOrder[];
}

class NATSoltion implements INATSolution {
  @IsNotEmpty()
  @IsNumber()
  @JSONSchema({
    description: 'Decimal precision for the answer',
    type: 'number',
    example: 2,
  })
  decimalPrecision: number;

  @IsNotEmpty()
  @IsNumber()
  @JSONSchema({
    description: 'Upper limit for the answer',
    type: 'number',
    example: 100,
  })
  upperLimit: number;

  @IsNotEmpty()
  @IsNumber()
  @JSONSchema({
    description: 'Lower limit for the answer',
    type: 'number',
    example: 0,
  })
  lowerLimit: number;

  @IsNumber()
  @IsOptional()
  @JSONSchema({
    description: 'Value of the answer (optional)',
    type: 'number',
    example: 42,
  })
  value?: number;

  @IsString()
  @IsOptional()
  @JSONSchema({
    description: 'Expression for the answer (optional)',
    type: 'string',
    example: '21 * 2',
  })
  expression?: string;
}

class DESSolution implements IDESSolution {
  @IsNotEmpty()
  @IsString()
  @JSONSchema({
    description: 'Descriptive solution text',
    type: 'string',
    example: 'The answer is found by adding 2 and 2.',
  })
  solutionText: string;
}

class QuestionBody {
  @IsNotEmpty()
  @ValidateNested()
  @Type(() => Question)
  @JSONSchema({
    description: 'Question object',
    items: {$ref: '#/components/schemas/Question'},
  })
  question: IQuestion;

  @IsNotEmpty()
  @ValidateNested()
  @Type(({object}) => {
    const question = object.question as Question;
    switch (question.type) {
      case 'SELECT_ONE_IN_LOT':
        return SOLSolution;
      case 'SELECT_MANY_IN_LOT':
        return SMLSolution;
      case 'ORDER_THE_LOTS':
        return OTLSolution;
      case 'NUMERIC_ANSWER_TYPE':
        return NATSoltion;
      case 'DESCRIPTIVE':
        return DESSolution;
      default:
        throw new Error('Invalid question type');
    }
  })
  @JSONSchema({
    description: 'Solution object for the question',
    oneOf: [
      { $ref: '#/components/schemas/SOLSolution' },
      { $ref: '#/components/schemas/SMLSolution' },
      { $ref: '#/components/schemas/OTLSolution' },
      { $ref: '#/components/schemas/NATSoltion' },
      { $ref: '#/components/schemas/DESSolution' },
    ],
  })
  solution:
    | ISOLSolution
    | ISMLSolution
    | IOTLSolution
    | INATSolution
    | IDESSolution;
}

class QuestionResponse
  extends Question
  implements
    Partial<ISOLSolution>,
    Partial<ISMLSolution>,
    Partial<IOTLSolution>,
    Partial<NATQuestion>,
    Partial<DESSolution>
{
  @IsNotEmpty()
  @IsMongoId()
  @JSONSchema({
    description: 'ID of the question',
    type: 'string',
    example: '60d21b4667d0d8992e610c87',
  })
  _id?: string | ObjectId;

  @IsOptional()
  @IsString()
  @JSONSchema({
    description: 'Descriptive solution text',
    type: 'string',
    example: 'The answer is found by adding 2 and 2.',
  })
  solutionText?: string;

  @IsOptional()
  @IsNumber()
  @IsInt()
  @Max(10)
  @Min(0)
  @JSONSchema({
    description: 'Decimal precision for the answer',
    type: 'number',
    example: 2,
    minimum: 0,
    maximum: 10,
  })
  decimalPrecision?: number;

  @IsOptional()
  @IsNumber()
  @JSONSchema({
    description: 'Upper limit for the answer',
    type: 'number',
    example: 100,
  })
  upperLimit?: number;

  @IsOptional()
  @IsNumber()
  @JSONSchema({
    description: 'Lower limit for the answer',
    type: 'number',
    example: 0,
  })
  lowerLimit?: number;

  @IsOptional()
  @IsNumber()
  @JSONSchema({
    description: 'Value of the answer (optional)',
    type: 'number',
    example: 42,
  })
  value?: number;

  @IsOptional()
  @IsString()
  @JSONSchema({
    description: 'Expression for the answer (optional)',
    type: 'string',
    example: '21 * 2',
  })
  expression?: string;

  @IsOptional()
  @ValidateNested({each: true})
  @Type(() => LotItem)
  @JSONSchema({
    description: 'Ordering of lot items',
    type: 'array',
    items: { $ref: '#/components/schemas/LotOrder' },
    example: [
      { lotItem: { text: 'Step 1', explaination: '...' }, order: 1 },
      { lotItem: { text: 'Step 2', explaination: '...' }, order: 2 },
    ],
  })
  ordering?: ILotOrder[];

  @IsOptional()
  @ValidateNested({each: true})
  @Type(() => LotItem)
  @JSONSchema({
    description: 'Correct lot items',
    type: 'array',
    items: { $ref: '#/components/schemas/LotItem' },
    example: [
      { text: 'Option A', explaination: 'Correct because...' },
      { text: 'Option D', explaination: 'Correct because...' },
    ],
  })
  correctLotItems?: ILotItem[];

  @IsOptional()
  @ValidateNested({each: true})
  @Type(() => LotItem)
  @JSONSchema({
    description: 'Incorrect lot items',
    type: 'array',
    items: { $ref: '#/components/schemas/LotItem' },
    example: [
      { text: 'Option B', explaination: 'Incorrect because...' },
      { text: 'Option C', explaination: 'Incorrect because...' },
    ],
  })
  incorrectLotItems?: ILotItem[];

  @IsOptional()
  @ValidateNested()
  @Type(() => LotItem)
  @JSONSchema({
    description: 'Correct lot item',
    $ref: '#/components/schemas/LotItem',
    example: { text: 'Option A', explaination: 'Correct because...' },
  })
  correctLotItem?: ILotItem;
}

class QuestionId {
  @IsMongoId()
  @IsNotEmpty()
  @JSONSchema({
    description: 'ID of the question',
    type: 'string',
    example: '60d21b4667d0d8992e610c87',
  })
  questionId: string;
}

class QuestionNotFoundErrorResponse {
  @JSONSchema({
      description: 'The error message.',
      example:
        'Question not found.',
      type: 'string',
      readOnly: true,
    })
  @IsNotEmpty()
  message: string;
}

export {
  QuestionBody,
  QuestionId,
  QuestionResponse,
  Question,
  SOLSolution,
  SMLSolution,
  OTLSolution,
  NATSoltion,
  DESSolution,
  QuestionParameter,
  LotItem,
  LotOrder,
  QuestionNotFoundErrorResponse,
<<<<<<< HEAD
};
=======
};

export const QUESTION_VALIDATORS = [
  QuestionBody,
  QuestionId,
  QuestionResponse,
  Question,
  SOLSolution,
  SMLSolution,
  OTLSolution,
  NATSoltion,
  DESSolution,
  QuestionParameter,
  LotItem,
  LotOrder,
  QuestionNotFoundErrorResponse,
]
>>>>>>> 78462447
<|MERGE_RESOLUTION|>--- conflicted
+++ resolved
@@ -529,9 +529,6 @@
   LotItem,
   LotOrder,
   QuestionNotFoundErrorResponse,
-<<<<<<< HEAD
-};
-=======
 };
 
 export const QUESTION_VALIDATORS = [
@@ -548,5 +545,4 @@
   LotItem,
   LotOrder,
   QuestionNotFoundErrorResponse,
-]
->>>>>>> 78462447
+]