--- conflicted
+++ resolved
@@ -208,8 +208,6 @@
   @IsNotEmpty()
   questionId: string;
 
-<<<<<<< HEAD
-=======
   @JSONSchema({
     title: 'Question Type',
     description: 'The type of question being answered',
@@ -224,7 +222,6 @@
   })
   @IsNotEmpty()
   @IsEnum(QuestionTypeEnum)
->>>>>>> 87c9ff81
   @IsString()
   questionType: QuestionType;
 
