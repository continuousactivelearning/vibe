import {
  IQuestionAnswer,
  Answer,
  IGradingResult,
  IQuestionAnswerFeedback,
  IAttemptDetails,
  IQuestionDetails,
} from '#quizzes/interfaces/grading.js';
import {IQuestionRenderView} from '#quizzes/question-processing/index.js';
import {QuestionType, ItemType, IQuizDetails} from '#shared/index.js';
import {Type} from 'class-transformer';
import {
  IsMongoId,
  IsNotEmpty,
  IsArray,
  IsNumber,
  ValidateNested,
  IsString,
  IsEnum,
  IsOptional,
  IsDateString,
  IsDate,
} from 'class-validator';
import {JSONSchema} from 'class-validator-jsonschema';
import {ObjectId} from 'mongodb';
import {QuestionBankRef} from '../transformers/QuestionBank.js';

// Request Schemas
class CreateAttemptParams {
  @JSONSchema({
    title: 'Quiz ID',
    description: 'Unique identifier of the quiz to attempt',
    example: '60d5ec49b3f1c8e4a8f8b8c1',
    type: 'string',
    format: 'Mongo Object ID',
  })
  @IsMongoId()
  @IsNotEmpty()
  quizId: string;
}

class SaveAttemptParams {
  @JSONSchema({
    title: 'Quiz ID',
    description: 'Unique identifier of the quiz being attempted',
    example: '60d5ec49b3f1c8e4a8f8b8c1',
    type: 'string',
    format: 'Mongo Object ID',
  })
  @IsMongoId()
  @IsNotEmpty()
  quizId: string;

  @JSONSchema({
    title: 'Attempt ID',
    description: 'Unique identifier of the quiz attempt to save',
    example: '60d5ec49b3f1c8e4a8f8b8c2',
    type: 'string',
    format: 'Mongo Object ID',
  })
  @IsMongoId()
  @IsNotEmpty()
  attemptId: string;
}

class SubmitAttemptParams {
  @JSONSchema({
    title: 'Quiz ID',
    description: 'Unique identifier of the quiz being submitted',
    example: '60d5ec49b3f1c8e4a8f8b8c1',
    type: 'string',
    format: 'Mongo Object ID',
  })
  @IsMongoId()
  @IsNotEmpty()
  quizId: string;

  @JSONSchema({
    title: 'Attempt ID',
    description: 'Unique identifier of the quiz attempt to submit',
    example: '60d5ec49b3f1c8e4a8f8b8c2',
    type: 'string',
    format: 'Mongo Object ID',
  })
  @IsMongoId()
  @IsNotEmpty()
  attemptId: string;
}

class SOLAnswer {
  @JSONSchema({
    title: 'Lot Item ID',
    description: 'Selected lot item identifier for single selection question',
    example: '60d5ec49b3f1c8e4a8f8b8c3',
    type: 'string',
    format: 'Mongo Object ID',
  })
  @IsMongoId()
  @IsNotEmpty()
  lotItemId: string;
}

class SMLAnswer {
  @JSONSchema({
    title: 'Lot Item IDs',
    description:
      'Array of selected lot item identifiers for multiple selection question',
    example: ['60d5ec49b3f1c8e4a8f8b8c3', '60d5ec49b3f1c8e4a8f8b8c4'],
    type: 'array',
    items: {
      type: 'string',
      format: 'Mongo Object ID',
    },
  })
  @IsArray()
  @IsMongoId({each: true})
  @IsNotEmpty()
  lotItemIds: string[];
}

class Order {
  @JSONSchema({
    title: 'Order',
    description: 'The order position of this item in the sequence',
    example: 1,
    type: 'number',
    minimum: 1,
  })
  @IsNumber()
  @IsNotEmpty()
  order: number;

  @JSONSchema({
    title: 'Lot Item ID',
    description: 'Identifier of the lot item being ordered',
    example: '60d5ec49b3f1c8e4a8f8b8c3',
    type: 'string',
    format: 'Mongo Object ID',
  })
  @IsMongoId()
  @IsNotEmpty()
  lotItemId: string;
}

class OTLAnswer {
  @JSONSchema({
    title: 'Orders',
    description: 'Array of ordered items with their positions',
    type: 'array',
    items: {
      $ref: '#/components/schemas/Order',
    },
    example: [
      {order: 1, lotItemId: '60d5ec49b3f1c8e4a8f8b8c3'},
      {order: 2, lotItemId: '60d5ec49b3f1c8e4a8f8b8c4'},
    ],
  })
  @IsArray()
  @ValidateNested({each: true})
  @Type(() => Order)
  @IsNotEmpty()
  orders: Order[];
}

class NATAnswer {
  @JSONSchema({
    title: 'Numeric Value',
    description: 'The numeric answer value',
    example: 42.5,
    type: 'number',
  })
  @IsNumber()
  @IsNotEmpty()
  value: number;
}

class DESAnswer {
  @JSONSchema({
    title: 'Answer Text',
    description: 'The descriptive text answer provided by the user',
    example: 'This is a detailed explanation of the concept...',
    type: 'string',
    minLength: 1,
    maxLength: 5000,
  })
  @IsString()
  @IsNotEmpty()
  answerText: string;
}

enum QuestionTypeEnum {
  SELECT_ONE_IN_LOT = 'SELECT_ONE_IN_LOT',
  SELECT_MANY_IN_LOT = 'SELECT_MANY_IN_LOT',
  ORDER_THE_LOTS = 'ORDER_THE_LOTS',
  NUMERIC_ANSWER_TYPE = 'NUMERIC_ANSWER_TYPE',
  DESCRIPTIVE = 'DESCRIPTIVE',
}

class QuestionAnswer implements IQuestionAnswer {
  @JSONSchema({
    title: 'Question ID',
    description: 'Unique identifier of the question being answered',
    example: '60d5ec49b3f1c8e4a8f8b8c5',
    type: 'string',
    format: 'Mongo Object ID',
  })
  @IsMongoId()
  @IsNotEmpty()
  questionId: string;

<<<<<<< HEAD
  @JSONSchema({
    title: 'Question Type',
    description: 'The type of question being answered',
    example: 'SELECT_ONE_IN_LOT',
    enum: [
      'SELECT_ONE_IN_LOT',
      'SELECT_MANY_IN_LOT',
      'ORDER_THE_LOTS',
      'NUMERIC_ANSWER_TYPE',
      'DESCRIPTIVE',
    ],
  })
  @IsNotEmpty()
  @IsEnum(QuestionTypeEnum)
=======
>>>>>>> b65e2685
  @IsString()
  questionType: QuestionType;

  @JSONSchema({
    anyOf: [
      {
        $ref: '#/components/schemas/SOLAnswer',
      },
      {
        $ref: '#/components/schemas/SMLAnswer',
      },
      {
        $ref: '#/components/schemas/OTLAnswer',
      },
      {
        $ref: '#/components/schemas/NATAnswer',
      },
      {
        $ref: '#/components/schemas/DESAnswer',
      },
    ],
  })
  @ValidateNested()
  @Type(({object}) => {
    switch (object.questionType as QuestionType) {
      case 'SELECT_ONE_IN_LOT':
        return SOLAnswer;
      case 'SELECT_MANY_IN_LOT':
        return SMLAnswer;
      case 'ORDER_THE_LOTS':
        return OTLAnswer;
      case 'NUMERIC_ANSWER_TYPE':
        return NATAnswer;
      case 'DESCRIPTIVE':
        return DESAnswer;
      default:
        throw new Error(`Unsupported question type: ${object.questionType}`);
    }
  })
  @IsNotEmpty()
  answer: Answer;
}

class QuestionAnswersBody {
  @JSONSchema({
    title: 'Question Answers',
    description: 'Array of answers for quiz questions',
    type: 'array',
    items: {
      $ref: '#/components/schemas/QuestionAnswer',
    },
  })
  @IsArray()
  @ValidateNested({each: true})
  @Type(() => QuestionAnswer)
  answers: QuestionAnswer[];
}

// Response Schemas
class CreateAttemptResponse {
  @JSONSchema({
    title: 'Attempt ID',
    description: 'Unique identifier of the created quiz attempt',
    example: '60d5ec49b3f1c8e4a8f8b8c2',
    type: 'string',
    format: 'Mongo Object ID',
  })
  @IsMongoId()
  @IsNotEmpty()
  attemptId: string;

  @JSONSchema({
    title: 'Question Render Views',
    description: 'Array of rendered question views for the quiz attempt',
    type: 'array',
    items: {
      type: 'object',
      properties: {
        questionId: {
          type: 'string',
          format: 'Mongo Object ID',
        },
        questionType: {
          type: 'string',
          enum: [
            'SELECT_ONE_IN_LOT',
            'SELECT_MANY_IN_LOT',
            'ORDER_THE_LOTS',
            'NUMERIC_ANSWER_TYPE',
            'DESCRIPTIVE',
          ],
        },
      },
    },
  })
  @IsMongoId()
  @IsNotEmpty()
  @ValidateNested({each: true})
  questionRenderViews: IQuestionRenderView[];
}

class SubmitAttemptResponse implements Partial<IGradingResult> {
  @JSONSchema({
    title: 'Total Score',
    description: 'Total score achieved in the quiz attempt',
    example: 85.5,
    type: 'number',
    minimum: 0,
  })
  @IsNumber()
  @IsOptional()
  totalScore?: number;

  @JSONSchema({
    title: 'Total Maximum Score',
    description: 'Maximum possible score for the quiz',
    example: 100,
    type: 'number',
    minimum: 0,
  })
  @IsNumber()
  @IsOptional()
  totalMaxScore?: number;

  @JSONSchema({
    title: 'Overall Feedback',
    description: 'Array of feedback for each question in the quiz',
    type: 'array',
    items: {
      type: 'object',
      properties: {
        questionId: {
          type: 'string',
          format: 'Mongo Object ID',
        },
        status: {
          type: 'string',
          enum: ['CORRECT', 'INCORRECT', 'PARTIAL'],
        },
        score: {
          type: 'number',
        },
        answerFeedback: {
          type: 'string',
        },
      },
      required: ['questionId', 'status', 'score'],
    },
  })
  @IsArray()
  @ValidateNested({each: true})
  @IsOptional()
  overallFeedback?: IQuestionAnswerFeedback[];

  @JSONSchema({
    title: 'Grading Status',
    description: 'Current status of the grading process',
    example: 'COMPLETED',
    type: 'string',
    // CHECK
    enum: ['PENDING', 'PASSED', 'FAILED'],
  })
  @IsString()
  @IsNotEmpty()
  gradingStatus: any;

  @JSONSchema({
    title: 'Graded At',
    description: 'Timestamp when the quiz was graded',
    example: '2023-06-09T10:30:00Z',
    type: 'string',
    format: 'date-time',
  })
  @IsDateString()
  @IsOptional()
  gradedAt?: Date;

  @JSONSchema({
    title: 'Graded By',
    description: 'Identifier of who or what graded the quiz',
    example: 'system',
    type: 'string',
  })
  @IsString()
  @IsOptional()
  gradedBy?: string;
}

class QuizIdParam {
  @JSONSchema({
    title: 'Quiz ID',
    description: 'Unique identifier of the quiz',
    example: '60d5ec49b3f1c8e4a8f8b8c1',
    type: 'string',
    format: 'Mongo Object ID',
  })
  @IsMongoId()
  @IsNotEmpty()
  quizId: string;
}

class QuizAttemptParam {
  @JSONSchema({
    title: 'Attempt ID',
    description: 'Unique identifier of the quiz attempt',
    example: '60d5ec49b3f1c8e4a8f8b8c2',
    type: 'string',
    format: 'Mongo Object ID',
  })
  @IsMongoId()
  @IsNotEmpty()
  attemptId: string;
}

class QuizSubmissionParam {
  @JSONSchema({
    title: 'Submission ID',
    description: 'Unique identifier of the quiz submission',
    example: '60d5ec49b3f1c8e4a8f8b8c3',
    type: 'string',
    format: 'Mongo Object ID',
  })
  @IsMongoId()
  @IsNotEmpty()
  submissionId: string;
}

class UpdateQuizSubmissionParam {
  @JSONSchema({
    title: 'Submission ID',
    description: 'Unique identifier of the quiz submission to update',
    example: '60d5ec49b3f1c8e4a8f8b8c3',
    type: 'string',
    format: 'Mongo Object ID',
  })
  @IsMongoId()
  @IsNotEmpty()
  submissionId: string;

  @JSONSchema({
    title: 'Score',
    description: 'New score to assign to the submission',
    example: 85.5,
    type: 'number',
    minimum: 0,
  })
  @IsNumber()
  @IsNotEmpty()
  score: number;
}

class RemoveQuestionBankParams {
  @JSONSchema({
    title: 'Quiz ID',
    description: 'Unique identifier of the quiz',
    example: '60d5ec49b3f1c8e4a8f8b8c1',
    type: 'string',
    format: 'Mongo Object ID',
  })
  @IsMongoId()
  @IsNotEmpty()
  quizId: string;

  @JSONSchema({
    title: 'Question Bank ID',
    description: 'Unique identifier of the question bank to remove',
    example: '60d5ec49b3f1c8e4a8f8b8c4',
    type: 'string',
    format: 'Mongo Object ID',
  })
  @IsMongoId()
  @IsNotEmpty()
  questionBankId: string;
}

class AddFeedbackParams {
  @JSONSchema({
    title: 'Submission ID',
    description: 'Unique identifier of the quiz submission',
    example: '60d5ec49b3f1c8e4a8f8b8c3',
    type: 'string',
    format: 'Mongo Object ID',
  })
  @IsMongoId()
  @IsNotEmpty()
  submissionId: string;

  @JSONSchema({
    title: 'Question ID',
    description: 'Unique identifier of the question to add feedback to',
    example: '60d5ec49b3f1c8e4a8f8b8c5',
    type: 'string',
    format: 'Mongo Object ID',
  })
  @IsMongoId()
  @IsNotEmpty()
  questionId: string;
}

class GetUserMatricesParams {
  @JSONSchema({
    title: 'Quiz ID',
    description: 'Unique identifier of the quiz',
    example: '60d5ec49b3f1c8e4a8f8b8c1',
    type: 'string',
    format: 'Mongo Object ID',
  })
  @IsMongoId()
  @IsNotEmpty()
  quizId: string;

  @JSONSchema({
    title: 'User ID',
    description: 'Unique identifier of the user',
    example: '60d5ec49b3f1c8e4a8f8b8c6',
    type: 'string',
    format: 'Mongo Object ID',
  })
  @IsMongoId()
  @IsNotEmpty()
  userId: string;
}

class AddQuestionBankBody implements QuestionBankRef {
  @JSONSchema({
    title: 'Bank ID',
    description: 'Unique identifier of the question bank to add',
    example: '60d5ec49b3f1c8e4a8f8b8c4',
    type: 'string',
    format: 'Mongo Object ID',
  })
  @IsMongoId()
  @IsNotEmpty()
  bankId: string;

  @JSONSchema({
    title: 'Count',
    description: 'Number of questions to select from the bank',
    example: 5,
    type: 'number',
    minimum: 1,
  })
  @IsNumber()
  @IsNotEmpty()
  count: number;

  @JSONSchema({
    title: 'Difficulty Levels',
    description: 'Array of difficulty levels to filter questions',
    type: 'array',
    items: {
      type: 'string',
    },
    example: ['easy', 'medium'],
  })
  @IsArray()
  @IsOptional()
  difficulty?: string[];

  @JSONSchema({
    title: 'Tags',
    description: 'Array of tags to filter questions',
    type: 'array',
    items: {
      type: 'string',
    },
    example: ['algebra', 'calculus'],
  })
  @IsArray()
  @IsOptional()
  tags?: string[];

  @JSONSchema({
    title: 'Tag',
    description: 'Single tag to filter questions',
    example: 'mathematics',
    type: 'string',
  })
  @IsString()
  @IsOptional()
  tag?: string;
}

class EditQuestionBankBody implements Partial<QuestionBankRef> {
  @JSONSchema({
    title: 'Bank ID',
    description: 'Unique identifier of the question bank to edit',
    example: '60d5ec49b3f1c8e4a8f8b8c4',
    type: 'string',
    format: 'Mongo Object ID',
  })
  @IsMongoId()
  @IsNotEmpty()
  bankId: string;

  @JSONSchema({
    title: 'Count',
    // check
    description: 'Updated number of questions in the bank',
    example: 8,
    type: 'number',
    minimum: 1,
  })
  @IsNumber()
  @IsNotEmpty()
  count: number;

  @JSONSchema({
    title: 'Difficulty Levels',
    description: 'Updated array of difficulty levels to filter questions',
    type: 'array',
    items: {
      type: 'string',
    },
    example: ['medium', 'hard'],
  })
  @IsArray()
  @IsOptional()
  difficulty?: string[];

  @JSONSchema({
    title: 'Tags',
    description: 'Updated array of tags to filter questions',
    type: 'array',
    items: {
      type: 'string',
    },
    example: ['geometry', 'trigonometry'],
  })
  @IsArray()
  @IsOptional()
  tags?: string[];

  @JSONSchema({
    title: 'Tag',
    description: 'Single tag to filter questions',
    example: 'physics',
    type: 'string',
  })
  @IsString()
  @IsOptional()
  tag?: string;
}

class RegradeSubmissionBody implements Partial<IGradingResult> {
  @JSONSchema({
    title: 'Total Score',
    description: 'Updated total score for the submission',
    example: 92.5,
    type: 'number',
    minimum: 0,
  })
  @IsNumber()
  @IsOptional()
  totalScore?: number;

  @JSONSchema({
    title: 'Total Maximum Score',
    description: 'Updated maximum possible score',
    example: 100,
    type: 'number',
    minimum: 0,
  })
  @IsNumber()
  @IsOptional()
  totalMaxScore?: number;

  @JSONSchema({
    title: 'Overall Feedback',
    description: 'Updated feedback for each question in the submission',
    type: 'array',
    items: {
      type: 'object',
      properties: {
        questionId: {
          type: 'string',
          format: 'Mongo Object ID',
        },
        status: {
          type: 'string',
          enum: ['CORRECT', 'INCORRECT', 'PARTIAL'],
        },
        score: {
          type: 'number',
        },
        answerFeedback: {
          type: 'string',
        },
      },
      required: ['questionId', 'status', 'score'],
    },
  })
  @IsOptional()
  overallFeedback?: IQuestionAnswerFeedback[];

  @JSONSchema({
    title: 'Grading Status',
    description: 'Updated grading status',
    example: 'PASSED',
    type: 'string',
    enum: ['PENDING', 'PASSED', 'FAILED'],
  })
  @IsEnum(['PENDING', 'PASSED', 'FAILED'])
  @IsNotEmpty()
  gradingStatus: 'PENDING' | 'PASSED' | 'FAILED' | any;

  @JSONSchema({
    title: 'Graded At',
    description: 'Timestamp when the submission was regraded',
    example: '2023-06-09T10:30:00Z',
    type: 'string',
    format: 'date-time',
  })
  @IsDate()
  @IsOptional()
  gradedAt?: Date;

  @JSONSchema({
    title: 'Graded By',
    description: 'Identifier of who performed the regrading',
    example: 'instructor_001',
    type: 'string',
  })
  @IsString()
  @IsOptional()
  gradedBy?: string;
}

class AddFeedbackBody {
  @JSONSchema({
    title: 'Feedback',
    description: 'Feedback text to add to the question answer',
    example:
      'Good explanation, but consider including more details about the methodology.',
    type: 'string',
  })
  @IsString()
  @IsNotEmpty()
  feedback: string;
}

class UserQuizMetricsResponse {
  @JSONSchema({
    title: 'User Quiz Metrics ID',
    description: 'Unique identifier for the user quiz metrics record',
    example: '60d5ec49b3f1c8e4a8f8b8c7',
    type: 'string',
    format: 'Mongo Object ID',
  })
  @IsMongoId()
  @IsOptional()
  _id?: string | ObjectId;

  @JSONSchema({
    title: 'Quiz ID',
    description: 'Unique identifier of the quiz',
    example: '60d5ec49b3f1c8e4a8f8b8c1',
    type: 'string',
    format: 'Mongo Object ID',
  })
  @IsMongoId()
  @IsNotEmpty()
  quizId: string | ObjectId;

  @JSONSchema({
    title: 'User ID',
    description: 'Unique identifier of the user',
    example: '60d5ec49b3f1c8e4a8f8b8c6',
    type: 'string',
    format: 'Mongo Object ID',
  })
  @IsMongoId()
  @IsNotEmpty()
  userId: string | ObjectId;

  @JSONSchema({
    title: 'Latest Attempt Status',
    description: 'Status of the most recent quiz attempt',
    example: 'SUBMITTED',
    type: 'string',
    enum: ['ATTEMPTED', 'SUBMITTED'],
  })
  @IsString()
  @IsNotEmpty()
  latestAttemptStatus: 'ATTEMPTED' | 'SUBMITTED';

  @JSONSchema({
    title: 'Latest Attempt ID',
    description: 'Unique identifier of the most recent attempt',
    example: '60d5ec49b3f1c8e4a8f8b8c8',
    type: 'string',
    format: 'Mongo Object ID',
  })
  @IsMongoId()
  @IsOptional()
  latestAttemptId?: string | ObjectId;

  @JSONSchema({
    title: 'Latest Submission Result ID',
    description: 'Unique identifier of the most recent submission result',
    example: '60d5ec49b3f1c8e4a8f8b8c9',
    type: 'string',
    format: 'Mongo Object ID',
  })
  @IsMongoId()
  @IsOptional()
  latestSubmissionResultId?: string | ObjectId;

  @JSONSchema({
    title: 'Remaining Attempts',
    description: 'Number of quiz attempts remaining for the user',
    example: 2,
    type: 'number',
    minimum: 0,
  })
  @IsNumber()
  @IsNotEmpty()
  remainingAttempts: number;

  @JSONSchema({
    title: 'Attempts',
    description: 'Array of attempt details for this user and quiz',
    type: 'array',
    items: {
      type: 'object',
      properties: {
        attemptId: {
          type: 'string',
          format: 'Mongo Object ID',
        },
        submissionResultId: {
          type: 'string',
          format: 'Mongo Object ID',
        },
      },
      required: ['attemptId'],
    },
  })
  @IsNotEmpty()
  attempts: IAttemptDetails[];
}

class QuizAttemptResponse {
  @JSONSchema({
    title: 'Attempt ID',
    description: 'Unique identifier of the quiz attempt',
    example: '60d5ec49b3f1c8e4a8f8b8c2',
    type: 'string',
    format: 'Mongo Object ID',
  })
  @IsMongoId()
  @IsOptional()
  _id?: string | ObjectId;

  @JSONSchema({
    title: 'Quiz ID',
    description: 'Unique identifier of the quiz being attempted',
    example: '60d5ec49b3f1c8e4a8f8b8c1',
    type: 'string',
    format: 'Mongo Object ID',
  })
  @IsMongoId()
  @IsNotEmpty()
  quizId: string | ObjectId;

  @JSONSchema({
    title: 'User ID',
    description: 'Unique identifier of the user taking the quiz',
    example: '60d5ec49b3f1c8e4a8f8b8c6',
    type: 'string',
    format: 'Mongo Object ID',
  })
  @IsMongoId()
  @IsNotEmpty()
  userId: string | ObjectId;

  @JSONSchema({
    title: 'Question Details',
    description: 'Array of question details for this attempt',
    type: 'array',
    items: {
      type: 'object',
      properties: {
        questionId: {
          type: 'string',
          format: 'Mongo Object ID',
        },
        parameterMap: {
          type: 'object',
          description: 'Optional parameter map for the question',
        },
      },
      required: ['questionId'],
    },
  })
  @IsNotEmpty()
  questionDetails: IQuestionDetails[];

  @JSONSchema({
    title: 'Answers',
    description: 'Array of answers provided by the user',
    type: 'array',
    items: {
      $ref: '#/components/schemas/QuestionAnswer',
    },
  })
  @IsOptional()
  answers?: IQuestionAnswer[];

  @JSONSchema({
    title: 'Created At',
    description: 'Timestamp when the attempt was created',
    example: '2023-06-09T09:00:00Z',
    type: 'string',
    format: 'date-time',
  })
  @IsDate()
  @IsNotEmpty()
  createdAt: Date;

  @JSONSchema({
    title: 'Updated At',
    description: 'Timestamp when the attempt was last updated',
    example: '2023-06-09T09:30:00Z',
    type: 'string',
    format: 'date-time',
  })
  @IsDate()
  @IsNotEmpty()
  updatedAt: Date;
}

class QuizSubmissionResponse {
  @JSONSchema({
    title: 'Submission ID',
    description: 'Unique identifier of the quiz submission',
    example: '60d5ec49b3f1c8e4a8f8b8c3',
    type: 'string',
    format: 'Mongo Object ID',
  })
  @IsMongoId()
  @IsOptional()
  _id?: string | ObjectId;

  @JSONSchema({
    title: 'Quiz ID',
    description: 'Unique identifier of the quiz that was submitted',
    example: '60d5ec49b3f1c8e4a8f8b8c1',
    type: 'string',
    format: 'Mongo Object ID',
  })
  @IsMongoId()
  @IsNotEmpty()
  quizId: string | ObjectId;

  @JSONSchema({
    title: 'User ID',
    description: 'Unique identifier of the user who submitted the quiz',
    example: '60d5ec49b3f1c8e4a8f8b8c6',
    type: 'string',
    format: 'Mongo Object ID',
  })
  @IsMongoId()
  @IsNotEmpty()
  userId: string | ObjectId;

  @JSONSchema({
    title: 'Attempt ID',
    description: 'Unique identifier of the attempt that was submitted',
    example: '60d5ec49b3f1c8e4a8f8b8c2',
    type: 'string',
    format: 'Mongo Object ID',
  })
  @IsMongoId()
  @IsNotEmpty()
  attemptId: string | ObjectId;

  @JSONSchema({
    title: 'Submitted At',
    description: 'Timestamp when the quiz was submitted',
    example: '2023-06-09T10:00:00Z',
    type: 'string',
    format: 'date-time',
  })
  @IsDate()
  @IsNotEmpty()
  submittedAt: Date;

  @JSONSchema({
    title: 'Grading Result',
    description: 'Result of the grading process',
    type: 'object',
    properties: {
      totalScore: {
        type: 'number',
        description: 'Total score achieved',
      },
      totalMaxScore: {
        type: 'number',
        description: 'Maximum possible score',
      },
      gradingStatus: {
        type: 'string',
        enum: ['PENDING', 'PASSED', 'FAILED'],
      },
      gradedAt: {
        type: 'string',
        format: 'date-time',
        description: 'Timestamp when graded',
      },
      gradedBy: {
        type: 'string',
        description: 'Identifier of who graded',
      },
      overallFeedback: {
        type: 'array',
        items: {
          type: 'object',
          properties: {
            questionId: {
              type: 'string',
              format: 'Mongo Object ID',
            },
            status: {
              type: 'string',
              enum: ['CORRECT', 'INCORRECT', 'PARTIAL'],
            },
            score: {
              type: 'number',
            },
            answerFeedback: {
              type: 'string',
            },
          },
          required: ['questionId', 'status', 'score'],
        },
      },
    },
  })
  @IsOptional()
  gradingResult?: IGradingResult;
}

class QuizDetailsResponse {
  @JSONSchema({
    title: 'Quiz ID',
    description: 'Unique identifier of the quiz',
    example: '60d5ec49b3f1c8e4a8f8b8c1',
    type: 'string',
    format: 'Mongo Object ID',
  })
  @IsMongoId()
  @IsOptional()
  _id?: string | ObjectId;

  @JSONSchema({
    title: 'Quiz Name',
    description: 'Name of the quiz',
    example: 'Mathematics Final Exam',
    type: 'string',
  })
  @IsString()
  @IsNotEmpty()
  name: string;

  @JSONSchema({
    title: 'Quiz Description',
    description: 'Description of the quiz',
    example: 'Comprehensive mathematics exam covering algebra and geometry',
    type: 'string',
  })
  @IsString()
  @IsNotEmpty()
  description: string;

  @JSONSchema({
    title: 'Item Type',
    description: 'Type of the item',
    example: 'QUIZ',
    type: 'string',
    enum: ['QUIZ', 'VIDEO', 'BLOG'],
  })
  @IsEnum(ItemType)
  @IsNotEmpty()
  type: ItemType;

  @JSONSchema({
    title: 'Quiz Details',
    description: 'Detailed configuration of the quiz',
    type: 'object',
    properties: {
      questionBankRefs: {
        type: 'array',
        items: {
          type: 'object',
          properties: {
            bankId: {
              type: 'string',
              format: 'Mongo Object ID',
            },
            count: {
              type: 'number',
              minimum: 1,
            },
            difficulty: {
              type: 'array',
              items: {type: 'string'},
            },
            tags: {
              type: 'array',
              items: {type: 'string'},
            },
            type: {
              type: 'string',
            },
          },
          required: ['bankId', 'count'],
        },
      },
      passThreshold: {
        type: 'number',
        description: 'Minimum score required to pass (0-1)',
        minimum: 0,
        maximum: 1,
      },
      maxAttempts: {
        type: 'number',
        description: 'Maximum number of attempts allowed',
        minimum: 1,
      },
      quizType: {
        type: 'string',
        enum: ['DEADLINE', 'NO_DEADLINE'],
      },
      releaseTime: {
        type: 'string',
        format: 'date-time',
        description: 'Release time for the quiz',
      },
      questionVisibility: {
        type: 'number',
        minimum: 1,
      },
      deadline: {
        type: 'string',
        format: 'date-time',
      },
      approximateTimeToComplete: {
        type: 'string',
        description: 'Estimated time to complete in HH:MM:SS format',
      },
      allowPartialGrading: {
        type: 'boolean',
        description: 'If true, allows partial grading for questions',
      },
      allowHint: {
        type: 'boolean',
        description: 'If true, allows users to use hints for questions',
      },
      showCorrectAnswersAfterSubmission: {
        type: 'boolean',
        description: 'If true, shows correct answers after submission',
      },
      showExplanationAfterSubmission: {
        type: 'boolean',
        description: 'If true, shows explanation after submission',
      },
      showScoreAfterSubmission: {
        type: 'boolean',
        description: 'If true, shows score after submission',
      },
    },
  })
  @IsOptional()
  details?: IQuizDetails;
}

class QuizAnalyticsResponse {
  @JSONSchema({
    title: 'Total Attempts',
    description: 'Total number of quiz attempts made',
    example: 2,
    type: 'number',
    minimum: 0,
  })
  @IsNumber()
  @IsNotEmpty()
  totalAttempts: number;

  @JSONSchema({
    title: 'Submissions',
    description: 'Total number of quiz submissions',
    example: 2,
    type: 'number',
    minimum: 0,
  })
  @IsNumber()
  @IsNotEmpty()
  submissions: number;

  @JSONSchema({
    title: 'Pass Rate',
    description: 'Percentage of students who passed the quiz',
    example: 0.78,
    type: 'number',
    minimum: 0,
    maximum: 1,
  })
  @IsNumber()
  @IsNotEmpty()
  passRate: number;

  @JSONSchema({
    title: 'Average Score',
    description: 'Average score across all submissions',
    example: 82.5,
    type: 'number',
    minimum: 0,
  })
  @IsNumber()
  @IsNotEmpty()
  averageScore: number;
}

class QuizPerformanceResponse {
  @JSONSchema({
    title: 'Question ID',
    description: 'Unique identifier of the question',
    example: '60d5ec49b3f1c8e4a8f8b8c5',
    type: 'string',
    format: 'Mongo Object ID',
  })
  @IsMongoId()
  @IsNotEmpty()
  questionId: string;

  @JSONSchema({
    title: 'Correct Rate',
    description: 'Percentage of students who answered this question correctly',
    example: 0.85,
    type: 'number',
    minimum: 0,
    maximum: 1,
  })
  @IsNumber()
  @IsNotEmpty()
  correctRate: number;

  @JSONSchema({
    title: 'Average Score',
    description: 'Average score for this question across all submissions',
    example: 8.5,
    type: 'number',
    minimum: 0,
  })
  @IsNumber()
  @IsNotEmpty()
  averageScore: number;
}

class QuizResultsResponse {
  @JSONSchema({
    title: 'Student ID',
    description: 'Unique identifier of the student',
    example: '60d5ec49b3f1c8e4a8f8b8c6',
    type: 'string',
    format: 'Mongo Object ID',
  })
  @IsMongoId()
  @IsNotEmpty()
  studentId: string | ObjectId;

  @JSONSchema({
    title: 'Attempt ID',
    description: 'Unique identifier of the quiz attempt',
    example: '60d5ec49b3f1c8e4a8f8b8c2',
    type: 'string',
    format: 'Mongo Object ID',
  })
  @IsMongoId()
  @IsNotEmpty()
  attemptId: string | ObjectId;

  @JSONSchema({
    title: 'Score',
    description: 'Score achieved by the student',
    example: 85.5,
    type: 'number',
    minimum: 0,
  })
  @IsNumber()
  @IsNotEmpty()
  score: number;

  @JSONSchema({
    title: 'Status',
    description: 'Pass/fail status of the quiz attempt',
    example: 'PASSED',
    type: 'string',
    enum: ['PENDING', 'PASSED', 'FAILED'],
  })
  @IsEnum(['PENDING', 'PASSED', 'FAILED'])
  @IsNotEmpty()
  status: 'PENDING' | 'PASSED' | 'FAILED' | any;
}

class FlaggedQuestionResponse {
  //not yet implemented
}

export {
  CreateAttemptParams,
  SaveAttemptParams,
  SubmitAttemptParams,
  CreateAttemptResponse,
  SubmitAttemptResponse,
  QuestionAnswersBody,
  AddQuestionBankBody,
  EditQuestionBankBody,
  RegradeSubmissionBody,
  AddFeedbackBody,
  QuizIdParam,
  QuizAttemptParam,
  QuizSubmissionParam,
  UpdateQuizSubmissionParam,
  RemoveQuestionBankParams,
  GetUserMatricesParams,
  AddFeedbackParams,
  UserQuizMetricsResponse,
  QuizAttemptResponse,
  QuizSubmissionResponse,
  QuizDetailsResponse,
  QuizAnalyticsResponse,
  QuizPerformanceResponse,
  QuizResultsResponse,
  FlaggedQuestionResponse,
};<|MERGE_RESOLUTION|>--- conflicted
+++ resolved
@@ -208,7 +208,6 @@
   @IsNotEmpty()
   questionId: string;
 
-<<<<<<< HEAD
   @JSONSchema({
     title: 'Question Type',
     description: 'The type of question being answered',
@@ -223,8 +222,6 @@
   })
   @IsNotEmpty()
   @IsEnum(QuestionTypeEnum)
-=======
->>>>>>> b65e2685
   @IsString()
   questionType: QuestionType;
 
@@ -1107,7 +1104,7 @@
     type: 'string',
     enum: ['QUIZ', 'VIDEO', 'BLOG'],
   })
-  @IsEnum(ItemType)
+  // @IsEnum(ItemType)
   @IsNotEmpty()
   type: ItemType;
 
