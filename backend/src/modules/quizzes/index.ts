<<<<<<< HEAD
import {useContainer} from 'routing-controllers';
import {dbConfig} from '../../config/db';
import {RoutingControllersOptions} from 'routing-controllers';
import {
  QuestionController,
  QuizController,
  QuestionBankController,
  AttemptController,
} from './controllers';
import {InversifyAdapter} from '../../inversify-adapter';
=======
import {sharedContainerModule} from '#root/container.js';
import {InversifyAdapter} from '#root/inversify-adapter.js';
>>>>>>> b65e2685
import {Container} from 'inversify';
import {RoutingControllersOptions, useContainer} from 'routing-controllers';
import {quizzesContainerModule} from './container.js';
import {QuestionController} from './controllers/QuestionController.js';
import {QuestionBankController} from './controllers/QuestionBankController.js';
import {coursesContainerModule} from '#courses/container.js';
import {Attempt, Question} from './classes/index.js';
import {AttemptController} from './controllers/AttemptController.js';
import {QuizController} from './controllers/QuizController.js';

export async function setupQuizzesContainer(): Promise<void> {
  const container = new Container();
  await container.load(
    sharedContainerModule,
    quizzesContainerModule,
    coursesContainerModule,
  );
  const inversifyAdapter = new InversifyAdapter(container);
  useContainer(inversifyAdapter);
}

export const quizzesModuleOptions: RoutingControllersOptions = {
  controllers: [
    QuestionController,
<<<<<<< HEAD
    QuizController,
    QuestionBankController,
    AttemptController,
=======
    QuestionBankController,
    AttemptController,
    QuizController,
>>>>>>> b65e2685
  ],
  middlewares: [],
  defaultErrorHandler: true,
  authorizationChecker: async function () {
    return true;
  },
  validation: true,
};

export * from './classes/index.js';
export * from './controllers/index.js';
export * from './interfaces/index.js';
export * from './repositories/index.js';
export * from './services/index.js';
export * from './container.js';
export * from './types.js';
export * from './utils/index.js';<|MERGE_RESOLUTION|>--- conflicted
+++ resolved
@@ -1,27 +1,14 @@
-<<<<<<< HEAD
-import {useContainer} from 'routing-controllers';
-import {dbConfig} from '../../config/db';
-import {RoutingControllersOptions} from 'routing-controllers';
-import {
-  QuestionController,
-  QuizController,
-  QuestionBankController,
-  AttemptController,
-} from './controllers';
-import {InversifyAdapter} from '../../inversify-adapter';
-=======
+import {Container} from 'inversify';
+import {useContainer, RoutingControllersOptions} from 'routing-controllers';
 import {sharedContainerModule} from '#root/container.js';
 import {InversifyAdapter} from '#root/inversify-adapter.js';
->>>>>>> b65e2685
-import {Container} from 'inversify';
-import {RoutingControllersOptions, useContainer} from 'routing-controllers';
 import {quizzesContainerModule} from './container.js';
+import {coursesContainerModule} from '#courses/container.js';
 import {QuestionController} from './controllers/QuestionController.js';
 import {QuestionBankController} from './controllers/QuestionBankController.js';
-import {coursesContainerModule} from '#courses/container.js';
-import {Attempt, Question} from './classes/index.js';
 import {AttemptController} from './controllers/AttemptController.js';
 import {QuizController} from './controllers/QuizController.js';
+import {Attempt, Question} from './classes/index.js';
 
 export async function setupQuizzesContainer(): Promise<void> {
   const container = new Container();
@@ -37,15 +24,9 @@
 export const quizzesModuleOptions: RoutingControllersOptions = {
   controllers: [
     QuestionController,
-<<<<<<< HEAD
     QuizController,
     QuestionBankController,
     AttemptController,
-=======
-    QuestionBankController,
-    AttemptController,
-    QuizController,
->>>>>>> b65e2685
   ],
   middlewares: [],
   defaultErrorHandler: true,
