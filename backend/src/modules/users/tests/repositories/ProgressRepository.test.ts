--- conflicted
+++ resolved
@@ -1,8 +1,4 @@
-<<<<<<< HEAD
-import {Container} from 'typedi';
-=======
 ﻿import {Container} from 'typedi';
->>>>>>> 06cf452c
 import {ObjectId} from 'mongodb';
 // Import the actual repository and database classes
 import {MongoDatabase} from 'shared/database/providers/mongo/MongoDatabase';
