import request from 'supertest';
import Express from 'express';
import {
  RoutingControllersOptions,
  useContainer,
  useExpressServer,
} from 'routing-controllers';
import {MongoDatabase} from '../../../shared/database/providers/mongo/MongoDatabase';
import {authModuleOptions} from '../../auth';
import {coursesModuleOptions} from '../../courses';
import {
  ResetCourseProgressBody,
  StartItemBody,
  StopItemBody,
  UpdateProgressBody,
  usersModuleOptions,
} from '..';

import {isMongoId} from 'class-validator';
import {ProgressService} from '../services/ProgressService';
import {ProgressRepository} from '../../../shared/database/providers/mongo/repositories/ProgressRepository';
import {IUser, IWatchTime} from '../../../shared/interfaces/models';
import {
  CourseData,
  createCourseWithModulesSectionsAndItems,
} from './utils/createCourse';
import {createUser} from './utils/createUser';
import {createEnrollment} from './utils/createEnrollment';
import {startStopAndUpdateProgress} from './utils/startStopAndUpdateProgress';
import {verifyProgressInDatabase} from './utils/verifyProgressInDatabase';
<<<<<<< HEAD
=======
import {InversifyAdapter} from '../../../inversify-adapter';
import {Container} from 'inversify';
import {sharedContainerModule} from '../../../container';
import {faker} from '@faker-js/faker';
import {authContainerModule} from '../../auth/container';
import {coursesContainerModule} from '../../courses/container';
import {usersContainerModule} from '../container';
import {jest} from '@jest/globals';

>>>>>>> 4bc391a1
jest.setTimeout(300000); // Set timeout to 30 seconds for the tests
describe('Progress Controller Integration Tests', () => {
  const appInstance = Express();
  let app;
  let userId: string;
  let courseData: CourseData;

  beforeAll(async () => {
    //Set env variables
    process.env.NODE_ENV = 'test';

    const container = new Container();
    await container.load(
      sharedContainerModule,
      authContainerModule,
      usersContainerModule,
      coursesContainerModule,
    );
    const inversifyAdapter = new InversifyAdapter(container);
    useContainer(inversifyAdapter);

    // Create the Express app with routing-controllers configuration
    const options: RoutingControllersOptions = {
      controllers: [
        ...(authModuleOptions.controllers as Function[]),
        ...(coursesModuleOptions.controllers as Function[]),
        ...(usersModuleOptions.controllers as Function[]),
      ],
      authorizationChecker: async (action, roles) => {
        return true;
      },
      defaultErrorHandler: true,
      validation: true,
    };

    app = useExpressServer(appInstance, options);

    courseData = await createCourseWithModulesSectionsAndItems(2, 2, 3, app);

    // Create a user
    userId = await createUser(app);

    // Create enrollment
    await createEnrollment(
      app,
      userId,
      courseData.courseId,
      courseData.courseVersionId,
      courseData.modules[0].moduleId,
      courseData.modules[0].sections[0].sectionId,
      courseData.modules[0].sections[0].items[0].itemId,
    );
<<<<<<< HEAD
  });

  afterAll(async () => {
    // Stop the in-memory MongoDB server
    // await mongoServer.stop();
    await Container.get<MongoDatabase>('Database').disconnect();
    // Close all containers
    Container.reset();
  });

=======
  });

  afterAll(async () => {});

>>>>>>> 4bc391a1
  beforeEach(async () => {});

  // ------Tests for Create <ModuleName>------
  describe('Fetch Progress Data', () => {
    it('should fetch the progress', async () => {
      await verifyProgressInDatabase({
        userId: userId as string,
        courseId: courseData.courseId,
        courseVersionId: courseData.courseVersionId,
        expectedModuleId: courseData.modules[0].moduleId,
        expectedSectionId: courseData.modules[0].sections[0].sectionId,
        expectedItemId: courseData.modules[0].sections[0].items[0].itemId,
        expectedCompleted: false,
        app,
      });
    });

    it('should return 400 if userId is invalid', async () => {
      const invalidUserId = 'invalidUserId';
      const courseId = courseData.courseId;
      const courseVersionId = courseData.courseVersionId;

      const response = await request(app)
        .get(
          `/users/${invalidUserId}/progress/courses/${courseId}/versions/${courseVersionId}`,
        )
        .expect(400);

      //expect body.errors to be truthy
      expect(response.body).toHaveProperty('errors');
      expect(response.body.errors).toBeTruthy();
      expect(response.body.errors[0].constraints).toHaveProperty('isMongoId');
    });

    it('should return 400 if courseId is invalid', async () => {
      const invalidCourseId = 'invalidCourseId';
      const courseVersionId = courseData.courseVersionId;

      const response = await request(app)
        .get(
          `/users/${userId}/progress/courses/${invalidCourseId}/versions/${courseVersionId}`,
        )
        .expect(400);

      //expect body.errors to be truthy
      expect(response.body).toHaveProperty('errors');
      expect(response.body.errors).toBeTruthy();
      expect(response.body.errors[0].constraints).toHaveProperty('isMongoId');
    });

    it('should return 400 if courseVersionId is invalid', async () => {
      const courseId = courseData.courseId;

      const invalidCourseVersionId = 'invalidCourseVersionId';

      const response = await request(app)
        .get(
          `/users/${userId}/progress/courses/${courseId}/versions/${invalidCourseVersionId}`,
        )
        .expect(400);
      //expect body.errors to be truthy
      expect(response.body).toHaveProperty('errors');
      expect(response.body.errors).toBeTruthy();
      expect(response.body.errors[0].constraints).toHaveProperty('isMongoId');
    });

    it('should return 404 if progress not found when courseId and courseVersionId are fake', async () => {
      const courseId = faker.database.mongodbObjectId();
      const courseVersionId = faker.database.mongodbObjectId();

      const response = await request(app)
        .get(
          `/users/${userId}/progress/courses/${courseId}/versions/${courseVersionId}`,
        )
        .expect(404);
      //expect body.errors to be truthy
      expect(response.body).toHaveProperty('name');
      expect(response.body.name).toBe('NotFoundError');
      expect(response.body).toHaveProperty('message');
      expect(response.body.message).toBe('Course not found');
    });

    it('should return 404 if progress not found when userId is fake', async () => {
      const userId = faker.database.mongodbObjectId();
      const courseId = courseData.courseId;
      const courseVersionId = courseData.courseVersionId;

      const response = await request(app)
        .get(
          `/users/${userId}/progress/courses/${courseId}/versions/${courseVersionId}`,
        )
        .expect(404);

      //expect body.errors to be truthy
      expect(response.body).toHaveProperty('name');
      expect(response.body.name).toBe('NotFoundError');
      expect(response.body).toHaveProperty('message');
      expect(response.body.message).toBe('User not found');
    });

    it('should return 404 if progress not found when all params are fake', async () => {
      const userId = faker.database.mongodbObjectId();
      const courseId = faker.database.mongodbObjectId();
      const courseVersionId = faker.database.mongodbObjectId();

      const response = await request(app)
        .get(
          `/users/${userId}/progress/courses/${courseId}/versions/${courseVersionId}`,
        )
        .expect(404);

      //expect body.errors to be truthy
      expect(response.body).toHaveProperty('name');
      expect(response.body.name).toBe('NotFoundError');
      expect(response.body).toHaveProperty('message');
      expect(response.body.message).toBe('User not found');
    });
  });

  describe('Start Item', () => {
    it('should start the item tracking for recording progress', async () => {
      const startItemBody: StartItemBody = {
        itemId: courseData.modules[0].sections[0].items[0].itemId,
        moduleId: courseData.modules[0].moduleId,
        sectionId: courseData.modules[0].sections[0].sectionId,
      };
      // Start the item progress
      const startItemResponse = await request(app)
        .post(
          `/users/${userId}/progress/courses/${courseData.courseId}/versions/${courseData.courseVersionId}/start`,
        )
        .send(startItemBody)
        .expect(200);

      // Expect the response to contain the watchItemId
      expect(startItemResponse.body).toHaveProperty('watchItemId');
      expect(startItemResponse.body.watchItemId).toBeTruthy();
      expect(isMongoId(startItemResponse.body.watchItemId)).toBe(true);
    });
  });

  describe('Stop Item', () => {
    it('should stop the item tracking for recording progress', async () => {
      const startItemBody: StartItemBody = {
        itemId: courseData.modules[0].sections[0].items[0].itemId,
        moduleId: courseData.modules[0].moduleId,
        sectionId: courseData.modules[0].sections[0].sectionId,
      };
      // Start the item progress
      const startItemResponse = await request(app)
        .post(
          `/users/${userId}/progress/courses/${courseData.courseId}/versions/${courseData.courseVersionId}/start`,
        )
        .send(startItemBody)
        .expect(200);

      // Stop the item progress
      const stopItemBody: StopItemBody = {
        sectionId: courseData.modules[0].sections[0].sectionId,
        moduleId: courseData.modules[0].moduleId,
        itemId: courseData.modules[0].sections[0].items[0].itemId,
        watchItemId: startItemResponse.body.watchItemId,
      };

      const stopItemResponse = await request(app)
        .post(
          `/users/${userId}/progress/courses/${courseData.courseId}/versions/${courseData.courseVersionId}/stop`,
        )
        .send(stopItemBody)
        .expect(200);
    });
  });

  describe('Update Progress', () => {
    beforeEach(async () => {
      courseData = await createCourseWithModulesSectionsAndItems(2, 2, 3, app);

      // Create a user
      userId = await createUser(app);

      // Create enrollment
      await createEnrollment(
        app,
        userId,
        courseData.courseId,
        courseData.courseVersionId,
        courseData.modules[0].moduleId,
        courseData.modules[0].sections[0].sectionId,
        courseData.modules[0].sections[0].items[0].itemId,
      );
    });

    it('should update the progress, if isValidWatchTime is true', async () => {
      // Start the item progress
      const startItemBody: StartItemBody = {
        itemId: courseData.modules[0].sections[0].items[0].itemId,
        moduleId: courseData.modules[0].moduleId,
        sectionId: courseData.modules[0].sections[0].sectionId,
      };
      const startItemResponse = await request(app)
        .post(
          `/users/${userId}/progress/courses/${courseData.courseId}/versions/${courseData.courseVersionId}/start`,
        )
        .send(startItemBody)
        .expect(200);

      // Stop the item progress
      const stopItemBody: StopItemBody = {
        sectionId: courseData.modules[0].sections[0].sectionId,
        moduleId: courseData.modules[0].moduleId,
        itemId: courseData.modules[0].sections[0].items[0].itemId,
        watchItemId: startItemResponse.body.watchItemId,
      };
      const stopItemResponse = await request(app)
        .post(
          `/users/${userId}/progress/courses/${courseData.courseId}/versions/${courseData.courseVersionId}/stop`,
        )
        .send(stopItemBody)
        .expect(200);

      // Update the progress
      const updateProgressBody: UpdateProgressBody = {
        moduleId: courseData.modules[0].moduleId,
        sectionId: courseData.modules[0].sections[0].sectionId,
        itemId: courseData.modules[0].sections[0].items[0].itemId,
        watchItemId: startItemResponse.body.watchItemId,
      };

      jest
        .spyOn(ProgressService.prototype as any, 'isValidWatchTime')
        .mockReturnValueOnce(true);

      const updateProgressResponse = await request(app)
        .patch(
          `/users/${userId}/progress/courses/${courseData.courseId}/versions/${courseData.courseVersionId}/update`,
        )
        .send(updateProgressBody)
        .expect(200);
    });
    it('should not update the progress, if isValidWatchTime is false', async () => {
      // Start the item progress
      const startItemBody: StartItemBody = {
        itemId: courseData.modules[0].sections[0].items[0].itemId,
        moduleId: courseData.modules[0].moduleId,
        sectionId: courseData.modules[0].sections[0].sectionId,
      };
      const startItemResponse = await request(app)
        .post(
          `/users/${userId}/progress/courses/${courseData.courseId}/versions/${courseData.courseVersionId}/start`,
        )
        .send(startItemBody);

      // Stop the item progress

      const stopItemBody: StopItemBody = {
        sectionId: courseData.modules[0].sections[0].sectionId,
        moduleId: courseData.modules[0].moduleId,
        itemId: courseData.modules[0].sections[0].items[0].itemId,
        watchItemId: startItemResponse.body.watchItemId,
      };

      const stopItemResponse = await request(app)
        .post(
          `/users/${userId}/progress/courses/${courseData.courseId}/versions/${courseData.courseVersionId}/stop`,
        )
        .send(stopItemBody)
        .expect(200);

      // Update the progress

      const updateProgressBody: UpdateProgressBody = {
        moduleId: courseData.modules[0].moduleId,
        sectionId: courseData.modules[0].sections[0].sectionId,
        itemId: courseData.modules[0].sections[0].items[0].itemId,
        watchItemId: startItemResponse.body.watchItemId,
      };

      jest
        .spyOn(ProgressService.prototype as any, 'isValidWatchTime')
        .mockReturnValueOnce(false);

      const updateProgressResponse = await request(app)
        .patch(
          `/users/${userId}/progress/courses/${courseData.courseId}/versions/${courseData.courseVersionId}/update`,
        )
        .send(updateProgressBody);

      expect(updateProgressResponse.status).toBe(400);
      expect(updateProgressResponse.body).toHaveProperty('name');
      expect(updateProgressResponse.body.name).toBe('BadRequestError');
      expect(updateProgressResponse.body).toHaveProperty('message');
      expect(updateProgressResponse.body.message).toBe(
        'Watch time is not valid, the user did not watch the item long enough',
      );
    });

    it('should update the progress, if watch time is actually greater than or equal to 0.5 times video length', async () => {
      // Start the item progress
      const startItemBody: StartItemBody = {
        itemId: courseData.modules[0].sections[0].items[0].itemId,
        moduleId: courseData.modules[0].moduleId,
        sectionId: courseData.modules[0].sections[0].sectionId,
      };
      const startItemResponse = await request(app)
        .post(
          `/users/${userId}/progress/courses/${courseData.courseId}/versions/${courseData.courseVersionId}/start`,
        )
        .send(startItemBody)
        .expect(200);
      // Stop the item progress

      const stopItemBody: StopItemBody = {
        sectionId: courseData.modules[0].sections[0].sectionId,
        moduleId: courseData.modules[0].moduleId,
        itemId: courseData.modules[0].sections[0].items[0].itemId,
        watchItemId: startItemResponse.body.watchItemId,
      };

      const stopItemResponse = await request(app)
        .post(
          `/users/${userId}/progress/courses/${courseData.courseId}/versions/${courseData.courseVersionId}/stop`,
        )
        .send(stopItemBody)
        .expect(200);

      // Update the progress
      const updateProgressBody: UpdateProgressBody = {
        moduleId: courseData.modules[0].moduleId,
        sectionId: courseData.modules[0].sections[0].sectionId,
        itemId: courseData.modules[0].sections[0].items[0].itemId,
        watchItemId: startItemResponse.body.watchItemId,
      };

      // jest
      //   .spyOn(ProgressService.prototype as any, 'isValidWatchTime')
      //   .mockReturnValueOnce(false);

      const originalGet = ProgressRepository.prototype.getWatchTimeById;

      jest
        .spyOn(ProgressRepository.prototype, 'getWatchTimeById')
        .mockImplementation(async function (id: string) {
          // 1. Call the real implementation:
          const watchTime: IWatchTime = await originalGet.call(this, id);

          if (watchTime) {
            // 2. Compute new endTime = startTime + 10min
            const newEnd = new Date(
              watchTime.startTime.getTime() + 1 * 45 * 1000,
            );
            // 3. Either mutate or clone—here we mutate:
            watchTime.endTime = newEnd;
          }

          // 4. Return the modified document:
          return watchTime;
        });

      const updateProgressResponse = await request(app)
        .patch(
          `/users/${userId}/progress/courses/${courseData.courseId}/versions/${courseData.courseVersionId}/update`,
        )
        .send(updateProgressBody);
      expect(updateProgressResponse.status).toBe(200);

      // fetch the progress of the user
      const progressResponse = await request(app)
        .get(
          `/users/${userId}/progress/courses/${courseData.courseId}/versions/${courseData.courseVersionId}`,
        )
        .expect(200);

      // Expect the response to contain the progress data
      expect(progressResponse.body).toHaveProperty('userId');
      expect(progressResponse.body.userId).toBe(userId);
      expect(progressResponse.body).toHaveProperty('courseId');
      expect(progressResponse.body.courseId).toBe(courseData.courseId);
      expect(progressResponse.body).toHaveProperty('courseVersionId');
      expect(progressResponse.body.courseVersionId).toBe(
        courseData.courseVersionId,
      );
      expect(progressResponse.body).toHaveProperty('currentModule');
      //expect currentItem to not be equal to itemId
      expect(progressResponse.body.currentModule).not.toBe(
        courseData.modules[0].sections[0].items[0].itemId,
      );
    });
  });

  describe('Reset Progress', () => {
    beforeAll(async () => {
      // Create a course with modules, sections, and items
      courseData = await createCourseWithModulesSectionsAndItems(3, 3, 4, app);

      // Create a user
      userId = await createUser(app);

      // Create enrollment
      await createEnrollment(
        app,
        userId as string,
        courseData.courseId,
        courseData.courseVersionId,
        courseData.modules[0].moduleId,
        courseData.modules[0].sections[0].sectionId,
        courseData.modules[0].sections[0].items[0].itemId,
      );
    });

    describe('Reset Entire Course Progress', () => {
      describe('Success Scenario', () => {
        it('should reset progress correctly for a user in a course', async () => {
          // Start Stop and Update Progress
          const {startItemResponse, stopItemResponse, updateProgressResponse} =
            await startStopAndUpdateProgress({
              userId: userId as string,
              courseId: courseData.courseId,
              courseVersionId: courseData.courseVersionId,
              itemId: courseData.modules[0].sections[0].items[0].itemId,
              moduleId: courseData.modules[0].moduleId,
              sectionId: courseData.modules[0].sections[0].sectionId,
              app,
            });

          await verifyProgressInDatabase({
            userId: userId as string,
            courseId: courseData.courseId,
            courseVersionId: courseData.courseVersionId,
            expectedModuleId: courseData.modules[0].moduleId,
            expectedSectionId: courseData.modules[0].sections[0].sectionId,
            expectedItemId: courseData.modules[0].sections[0].items[1].itemId,
            expectedCompleted: false,
            app,
          });

          // Reset the progress
          const resetResponse = await request(app).patch(
            `/users/${userId}/progress/courses/${courseData.courseId}/versions/${courseData.courseVersionId}/reset`,
          );

          expect(resetResponse.status).toBe(200);
          expect(resetResponse.body).toBe('');

          await verifyProgressInDatabase({
            userId: userId as string,
            courseId: courseData.courseId,
            courseVersionId: courseData.courseVersionId,
            expectedModuleId: courseData.modules[0].moduleId,
            expectedSectionId: courseData.modules[0].sections[0].sectionId,
            expectedItemId: courseData.modules[0].sections[0].items[0].itemId,
            expectedCompleted: false,
            app,
          });
        });
      });
    });

    describe('Reset Progress to Module', () => {
      describe('Success Scenario', () => {
        it('should reset progress to module for a user in a course', async () => {
          const resetBody: ResetCourseProgressBody = {
            moduleId: courseData.modules[1].moduleId,
          };

          // Reset the progress
          const resetResponse = await request(app)
            .patch(
              `/users/${userId}/progress/courses/${courseData.courseId}/versions/${courseData.courseVersionId}/reset`,
            )
            .send(resetBody);

          expect(resetResponse.status).toBe(200);
          expect(resetResponse.body).toBe('');

          await verifyProgressInDatabase({
            userId: userId as string,
            courseId: courseData.courseId,
            courseVersionId: courseData.courseVersionId,
            expectedModuleId: courseData.modules[1].moduleId,
            expectedSectionId: courseData.modules[1].sections[0].sectionId,
            expectedItemId: courseData.modules[1].sections[0].items[0].itemId,
            expectedCompleted: false,
            app,
          });
        });
      });

      describe('Failure Scenarios', () => {
        it('should throw error message if moduleId is not in course', async () => {
          // Reset to module
          const resetBody: ResetCourseProgressBody = {
            moduleId: faker.database.mongodbObjectId(),
          };

          // Reset the progress
          const resetResponse = await request(app)
            .patch(
              `/users/${userId}/progress/courses/${courseData.courseId}/versions/${courseData.courseVersionId}/reset`,
            )
            .send(resetBody)
            .expect(404);

          const expectedResponse = {
            name: 'NotFoundError',
            message: 'Module not found in the specified course version.',
          };

          expect(resetResponse.body).toMatchObject(expectedResponse);
        });
      });
    });

    describe('Reset Progress to Section', () => {
      describe('Success Scenario', () => {
        it('should reset progress to section correctly for a user in a course', async () => {
          const resetBody: ResetCourseProgressBody = {
            moduleId: courseData.modules[1].moduleId,
            sectionId: courseData.modules[1].sections[1].sectionId,
          };

          // Reset the progress
          const resetResponse = await request(app)
            .patch(
              `/users/${userId}/progress/courses/${courseData.courseId}/versions/${courseData.courseVersionId}/reset`,
            )
            .send(resetBody);

          expect(resetResponse.status).toBe(200);
          expect(resetResponse.body).toBe('');

          await verifyProgressInDatabase({
            userId: userId as string,
            courseId: courseData.courseId,
            courseVersionId: courseData.courseVersionId,
            expectedModuleId: courseData.modules[1].moduleId,
            expectedSectionId: courseData.modules[1].sections[1].sectionId,
            expectedItemId: courseData.modules[1].sections[1].items[0].itemId,
            expectedCompleted: false,
            app,
          });
        });
      });

      describe('Failure Scenarios', () => {
        it('should throw error message if both moduleId and sectionId are invalid', async () => {
          // Reset to module
          const resetBody: ResetCourseProgressBody = {
            moduleId: faker.database.mongodbObjectId(),
            sectionId: faker.database.mongodbObjectId(),
          };

          // Reset the progress
          const resetResponse = await request(app)
            .patch(
              `/users/${userId}/progress/courses/${courseData.courseId}/versions/${courseData.courseVersionId}/reset`,
            )
            .send(resetBody)
            .expect(404);

          const expectedResponse = {
            name: 'NotFoundError',
            message: 'Module not found in the specified course version.',
          };

          expect(resetResponse.body).toMatchObject(expectedResponse);
        });

        it('should throw error message if sectionId is not in module', async () => {
          // Reset to module
          const resetBody: ResetCourseProgressBody = {
            moduleId: courseData.modules[1].moduleId,
            sectionId: faker.database.mongodbObjectId(),
          };

          // Reset the progress
          const resetResponse = await request(app)
            .patch(
              `/users/${userId}/progress/courses/${courseData.courseId}/versions/${courseData.courseVersionId}/reset`,
            )
            .send(resetBody)
            .expect(404);

          const expectedResponse = {
            name: 'NotFoundError',
            message: 'Section not found in the specified module.',
          };

          expect(resetResponse.body).toMatchObject(expectedResponse);
        });
      });
    });

    describe('Reset Progress to Item', () => {
      describe('Success Scenario', () => {
        it('should reset progress to item correctly for a user in a course', async () => {
          const resetBody: ResetCourseProgressBody = {
            moduleId: courseData.modules[1].moduleId,
            sectionId: courseData.modules[1].sections[1].sectionId,
            itemId: courseData.modules[1].sections[1].items[2].itemId,
          };

          // Reset the progress
          const resetResponse = await request(app)
            .patch(
              `/users/${userId}/progress/courses/${courseData.courseId}/versions/${courseData.courseVersionId}/reset`,
            )
            .send(resetBody);

          expect(resetResponse.status).toBe(200);
          expect(resetResponse.body).toBe('');

          await verifyProgressInDatabase({
            userId: userId as string,
            courseId: courseData.courseId,
            courseVersionId: courseData.courseVersionId,
            expectedModuleId: courseData.modules[1].moduleId,
            expectedSectionId: courseData.modules[1].sections[1].sectionId,
            expectedItemId: courseData.modules[1].sections[1].items[2].itemId,
            expectedCompleted: false,
            app,
          });
        });
      });

      describe('Failure Scenarios', () => {
        it('should throw error message if moduleId, sectionId and itemId are invalid', async () => {
          // Reset to module
          const resetBody: ResetCourseProgressBody = {
            moduleId: faker.database.mongodbObjectId(),
            sectionId: faker.database.mongodbObjectId(),
            itemId: faker.database.mongodbObjectId(),
          };

          // Reset the progress
          const resetResponse = await request(app)
            .patch(
              `/users/${userId}/progress/courses/${courseData.courseId}/versions/${courseData.courseVersionId}/reset`,
            )
            .send(resetBody)
            .expect(404);

          const expectedResponse = {
            name: 'NotFoundError',
            message: 'Module not found in the specified course version.',
          };

          expect(resetResponse.body).toMatchObject(expectedResponse);
        });

        it('should throw error message if sectionId is invalid/not in course', async () => {
          // Reset to module
          const resetBody: ResetCourseProgressBody = {
            moduleId: courseData.modules[1].moduleId,
            sectionId: faker.database.mongodbObjectId(),
            itemId: faker.database.mongodbObjectId(),
          };

          // Reset the progress
          const resetResponse = await request(app)
            .patch(
              `/users/${userId}/progress/courses/${courseData.courseId}/versions/${courseData.courseVersionId}/reset`,
            )
            .send(resetBody)
            .expect(404);

          const expectedResponse = {
            name: 'NotFoundError',
            message: 'Section not found in the specified module.',
          };

          expect(resetResponse.body).toMatchObject(expectedResponse);
        });

        it('should throw error message if itemId is invalid/not in section', async () => {
          // Reset to module
          const resetBody: ResetCourseProgressBody = {
            moduleId: courseData.modules[1].moduleId,
            sectionId: courseData.modules[1].sections[1].sectionId,
            itemId: faker.database.mongodbObjectId(),
          };

          // Reset the progress
          const resetResponse = await request(app)
            .patch(
              `/users/${userId}/progress/courses/${courseData.courseId}/versions/${courseData.courseVersionId}/reset`,
            )
            .send(resetBody)
            .expect(404);

          const expectedResponse = {
            name: 'NotFoundError',
            message: 'Item not found in the specified section.',
          };

          expect(resetResponse.body).toMatchObject(expectedResponse);
        });
      });
    });
  });

  describe('Student Progress Simulation', () => {
    it('should simulate student completing the course item by item, section by section, and module by module', async () => {
      // Create a course with modules, sections, and items
      courseData = await createCourseWithModulesSectionsAndItems(3, 2, 3, app);

      // Create a user
      userId = await createUser(app);

      // Create enrollment
      await createEnrollment(
        app,
        userId as string,
        courseData.courseId,
        courseData.courseVersionId,
        courseData.modules[0].moduleId,
        courseData.modules[0].sections[0].sectionId,
        courseData.modules[0].sections[0].items[0].itemId,
      );

      // Start, Stop and Update Progress for each item in the course, section by section, module by module
      for (
        let moduleIndex = 0;
        moduleIndex < courseData.modules.length;
        moduleIndex++
      ) {
        const module = courseData.modules[moduleIndex];

        for (
          let sectionIndex = 0;
          sectionIndex < module.sections.length;
          sectionIndex++
        ) {
          const section = module.sections[sectionIndex];

          for (
            let itemIndex = 0;
            itemIndex < section.items.length;
            itemIndex++
          ) {
            const item = section.items[itemIndex];
            await startStopAndUpdateProgress({
              userId: userId as string,
              courseId: courseData.courseId,
              courseVersionId: courseData.courseVersionId,
              itemId: item.itemId,
              moduleId: module.moduleId,
              sectionId: section.sectionId,
              app,
            });
          }
        }
      }

      // After completing all items in the course, verify the course completion
      await verifyProgressInDatabase({
        userId: userId as string,
        courseId: courseData.courseId,
        courseVersionId: courseData.courseVersionId,
        expectedModuleId:
          courseData.modules[courseData.modules.length - 1].moduleId, // Last module of the course
        expectedSectionId:
          courseData.modules[courseData.modules.length - 1].sections[
            courseData.modules[courseData.modules.length - 1].sections.length -
              1
          ].sectionId, // Last section
        expectedItemId:
          courseData.modules[courseData.modules.length - 1].sections[
            courseData.modules[courseData.modules.length - 1].sections.length -
              1
          ].items[
            courseData.modules[courseData.modules.length - 1].sections[
              courseData.modules[courseData.modules.length - 1].sections
                .length - 1
            ].items.length - 1
          ].itemId, // Last item
        expectedCompleted: true, // Course is completed after all modules are done
        app,
      });
    });
  });
});<|MERGE_RESOLUTION|>--- conflicted
+++ resolved
@@ -28,8 +28,6 @@
 import {createEnrollment} from './utils/createEnrollment';
 import {startStopAndUpdateProgress} from './utils/startStopAndUpdateProgress';
 import {verifyProgressInDatabase} from './utils/verifyProgressInDatabase';
-<<<<<<< HEAD
-=======
 import {InversifyAdapter} from '../../../inversify-adapter';
 import {Container} from 'inversify';
 import {sharedContainerModule} from '../../../container';
@@ -39,7 +37,6 @@
 import {usersContainerModule} from '../container';
 import {jest} from '@jest/globals';
 
->>>>>>> 4bc391a1
 jest.setTimeout(300000); // Set timeout to 30 seconds for the tests
 describe('Progress Controller Integration Tests', () => {
   const appInstance = Express();
@@ -92,23 +89,10 @@
       courseData.modules[0].sections[0].sectionId,
       courseData.modules[0].sections[0].items[0].itemId,
     );
-<<<<<<< HEAD
   });
 
-  afterAll(async () => {
-    // Stop the in-memory MongoDB server
-    // await mongoServer.stop();
-    await Container.get<MongoDatabase>('Database').disconnect();
-    // Close all containers
-    Container.reset();
-  });
-
-=======
-  });
-
   afterAll(async () => {});
 
->>>>>>> 4bc391a1
   beforeEach(async () => {});
 
   // ------Tests for Create <ModuleName>------
