import request from 'supertest';
import Express from 'express';
import {
  RoutingControllersOptions,
  useContainer,
  useExpressServer,
} from 'routing-controllers';
import {authModuleOptions, SignUpBody} from '../../auth';
import {
  Course,
  coursesModuleOptions,
  CreateCourseBody,
  CreateCourseVersionBody,
  CreateCourseVersionParams,
  CreateItemBody,
  CreateItemParams,
  CreateModuleBody,
  CreateModuleParams,
  CreateSectionBody,
  CreateSectionParams,
} from '../../courses';
import {EnrollmentParams, usersModuleOptions} from '..';
import {faker} from '@faker-js/faker';
import {Container} from 'inversify';
import {sharedContainerModule} from '../../../container';
import {authContainerModule} from '../../auth/container';
import {usersContainerModule} from '../container';
import {coursesContainerModule} from '../../courses/container';
import {InversifyAdapter} from '../../../inversify-adapter';
import {ItemType} from '../../../shared/interfaces/models';
import {jest} from '@jest/globals';

describe('Enrollment Controller Integration Tests', () => {
  const appInstance = Express();
  let app;

  beforeAll(async () => {
    //Set env variables
    process.env.NODE_ENV = 'test';
    const container = new Container();
    await container.load(
      sharedContainerModule,
      authContainerModule,
      usersContainerModule,
      coursesContainerModule,
    );
    const inversifyAdapter = new InversifyAdapter(container);
    useContainer(inversifyAdapter);

    // Create the Express app with routing-controllers configuration
    const options: RoutingControllersOptions = {
      controllers: [
        ...(authModuleOptions.controllers as Function[]),
        ...(coursesModuleOptions.controllers as Function[]),
        ...(usersModuleOptions.controllers as Function[]),
      ],
      authorizationChecker: async (action, roles) => {
        return true;
      },
      defaultErrorHandler: true,
    };

    app = useExpressServer(appInstance, options);
  });

  beforeEach(async () => {
    // TODO: Optionally reset database state before each test
  });

  // ------Tests for Create <ModuleName>------
  describe('Create Enrollment', () => {
    it('should create an enrollment', async () => {
      // 1. Create nwe user by hitting at endpoint /auth/signup
      const signUpBody: SignUpBody = {
        email: faker.internet.email(),
        password: faker.internet.password(),
        firstName: faker.person.firstName().replace(/[^a-zA-Z]/g, ''),
        lastName: faker.person.lastName().replace(/[^a-zA-Z]/g, ''),
      };

      const signUpResponse = await request(app)
        .post('/auth/signup')
        .send(signUpBody)
        .expect(201);
      // Extract the user ID from the response
      const userId = signUpResponse.body;

      // 2. Create a course by hitting at endpoint /courses

      const courseBody: CreateCourseBody = {
        name: faker.commerce.productName(),
        description: faker.commerce.productDescription(),
      };

      const courseResponse = await request(app)
        .post('/courses')
        .send(courseBody)
        .expect(201);

      // Expect the response to contain the course ID
      expect(courseResponse.body).toHaveProperty('_id');

      const courseId: string = (courseResponse.body as Course)._id as string;

      // Create course version
      const courseVersionBody: CreateCourseVersionBody = {
        version: '1.0',
        description: 'Initial version',
      };

      const courseVersionParams: CreateCourseVersionParams = {
        id: courseId,
      };

      const createCourseVersionResponse = await request(app)
        .post(`/courses/${courseVersionParams.id}/versions`)
        .send(courseVersionBody)
        .expect(201);
      // Expect the response to contain the course version ID
      const courseVersionId = createCourseVersionResponse.body._id;
      expect(courseVersionId).toBeDefined();

      // 3. Create a module by hitting at endpoint /courses/:courseId/versions/:versionId/modules
      const moduleBody: CreateModuleBody = {
        name: faker.commerce.productName(),
        description: faker.commerce.productDescription(),
      };

      const moduleParams: CreateModuleParams = {
        versionId: courseVersionId,
      };

      const createModuleResponse = await request(app)
        .post(`/courses/versions/${moduleParams.versionId}/modules`)
        .send(moduleBody);

      expect(createModuleResponse.status).toBe(201);
      expect(createModuleResponse.body).toHaveProperty('version');
      expect(createModuleResponse.body.version).toHaveProperty('modules');
      expect(createModuleResponse.body.version.modules).toHaveLength(1);
      expect(createModuleResponse.body.version.modules[0]).toHaveProperty(
        'moduleId',
      );
      // Extract the module ID from the response
      const moduleId = createModuleResponse.body.version.modules[0].moduleId;

      // 4. Create a section in the module

      const sectionBody: CreateSectionBody = {
        name: faker.commerce.productName(),
        description: faker.commerce.productDescription(),
      };

      const sectionParams: CreateSectionParams = {
        versionId: courseVersionId,
        moduleId: moduleId,
      };

      const createSectionResponse = await request(app)
        .post(
          `/courses/versions/${sectionParams.versionId}/modules/${sectionParams.moduleId}/sections`,
        )
        .send(sectionBody)
        .expect(201);

      // Expect the response to contain the section ID
      expect(createSectionResponse.body).toHaveProperty('version');
      expect(createSectionResponse.body.version).toHaveProperty('modules');
      expect(createSectionResponse.body.version.modules).toHaveLength(1);
      expect(createSectionResponse.body.version.modules[0]).toHaveProperty(
        'sections',
      );
      expect(
        createSectionResponse.body.version.modules[0].sections,
      ).toHaveLength(1);
      expect(
        createSectionResponse.body.version.modules[0].sections[0],
      ).toHaveProperty('sectionId');
      // Extract the section ID from the response
      const sectionId =
        createSectionResponse.body.version.modules[0].sections[0].sectionId;

      // 5. Create an item in the section
      const itemPayload = {
        name: 'Item1',
        description: 'This an item',
        type: 'VIDEO',
        videoDetails: {
          URL: 'http://url.com',
          startTime: '00:00:00',
          endTime: '00:00:40',
          points: 10.5,
        },
      };

      const itemParams: CreateItemParams = {
        versionId: courseVersionId,
        moduleId: moduleId,
        sectionId: sectionId,
      };

      const createItemResponse = await request(app)
        .post(
          `/courses/versions/${itemParams.versionId}/modules/${itemParams.moduleId}/sections/${itemParams.sectionId}/items`,
        )
        .send(itemPayload)
        .expect(201);
      // Expect the response to contain the item ID
      expect(createItemResponse.body).toHaveProperty('itemsGroup');
      expect(createItemResponse.body.itemsGroup).toHaveProperty('items');
      expect(createItemResponse.body.itemsGroup.items).toHaveLength(1);
      expect(createItemResponse.body.itemsGroup.items[0]).toHaveProperty('_id');

      const itemId = createItemResponse.body.itemsGroup.items[0]._id;

      // 3. Enroll the user as a student in the course version by hitting at endpoint

      const createEnrollmentParams: EnrollmentParams = {
        userId: userId,
        courseId: courseId,
        courseVersionId: courseVersionId,
      };

      const enrollmentResponse = await request(app)
        .post(
          `/users/${createEnrollmentParams.userId}/enrollments/courses/${createEnrollmentParams.courseId}/versions/${createEnrollmentParams.courseVersionId}`,
        )
        .send({
          role: 'student',
        });
      //expect status code to be 200
      expect(enrollmentResponse.status).toBe(200);
      //expect response to have property enrollment
      expect(enrollmentResponse.body).toHaveProperty('enrollment');
      //expect response to have property progress
      expect(enrollmentResponse.body).toHaveProperty('progress');

      //expect response to have property enrollment with userId
      expect(enrollmentResponse.body.enrollment).toHaveProperty('userId');
      expect(enrollmentResponse.body.enrollment.userId).toBe(userId);

      //expect response to have property enrollment with courseId
      expect(enrollmentResponse.body.enrollment).toHaveProperty('courseId');
      expect(enrollmentResponse.body.enrollment.courseId).toBe(courseId);

      //expect response to have property enrollment with courseVersionId
      expect(enrollmentResponse.body.enrollment).toHaveProperty(
        'courseVersionId',
      );
      expect(enrollmentResponse.body.enrollment.courseVersionId).toBe(
        courseVersionId,
      );

      //expect response to have property progress with moduleId
      expect(enrollmentResponse.body.progress).toHaveProperty('currentModule');
      expect(enrollmentResponse.body.progress.currentModule).toBe(moduleId);

      //expect response to have property progress with sectionId
      expect(enrollmentResponse.body.progress).toHaveProperty('currentSection');
      expect(enrollmentResponse.body.progress.currentSection).toBe(sectionId);

      //expect response to have property progress with itemId
      expect(enrollmentResponse.body.progress).toHaveProperty('currentItem');
      expect(enrollmentResponse.body.progress.currentItem).toBe(itemId);

      //expect progress userId, courseId and courseVersionId to be same as the one created
      expect(enrollmentResponse.body.progress.userId).toBe(userId);
      expect(enrollmentResponse.body.progress.courseId).toBe(courseId);
      expect(enrollmentResponse.body.progress.courseVersionId).toBe(
        courseVersionId,
      );
    }, 90000);
  });

  // ------Tests for Unenroll Enrollment------
  describe('Unenroll Enrollment', () => {
    it('should remove enrollment and progress for a user', async () => {
      // 1. Create a new user
      const signUpBody: SignUpBody = {
        email: faker.internet.email(),
        password: faker.internet.password(),
        firstName: faker.person.firstName().replace(/[^a-zA-Z]/g, ''),
        lastName: faker.person.lastName().replace(/[^a-zA-Z]/g, ''),
      };

      const signUpResponse = await request(app)
        .post('/auth/signup')
        .send(signUpBody)
        .expect(201);
      const userId = signUpResponse.body;

      // 2. Create a course
      const courseBody: CreateCourseBody = {
        name: faker.commerce.productName(),
        description: faker.commerce.productDescription(),
      };

      const courseResponse = await request(app)
        .post('/courses')
        .send(courseBody)
        .expect(201);
      const courseId: string = courseResponse.body._id;

      // 3. Create course version
      const courseVersionBody: CreateCourseVersionBody = {
        version: '1.0',
        description: 'Initial version',
      };

      const createCourseVersionResponse = await request(app)
        .post(`/courses/${courseId}/versions`)
        .send(courseVersionBody)
        .expect(201);
      const courseVersionId = createCourseVersionResponse.body._id;

      // 4. Create a module
      const moduleBody: CreateModuleBody = {
        name: faker.commerce.productName(),
        description: faker.commerce.productDescription(),
      };

      const createModuleResponse = await request(app)
        .post(`/courses/versions/${courseVersionId}/modules`)
        .send(moduleBody)
        .expect(201);
      const moduleId = createModuleResponse.body.version.modules[0].moduleId;

      // 5. Create a section
      const sectionBody: CreateSectionBody = {
        name: faker.commerce.productName(),
        description: faker.commerce.productDescription(),
      };

      const createSectionResponse = await request(app)
        .post(
          `/courses/versions/${courseVersionId}/modules/${moduleId}/sections`,
        )
        .send(sectionBody)
        .expect(201);
      const sectionId =
        createSectionResponse.body.version.modules[0].sections[0].sectionId;

      // 6. Create an item
      const itemPayload: CreateItemBody = {
        name: faker.commerce.productName(),
        description: faker.commerce.productDescription(),
        type: ItemType.QUIZ,
        quizDetails: {
          questionVisibility: 3,
          allowPartialGrading: true,
          deadline: faker.date.future(),
          allowHint: true,
          maxAttempts: 5,
          releaseTime: faker.date.future(),
          quizType: 'DEADLINE',
          showCorrectAnswersAfterSubmission: true,
          showExplanationAfterSubmission: true,
          showScoreAfterSubmission: true,
          approximateTimeToComplete: '00:30:00',
          passThreshold: 0.7,
        },
      };

      const createItemResponse = await request(app)
        .post(
          `/courses/versions/${courseVersionId}/modules/${moduleId}/sections/${sectionId}/items`,
        )
        .send(itemPayload)
        .expect(201);
      const itemId = createItemResponse.body.itemsGroup.items[0].itemId;

      // 7. Enroll the user
      const enrollmentResponse = await request(app)
        .post(
          `/users/${userId}/enrollments/courses/${courseId}/versions/${courseVersionId}`,
        )
        .send({
          role: 'student',
        });
      expect(enrollmentResponse.status).toBe(200);
      expect(enrollmentResponse.body).toHaveProperty('enrollment');
      expect(enrollmentResponse.body).toHaveProperty('progress');

      // 8. Unenroll the user
      const unenrollResponse = await request(app).post(
        `/users/${userId}/enrollments/courses/${courseId}/versions/${courseVersionId}/unenroll`,
      );
      expect(unenrollResponse.status).toBe(200);
      expect(unenrollResponse.body.enrollment).toBeNull();
      expect(unenrollResponse.body.progress).toBeNull();

      // 9. Try to enroll again (should succeed, since unenrolled)
      const reEnrollResponse = await request(app)
        .post(
          `/users/${userId}/enrollments/courses/${courseId}/versions/${courseVersionId}`,
        )
        .send({
          role: 'student',
        });
      expect(reEnrollResponse.status).toBe(200);
      expect(reEnrollResponse.body).toHaveProperty('enrollment');
      expect(reEnrollResponse.body).toHaveProperty('progress');
      expect(reEnrollResponse.body.enrollment.userId).toBe(userId);
      expect(reEnrollResponse.body.enrollment.courseId).toBe(courseId);
      expect(reEnrollResponse.body.enrollment.courseVersionId).toBe(
        courseVersionId,
      );
    }, 90000);
  });

  // ------Tests for Read <ModuleName>------
  describe('READ <ModuleName>', () => {
    // it('should ...', async () => {
    //   // Write your test here
    // });
  });

  // ------Tests for Update <ModuleName>------
  describe('UPDATE <ModuleName>', () => {
    // it('should ...', async () => {
    //   // Write your test here
    // });
  });

  // ------Tests for Delete <ModuleName>------
  describe('DELETE <ModuleName>', () => {
    // it('should ...', async () => {
    //   // Write your test here
    // });
  });

  // ------Tests for Get User Enrollments with Pagination------
  describe('GET User Enrollments (Pagination)', () => {
    it('should fetch paginated enrollments for a user', async () => {
      // 1. Create a new user
      const signUpBody: SignUpBody = {
        email: faker.internet.email(),
        password: faker.internet.password(),
        firstName: faker.person.firstName().replace(/[^a-zA-Z]/g, ''),
        lastName: faker.person.lastName().replace(/[^a-zA-Z]/g, ''),
      };

      const signUpResponse = await request(app)
        .post('/auth/signup')
        .send(signUpBody)
        .expect(201);
<<<<<<< HEAD
      const userId = signUpResponse.body.id;

      // 2. Create two courses and enroll user in both
      const enrollments = [];
=======
      const userId = signUpResponse.body;

      // 2. Create two courses and enroll user in both
      const enrollments: any[] = [];
>>>>>>> 4bc391a1
      for (let i = 0; i < 2; i++) {
        // Create course
        const courseBody: CreateCourseBody = {
          name: faker.commerce.productName(),
          description: faker.commerce.productDescription(),
        };
        const courseResponse = await request(app)
          .post('/courses')
          .send(courseBody)
          .expect(201);
        const courseId: string = courseResponse.body._id;

        // Create course version
        const courseVersionBody: CreateCourseVersionBody = {
          version: '1.0',
          description: 'Initial version',
        };
        const createCourseVersionResponse = await request(app)
          .post(`/courses/${courseId}/versions`)
          .send(courseVersionBody)
          .expect(201);
        const courseVersionId = createCourseVersionResponse.body._id;

        // Create module
        const moduleBody: CreateModuleBody = {
          name: faker.commerce.productName(),
          description: faker.commerce.productDescription(),
        };
        const createModuleResponse = await request(app)
          .post(`/courses/versions/${courseVersionId}/modules`)
          .send(moduleBody)
          .expect(201);
        const moduleId = createModuleResponse.body.version.modules[0].moduleId;

        // Create section
        const sectionBody: CreateSectionBody = {
          name: faker.commerce.productName(),
          description: faker.commerce.productDescription(),
        };
        const createSectionResponse = await request(app)
          .post(
            `/courses/versions/${courseVersionId}/modules/${moduleId}/sections`,
          )
          .send(sectionBody)
          .expect(201);
        const sectionId =
          createSectionResponse.body.version.modules[0].sections[0].sectionId;

        // Create item
<<<<<<< HEAD
        const itemPayload = {
          name: 'Item1',
          description: 'This an item',
          type: 'VIDEO',
          videoDetails: {
            URL: 'http://url.com',
            startTime: '00:00:00',
            endTime: '00:00:40',
            points: '10.5',
=======
        const itemPayload: CreateItemBody = {
          name: faker.commerce.productName(),
          description: faker.commerce.productDescription(),
          type: ItemType.QUIZ,
          quizDetails: {
            questionVisibility: 3,
            allowPartialGrading: true,
            deadline: faker.date.future(),
            allowHint: true,
            maxAttempts: 5,
            releaseTime: faker.date.future(),
            quizType: 'DEADLINE',
            showCorrectAnswersAfterSubmission: true,
            showExplanationAfterSubmission: true,
            showScoreAfterSubmission: true,
            approximateTimeToComplete: '00:30:00',
            passThreshold: 0.7,
>>>>>>> 4bc391a1
          },
        };
        const createItemResponse = await request(app)
          .post(
            `/courses/versions/${courseVersionId}/modules/${moduleId}/sections/${sectionId}/items`,
          )
          .send(itemPayload)
          .expect(201);
<<<<<<< HEAD
        const itemId = createItemResponse.body.itemsGroup.items[0].itemId;

        // Enroll the user
        const enrollmentResponse = await request(app).post(
          `/users/${userId}/enrollments/courses/${courseId}/versions/${courseVersionId}`,
        );
=======
        const itemId = createItemResponse.body.itemsGroup.items[0]._id;

        // Enroll the user
        const enrollmentResponse = await request(app)
          .post(
            `/users/${userId}/enrollments/courses/${courseId}/versions/${courseVersionId}`,
          )
          .send({
            role: 'student',
          });
>>>>>>> 4bc391a1
        expect(enrollmentResponse.status).toBe(200);
        expect(enrollmentResponse.body).toHaveProperty('enrollment');
        expect(enrollmentResponse.body).toHaveProperty('progress');
        enrollments.push(enrollmentResponse.body.enrollment);
      }

      // 3. Fetch enrollments with pagination (limit 1, page 1)
      const getEnrollmentsResponse = await request(app)
        .get(`/users/${userId}/enrollments?page=1&limit=1`)
        .expect(200);

      expect(getEnrollmentsResponse.body).toHaveProperty('totalDocuments', 2);
      expect(getEnrollmentsResponse.body).toHaveProperty('totalPages', 2);
      expect(getEnrollmentsResponse.body).toHaveProperty('currentPage', 1);
      expect(getEnrollmentsResponse.body).toHaveProperty('enrollments');
      expect(Array.isArray(getEnrollmentsResponse.body.enrollments)).toBe(true);
      expect(getEnrollmentsResponse.body.enrollments.length).toBe(1);

      // 4. Fetch enrollments with pagination (limit 1, page 2)
      const getEnrollmentsResponsePage2 = await request(app)
        .get(`/users/${userId}/enrollments?page=2&limit=1`)
        .expect(200);

      expect(getEnrollmentsResponsePage2.body).toHaveProperty(
        'totalDocuments',
        2,
      );
      expect(getEnrollmentsResponsePage2.body).toHaveProperty('totalPages', 2);
      expect(getEnrollmentsResponsePage2.body).toHaveProperty('currentPage', 2);
      expect(getEnrollmentsResponsePage2.body).toHaveProperty('enrollments');
      expect(Array.isArray(getEnrollmentsResponsePage2.body.enrollments)).toBe(
        true,
      );
      expect(getEnrollmentsResponsePage2.body.enrollments.length).toBe(1);
    }, 90000);
  });
});<|MERGE_RESOLUTION|>--- conflicted
+++ resolved
@@ -444,17 +444,10 @@
         .post('/auth/signup')
         .send(signUpBody)
         .expect(201);
-<<<<<<< HEAD
-      const userId = signUpResponse.body.id;
-
-      // 2. Create two courses and enroll user in both
-      const enrollments = [];
-=======
       const userId = signUpResponse.body;
 
       // 2. Create two courses and enroll user in both
       const enrollments: any[] = [];
->>>>>>> 4bc391a1
       for (let i = 0; i < 2; i++) {
         // Create course
         const courseBody: CreateCourseBody = {
@@ -504,17 +497,6 @@
           createSectionResponse.body.version.modules[0].sections[0].sectionId;
 
         // Create item
-<<<<<<< HEAD
-        const itemPayload = {
-          name: 'Item1',
-          description: 'This an item',
-          type: 'VIDEO',
-          videoDetails: {
-            URL: 'http://url.com',
-            startTime: '00:00:00',
-            endTime: '00:00:40',
-            points: '10.5',
-=======
         const itemPayload: CreateItemBody = {
           name: faker.commerce.productName(),
           description: faker.commerce.productDescription(),
@@ -532,7 +514,6 @@
             showScoreAfterSubmission: true,
             approximateTimeToComplete: '00:30:00',
             passThreshold: 0.7,
->>>>>>> 4bc391a1
           },
         };
         const createItemResponse = await request(app)
@@ -541,14 +522,6 @@
           )
           .send(itemPayload)
           .expect(201);
-<<<<<<< HEAD
-        const itemId = createItemResponse.body.itemsGroup.items[0].itemId;
-
-        // Enroll the user
-        const enrollmentResponse = await request(app).post(
-          `/users/${userId}/enrollments/courses/${courseId}/versions/${courseVersionId}`,
-        );
-=======
         const itemId = createItemResponse.body.itemsGroup.items[0]._id;
 
         // Enroll the user
@@ -559,7 +532,6 @@
           .send({
             role: 'student',
           });
->>>>>>> 4bc391a1
         expect(enrollmentResponse.status).toBe(200);
         expect(enrollmentResponse.body).toHaveProperty('enrollment');
         expect(enrollmentResponse.body).toHaveProperty('progress');
