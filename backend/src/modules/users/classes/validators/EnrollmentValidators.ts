--- conflicted
+++ resolved
@@ -1,23 +1,12 @@
 import {ID, EnrollmentRole, EnrollmentStatus} from '#shared/index.js';
 import {Type} from 'class-transformer';
 import {
-<<<<<<< HEAD
-=======
   IsArray,
   IsBoolean,
   IsDate,
   IsInt,
->>>>>>> ec151a7a
   IsMongoId,
   IsString,
-<<<<<<< HEAD
-  IsNotEmpty,
-  IsDate,
-  IsEnum,
-  IsInt,
-  IsArray,
-=======
->>>>>>> ec151a7a
   ValidateNested,
 } from 'class-validator';
 import {JSONSchema} from 'class-validator-jsonschema';
@@ -163,40 +152,6 @@
   progress: ProgressDataResponse;
 }
 
-<<<<<<< HEAD
-export class EnrolledUserResponseData {
-  @JSONSchema({
-    description: 'Role of the user in the course',
-    example: 'instructor',
-    type: 'string',
-    enum: ['instructor', 'student'],
-  })
-  @IsNotEmpty()
-  role: EnrollmentRole;
-
-  @JSONSchema({
-    description: 'Status of the enrollment',
-    example: 'active',
-    type: 'string',
-    enum: ['active', 'inactive'],
-  })
-  @IsNotEmpty()
-  status: EnrollmentStatus;
-
-  @JSONSchema({
-    description: 'Date when the user was enrolled',
-    example: '2023-10-01T12:00:00Z',
-    type: 'string',
-    format: 'date-time',
-  })
-  @IsNotEmpty()
-  @IsDate()
-  @Type(() => Date)
-  enrollmentDate: Date;
-}
-
-=======
->>>>>>> ec151a7a
 export class EnrollmentResponse {
   @IsInt()
   totalDocuments: number;
