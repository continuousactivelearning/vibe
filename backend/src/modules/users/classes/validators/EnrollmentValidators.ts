import {ID, EnrollmentRole, EnrollmentStatus} from '#shared/index.js';
import {Type} from 'class-transformer';
import {
<<<<<<< HEAD
=======
  IsArray,
  IsBoolean,
  IsDate,
  IsEnum,
  IsInt,
>>>>>>> 80da2438
  IsMongoId,
  IsString,
  IsNotEmpty,
  IsDate,
  IsInt,
  IsArray,
  ValidateNested,
} from 'class-validator';
import {JSONSchema} from 'class-validator-jsonschema';
import {ProgressDataResponse} from './ProgressValidators.js';

export class EnrollmentParams {
  @JSONSchema({
    description: 'User ID of the student to enroll',
    example: '60d5ec49b3f1c8e4a8f8b8c1',
    type: 'string',
    format: 'Mongo Object ID',
  })
  @IsMongoId()
  @IsString()
  @IsNotEmpty()
  userId: string;

  @JSONSchema({
    description: 'ID of the course to enroll in',
    example: '60d5ec49b3f1c8e4a8f8b8c2',
    type: 'string',
    format: 'Mongo Object ID',
  })
  @IsMongoId()
  @IsString()
  @IsNotEmpty()
  courseId: string;

  @JSONSchema({
    description: 'ID of the specific course version to enroll in',
    example: '60d5ec49b3f1c8e4a8f8b8c3',
    type: 'string',
    format: 'Mongo Object ID',
  })
  @IsMongoId()
  @IsString()
  @IsNotEmpty()
  courseVersionId: string;
}

export class EnrollmentBody {
  @JSONSchema({
    description: 'Role of the user',
    example: 'instructor',
    type: 'string',
    enum: ['instructor', 'student'],
  })
  @IsEnum(['instructor', 'student'])
  @IsNotEmpty()
  role: 'instructor' | 'student';
}

export class EnrollmentDataResponse {
  @JSONSchema({
    description: 'Unique identifier for the enrollment record',
    example: '60d5ec49b3f1c8e4a8f8b8d2',
    type: 'string',
    format: 'Mongo Object ID',
    readOnly: true,
  })
  @IsString()
  @IsMongoId()
  _id?: ID;

  @JSONSchema({
    description: 'User ID associated with this enrollment',
    example: '60d5ec49b3f1c8e4a8f8b8c1',
    type: 'string',
    format: 'Mongo Object ID',
  })
  @IsNotEmpty()
  @IsString()
  @IsMongoId()
  userId: ID;

  @JSONSchema({
    description: 'Course ID associated with this enrollment',
    example: '60d5ec49b3f1c8e4a8f8b8c2',
    type: 'string',
    format: 'Mongo Object ID',
  })
  @IsNotEmpty()
  @IsString()
  @IsMongoId()
  courseId: ID;

  @JSONSchema({
    description: 'Course version ID associated with this enrollment',
    example: '60d5ec49b3f1c8e4a8f8b8c3',
    type: 'string',
    format: 'Mongo Object ID',
  })
  @IsNotEmpty()
  @IsString()
  @IsMongoId()
  courseVersionId: ID;

  @JSONSchema({
    description: 'Role of the user',
    example: 'instructor',
    type: 'string',
    enum: ['instructor', 'student'],
  })
  @IsNotEmpty()
  @IsString()
  role: EnrollmentRole;

  @JSONSchema({
    description: 'Status of the enrollment',
    example: 'active',
    type: 'string',
    enum: ['active', 'inactive'],
  })
  @IsNotEmpty()
  @IsString()
  status: EnrollmentStatus;

  @JSONSchema({
    description: 'Date when the user was enrolled',
    example: '2023-10-01T12:00:00Z',
    type: 'string',
    format: 'date-time',
  })
  @IsNotEmpty()
  @IsDate()
  @Type(() => Date)
  enrollmentDate: Date;
}

export class EnrollUserResponseData {
  @JSONSchema({
    description: 'Enrollment data for the user',
    type: 'object',
  })
  @IsNotEmpty()
  enrollment: EnrollmentDataResponse;

  @JSONSchema({
    description: 'Progress data for the user',
    type: 'object',
  })
  @IsNotEmpty()
  progress: ProgressDataResponse;
}

export class EnrolledUserResponseData {
  @JSONSchema({
    description: 'Role of the user in the course',
    example: 'instructor',
    type: 'string',
    enum: ['instructor', 'student'],
  })
  @IsNotEmpty()
  role: EnrollmentRole;

  @JSONSchema({
    description: 'Status of the enrollment',
    example: 'active',
    type: 'string',
    enum: ['active', 'inactive'],
  })
  @IsNotEmpty()
  status: EnrollmentStatus;

  @JSONSchema({
    description: 'Date when the user was enrolled',
    example: '2023-10-01T12:00:00Z',
    type: 'string',
    format: 'date-time',
  })
  @IsNotEmpty()
  @IsDate()
  @Type(() => Date)
  enrollmentDate: Date;
}

export class EnrollmentResponse {
  @IsInt()
  totalDocuments: number;

  @IsInt()
  totalPages: number;

  @IsInt()
  currentPage: number;

  @IsArray()
  @ValidateNested({each: true})
  @Type(() => EnrollmentDataResponse)
  enrollments: EnrollmentDataResponse[];
}

export class EnrollmentNotFoundErrorResponse {
  @JSONSchema({
    description: 'Error message indicating the enrollment was not found',
    example: 'Enrollment could not be created or found.',
  })
  @IsString()
  message: string;
}<|MERGE_RESOLUTION|>--- conflicted
+++ resolved
@@ -1,18 +1,11 @@
 import {ID, EnrollmentRole, EnrollmentStatus} from '#shared/index.js';
 import {Type} from 'class-transformer';
 import {
-<<<<<<< HEAD
-=======
-  IsArray,
-  IsBoolean,
-  IsDate,
-  IsEnum,
-  IsInt,
->>>>>>> 80da2438
   IsMongoId,
   IsString,
   IsNotEmpty,
   IsDate,
+  IsEnum,
   IsInt,
   IsArray,
   ValidateNested,
