--- conflicted
+++ resolved
@@ -223,19 +223,11 @@
     sortOrder: 'asc' | 'desc',
   ) {
     return this._withTransaction(async (session: ClientSession) => {
-<<<<<<< HEAD
-      // 1. Validate course version
-=======
->>>>>>> e024c0a0
       const courseVersion = await this.courseRepo.readVersion(courseVersionId, session);
       if (!courseVersion || courseVersion.courseId.toString() !== courseId) {
         throw new NotFoundError('Course version not found or does not belong to this course');
       }
 
-<<<<<<< HEAD
-      // 2. Fetch enrollments (with pagination + search only, no sorting yet)
-=======
->>>>>>> e024c0a0
       const enrollmentsData = await this.enrollmentRepo.getCourseVersionEnrollments(
         courseId,
         courseVersionId,
@@ -246,82 +238,8 @@
         sortOrder,
         session,
       );
-<<<<<<< HEAD
-
-      // 3. Fetch user + progress info in parallel
-      const totalItems = await this.itemRepo.getTotalItemsCount(courseId, courseVersionId, session);
-
-      const enriched = await Promise.all(
-        enrollmentsData.enrollments.map(async (enrollment) => {
-          try {
-            const user = await this.userRepo.findById(enrollment.userId);
-
-            const completedItems = await this.progressService.getUserProgressPercentageWithoutTotal(
-              user._id.toString(),
-              courseId,
-              courseVersionId,
-            );
-
-            return {
-              role: enrollment.role,
-              status: enrollment.status,
-              enrollmentDate: enrollment.enrollmentDate,
-              user: {
-                userId: enrollment.userId.toString(),
-                firstName: user.firstName,
-                lastName: user.lastName,
-                email: user.email,
-              },
-              progress: {
-                completedItems,
-                totalItems,
-                percentCompleted: totalItems > 0 ? completedItems / totalItems : 0,
-              },
-            };
-          } catch (error) {
-            console.log(enrollment.userId, error);
-            return null;
-          }
-        })
-      );
-
-      // Remove nulls if user lookup failed
-      let enrollments = enriched.filter((e) => e !== null);
-
-      // 4. Apply sorting in service layer
-      enrollments = enrollments.sort((a, b) => {
-        if (sortBy === 'name') {
-          const nameA = `${a.user.firstName} ${a.user.lastName}`.toLowerCase();
-          const nameB = `${b.user.firstName} ${b.user.lastName}`.toLowerCase();
-          return sortOrder === 'asc' ? nameA.localeCompare(nameB) : nameB.localeCompare(nameA);
-        }
-
-        if (sortBy === 'enrollmentDate') {
-          return sortOrder === 'asc'
-            ? new Date(a.enrollmentDate).getTime() - new Date(b.enrollmentDate).getTime()
-            : new Date(b.enrollmentDate).getTime() - new Date(a.enrollmentDate).getTime();
-        }
-
-        if (sortBy === 'progress') {
-          return sortOrder === 'asc'
-            ? a.progress.completedItems - b.progress.completedItems
-            : b.progress.completedItems - a.progress.completedItems;
-        }
-
-        return 0;
-      });
-
-      // 5. Return final response
-      return {
-        totalDocuments: enrollmentsData.totalDocuments,
-        totalPages: enrollmentsData.totalPages,
-        currentPage: enrollmentsData.currentPage,
-        enrollments,
-      };
-=======
-
-      return enrollmentsData; // already enriched with user + progress + sorting
->>>>>>> e024c0a0
+
+      return enrollmentsData;
     });
   }
 
