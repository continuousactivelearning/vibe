--- conflicted
+++ resolved
@@ -21,17 +21,10 @@
   constructor(
     @inject(USERS_TYPES.EnrollmentRepo)
     private readonly enrollmentRepo: EnrollmentRepository,
-<<<<<<< HEAD
-    @inject(COURSES_TYPES.CourseRepo)
+    @inject(GLOBAL_TYPES.CourseRepo)
     private readonly courseRepo: CourseRepository,
     @inject(USERS_TYPES.UserRepo) private readonly userRepo: UserRepository,
     @inject(COURSES_TYPES.ItemRepo) private readonly itemRepo: ItemRepository,
-=======
-    @inject(GLOBAL_TYPES.CourseRepo)
-    private readonly courseRepo: CourseRepository,
-    @inject(TYPES.UserRepo) private readonly userRepo: UserRepository,
-    @inject(TYPES.ItemRepo) private readonly itemRepo: ItemRepository,
->>>>>>> 80da2438
     @inject(GLOBAL_TYPES.Database)
     private readonly database: MongoDatabase,
   ) {
