import { COURSES_TYPES } from '#courses/types.js';
import { InviteStatus } from '#root/modules/notifications/index.js';
import { BaseService } from '#root/shared/classes/BaseService.js';
import { ICourseRepository } from '#root/shared/database/interfaces/ICourseRepository.js';
import { IItemRepository } from '#root/shared/database/interfaces/IItemRepository.js';
import { IUserRepository } from '#root/shared/database/interfaces/IUserRepository.js';
import { MongoDatabase } from '#root/shared/database/providers/mongo/MongoDatabase.js';
import {
  EnrollmentRole,
  ICourseVersion,
} from '#root/shared/interfaces/models.js';
<<<<<<< HEAD
import { GLOBAL_TYPES } from '#root/types.js';
import { EnrollmentRepository } from '#shared/database/providers/mongo/repositories/EnrollmentRepository.js';
import { Enrollment } from '#users/classes/transformers/Enrollment.js';
import { USERS_TYPES } from '#users/types.js';
import { injectable, inject } from 'inversify';
import { ClientSession, ObjectId } from 'mongodb';
import { BadRequestError, NotFoundError } from 'routing-controllers';
=======
import {GLOBAL_TYPES} from '#root/types.js';
import {EnrollmentRepository} from '#shared/database/providers/mongo/repositories/EnrollmentRepository.js';
import {Enrollment} from '#users/classes/transformers/Enrollment.js';
import {USERS_TYPES} from '#users/types.js';
import {injectable, inject} from 'inversify';
import {ClientSession, ObjectId} from 'mongodb';
import {BadRequestError, NotFoundError} from 'routing-controllers';
import { ProgressService } from './ProgressService.js';
>>>>>>> 1fc5e2ac

@injectable()
export class EnrollmentService extends BaseService {
  constructor(
    @inject(USERS_TYPES.EnrollmentRepo)
    private readonly enrollmentRepo: EnrollmentRepository,
    @inject(GLOBAL_TYPES.CourseRepo)
    private readonly courseRepo: ICourseRepository,
    @inject(GLOBAL_TYPES.UserRepo) private readonly userRepo: IUserRepository,
    @inject(COURSES_TYPES.ItemRepo) private readonly itemRepo: IItemRepository,
    @inject(USERS_TYPES.ProgressService) private readonly progressService: ProgressService,
    @inject(GLOBAL_TYPES.Database)
    private readonly database: MongoDatabase,
  ) {
    super(database);
  }

  async enrollUser(
    userId: string,
    courseId: string,
    courseVersionId: string,
    role: EnrollmentRole,
    throughInvite: boolean = false,
  ) {
    return this._withTransaction(async (session: ClientSession) => {
      const user = await this.userRepo.findById(userId);
      if (!user) throw new NotFoundError('User not found');

      const course = await this.courseRepo.read(courseId);
      if (!course) throw new NotFoundError('Course not found');

      const courseVersion = await this.courseRepo.readVersion(
        courseVersionId,
        session,
      );
      if (!courseVersion || courseVersion.courseId.toString() !== courseId) {
        throw new NotFoundError(
          'Course version not found or does not belong to this course',
        );
      }

      const existingEnrollment = await this.enrollmentRepo.findEnrollment(
        userId,
        courseId,
        courseVersionId,
      );

      // If the user is already enrolled and not enrolling through an invite, throw an error
      // This prevents duplicate enrollments unless it's through an invite
      if (existingEnrollment && !throughInvite) {
        throw new BadRequestError('User is already enrolled in this course version');
      }
      // If the user is already enrolled through an invite, we will skip the enrollment creation
      if (existingEnrollment && throughInvite) {
        let status: InviteStatus = 'ALREADY_ENROLLED'
        return status;
      }

      const enrollment = new Enrollment(userId, courseId, courseVersionId);
      const createdEnrollment = await this.enrollmentRepo.createEnrollment({
        userId: userId,
        courseId: new ObjectId(courseId),
        courseVersionId: new ObjectId(courseVersionId),
        role: role,
        status: 'ACTIVE',
        enrollmentDate: new Date(),
      });

      const initialProgress = await this.initializeProgress(
        userId,
        courseId,
        courseVersionId,
        courseVersion,
        session,
      );

      return {
        enrollment: createdEnrollment,
        progress: initialProgress,
        role: role,
      };
    });
  }
  async findEnrollment(
    userId: string,
    courseId: string,
    courseVersionId: string,
  ) {
    return this._withTransaction(async (session: ClientSession) => {
      const user = await this.userRepo.findById(userId);
      if (!user) throw new NotFoundError('User not found');

      const course = await this.courseRepo.read(courseId);
      if (!course) throw new NotFoundError('Course not found');

      const courseVersion = await this.courseRepo.readVersion(
        courseVersionId,
        session,
      );
      if (!courseVersion || courseVersion.courseId.toString() !== courseId) {
        throw new NotFoundError(
          'Course version not found or does not belong to this course',
        );
      }
      const existingEnrollment = await this.enrollmentRepo.findEnrollment(
        userId,
        courseId,
        courseVersionId,
      );
      if (!existingEnrollment) {
        throw new Error('User is not enrolled in this course version');
      }

      return existingEnrollment;
    });
  }
  async unenrollUser(
    userId: string,
    courseId: string,
    courseVersionId: string,
  ) {
    return this._withTransaction(async (session: ClientSession) => {
      const enrollment = await this.enrollmentRepo.findEnrollment(
        userId,
        courseId,
        courseVersionId,
      );
      if (!enrollment) {
        throw new NotFoundError('Enrollment not found');
      }

      // Remove enrollment
      await this.enrollmentRepo.deleteEnrollment(
        userId,
        courseId,
        courseVersionId,
        session,
      );

      // Remove progress
      await this.enrollmentRepo.deleteProgress(
        userId,
        courseId,
        courseVersionId,
        session,
      );

      return {
        enrollment: null,
        progress: null,
        role: enrollment.role,
      };
    });
  }

  async getEnrollments(userId: string, skip: number, limit: number) {
    return this._withTransaction(async (session: ClientSession) => {
      const result = await this.enrollmentRepo.getEnrollments(
        userId,
        skip,
        limit,
      );
      return result.map(enrollment => ({
        ...enrollment,
        _id: enrollment._id.toString(),
        courseId: enrollment.courseId.toString(),
        courseVersionId: enrollment.courseVersionId.toString(),
      }));
    });
  }

  async getAllEnrollments(userId: string) {
    return this._withTransaction(async (session: ClientSession) => {
      const result = await this.enrollmentRepo.getAllEnrollments(
        userId,
        session
      );
      return result.map(enrollment => ({
        ...enrollment,
        _id: enrollment._id.toString(),
        courseId: enrollment.courseId.toString(),
        courseVersionId: enrollment.courseVersionId.toString(),
      }));
    });
  }

  async getCourseVersionEnrollments(
    courseId: string,
    courseVersionId: string,
    skip: number,
    limit: number,
  ) {
    return this._withTransaction(async (session: ClientSession) => {
      const courseVersion = await this.courseRepo.readVersion(
        courseVersionId,
        session,
      );
      if (!courseVersion || courseVersion.courseId.toString() !== courseId) {
        throw new NotFoundError(
          'Course version not found or does not belong to this course',
        );
      }

      const result = await this.enrollmentRepo.getCourseVersionEnrollments(
        courseId,
        courseVersionId,
        skip,
        limit,
      );
<<<<<<< HEAD

      // Create enriched enrollments with user data
      const resultWithUsers = [];
      for (var i = 0; i < result.length; i++) {
=======
      
      // Create enriched enrollments with user data using Promise.all for concurrent fetching
      const userPromises = result.map(async (enrollment) => {
>>>>>>> 1fc5e2ac
        try {
          const user = await this.userRepo.findById(enrollment.userId);
          const progress = await this.progressService.getUserProgressPercentageWithoutTotal(user._id.toString(), courseId, courseVersionId);
          return {
            ...enrollment,
            user: user,
            progress: progress,
          };
        } catch (error) {
          console.log(enrollment.userId, error);
        }
<<<<<<< HEAD
        catch (error) {
          console.log(result[i].userId, error);
        }
      }

=======
      });
      
      const resultWithUsers = await Promise.all(userPromises);
      const totalItems = await this.itemRepo.getTotalItemsCount(courseId, courseVersionId, session);
>>>>>>> 1fc5e2ac
      // find user for each enrollment
      return resultWithUsers.map(enrollment => ({
        role: enrollment.role,
        status: enrollment.status,
        enrollmentDate: enrollment.enrollmentDate,
        user: {
          firstName: enrollment.user.firstName,
          lastName: enrollment.user.lastName,
          email: enrollment.user.email,
        },
        progress: {
          completedItems: enrollment.progress,
          totalItems,
          percentCompleted: enrollment.progress === 0 ? 0 : enrollment.progress / totalItems,
        }
    }));
    });
  }

  async countEnrollments(userId: string) {
    return this._withTransaction(async (session: ClientSession) => {
      const result = await this.enrollmentRepo.countEnrollments(userId);
      return result;
    });
  }

  /**
   * Initialize student progress tracking to the first item in the course.
   * Private helper method for the enrollment process.
   */
  private async initializeProgress(
    userId: string,
    courseId: string,
    courseVersionId: string,
    courseVersion: ICourseVersion,
    session: ClientSession,
  ) {
    // Get the first module, section, and item
    if (!courseVersion.modules || courseVersion.modules.length === 0) {
      return null; // No modules to track progress for
    }

    const firstModule = courseVersion.modules.sort((a, b) =>
      a.order.localeCompare(b.order),
    )[0];

    if (!firstModule.sections || firstModule.sections.length === 0) {
      return null; // No sections to track progress for
    }

    const firstSection = firstModule.sections.sort((a, b) =>
      a.order.localeCompare(b.order),
    )[0];

    // Get the first item from the itemsGroup
    const itemsGroup = await this.itemRepo.readItemsGroup(
      firstSection.itemsGroupId.toString(),
      session,
    );

    if (!itemsGroup || !itemsGroup.items || itemsGroup.items.length === 0) {
      return null; // No items to track progress for
    }

    const firstItem = itemsGroup.items.sort((a, b) =>
      a.order.localeCompare(b.order),
    )[0];

    // Create progress record
    return await this.enrollmentRepo.createProgress({
      userId: new ObjectId(userId),
      courseId: new ObjectId(courseId),
      courseVersionId: new ObjectId(courseVersionId),
      currentModule: firstModule.moduleId,
      currentSection: firstSection.sectionId,
      currentItem: firstItem._id,
      completed: false,
    });
  }
}<|MERGE_RESOLUTION|>--- conflicted
+++ resolved
@@ -9,15 +9,6 @@
   EnrollmentRole,
   ICourseVersion,
 } from '#root/shared/interfaces/models.js';
-<<<<<<< HEAD
-import { GLOBAL_TYPES } from '#root/types.js';
-import { EnrollmentRepository } from '#shared/database/providers/mongo/repositories/EnrollmentRepository.js';
-import { Enrollment } from '#users/classes/transformers/Enrollment.js';
-import { USERS_TYPES } from '#users/types.js';
-import { injectable, inject } from 'inversify';
-import { ClientSession, ObjectId } from 'mongodb';
-import { BadRequestError, NotFoundError } from 'routing-controllers';
-=======
 import {GLOBAL_TYPES} from '#root/types.js';
 import {EnrollmentRepository} from '#shared/database/providers/mongo/repositories/EnrollmentRepository.js';
 import {Enrollment} from '#users/classes/transformers/Enrollment.js';
@@ -26,7 +17,6 @@
 import {ClientSession, ObjectId} from 'mongodb';
 import {BadRequestError, NotFoundError} from 'routing-controllers';
 import { ProgressService } from './ProgressService.js';
->>>>>>> 1fc5e2ac
 
 @injectable()
 export class EnrollmentService extends BaseService {
@@ -236,16 +226,9 @@
         skip,
         limit,
       );
-<<<<<<< HEAD
-
-      // Create enriched enrollments with user data
-      const resultWithUsers = [];
-      for (var i = 0; i < result.length; i++) {
-=======
       
       // Create enriched enrollments with user data using Promise.all for concurrent fetching
       const userPromises = result.map(async (enrollment) => {
->>>>>>> 1fc5e2ac
         try {
           const user = await this.userRepo.findById(enrollment.userId);
           const progress = await this.progressService.getUserProgressPercentageWithoutTotal(user._id.toString(), courseId, courseVersionId);
@@ -257,18 +240,10 @@
         } catch (error) {
           console.log(enrollment.userId, error);
         }
-<<<<<<< HEAD
-        catch (error) {
-          console.log(result[i].userId, error);
-        }
-      }
-
-=======
       });
       
       const resultWithUsers = await Promise.all(userPromises);
       const totalItems = await this.itemRepo.getTotalItemsCount(courseId, courseVersionId, session);
->>>>>>> 1fc5e2ac
       // find user for each enrollment
       return resultWithUsers.map(enrollment => ({
         role: enrollment.role,
