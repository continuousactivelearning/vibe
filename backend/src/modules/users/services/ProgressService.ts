--- conflicted
+++ resolved
@@ -496,38 +496,6 @@
   private isValidWatchTime(watchTime: IWatchTime, item: Item) {
     switch (item.type) {
       case 'VIDEO':
-<<<<<<< HEAD
-        if (watchTime.startTime && watchTime.endTime && item.details) {
-          const videoDetails = item.details as IVideoDetails;
-          const videoStartTime = videoDetails.startTime; // a string in HH:MM:SS format
-          const videoEndTime = videoDetails.endTime; // a string in HH:MM:SS format
-          const watchStartTime = new Date(watchTime.startTime);
-          const watchEndTime = new Date(watchTime.endTime);
-
-          // Get Time difference in seconds
-          const timeDiff =
-            Math.abs(watchEndTime.getTime() - watchStartTime.getTime()) / 1000;
-
-          // Get Video duration in seconds
-          // Convert HH:MM:SS to seconds
-          const videoEndTimeInSeconds =
-            parseInt(videoEndTime.split(':')[0]) * 3600 +
-            parseInt(videoEndTime.split(':')[1]) * 60 +
-            parseInt(videoEndTime.split(':')[2]);
-          const videoStartTimeInSeconds =
-            parseInt(videoStartTime.split(':')[0]) * 3600 +
-            parseInt(videoStartTime.split(':')[1]) * 60 +
-            parseInt(videoStartTime.split(':')[2]);
-
-          const videoDuration = videoEndTimeInSeconds - videoStartTimeInSeconds;
-
-          // Check if the watch time is >= 0.5 * video duration
-          if (timeDiff >= 0.45 * videoDuration) {
-            return true;
-          }
-          return false;
-        }
-=======
         return true;
         // if (watchTime.startTime && watchTime.endTime && item.itemDetails) {
         //   const videoDetails = item.itemDetails as IVideoDetails;
@@ -559,28 +527,10 @@
         //   }
         //   return false;
         // }
->>>>>>> e605a6af
 
         break;
 
       case 'BLOG':
-<<<<<<< HEAD
-        if (watchTime.startTime && watchTime.endTime && item.details) {
-          const blogDetails = item.details as IBlogDetails;
-          const watchStartTime = new Date(watchTime.startTime);
-          const watchEndTime = new Date(watchTime.endTime);
-
-          // Get Time difference in seconds
-          const timeDiff =
-            Math.abs(watchEndTime.getTime() - watchStartTime.getTime()) / 1000;
-
-          // Check if the watch time is >= 0.5 * estimated read time
-          if (timeDiff >= 0.6 * blogDetails.estimatedReadTimeInMinutes * 60) {
-            return true;
-          }
-          return false;
-        }
-=======
         return true;
         // if (watchTime.startTime && watchTime.endTime && item.itemDetails) {
         //   const blogDetails = item.itemDetails as IBlogDetails;
@@ -597,7 +547,6 @@
         //   }
         //   return false;
         // }
->>>>>>> e605a6af
         break;
     }
   }
