--- conflicted
+++ resolved
@@ -699,43 +699,6 @@
     itemId: string,
     watchItemId: string,
   ) {
-<<<<<<< HEAD
-    await this.verifyDetails(userId, courseId, courseVersionId);
-
-    await this.verifyProgress(
-      userId,
-      courseId,
-      courseVersionId,
-      moduleId,
-      sectionId,
-      itemId,
-    );
-
-    // Get WatchTime of the item
-    const watchTime =
-      await this.progressRepository.getWatchTimeById(watchItemId);
-    if (!watchTime) {
-      throw new NotFoundError('Watch time not found');
-    }
-
-    // Check if the watch time is greater than the item duration
-    const item = await this.itemRepo.readItem(courseVersionId, itemId);
-    if (!item) {
-      throw new NotFoundError('Item not found in Course Version');
-    }
-    if (item.type !== 'VIDEO' && item.type !== 'BLOG') {
-      // TODO: Handle other item types
-      throw new BadRequestError('Item type is not supported');
-    }
-    if (!item) {
-      throw new NotFoundError('Item not found');
-    }
-
-    const isValid = this.isValidWatchTime(watchTime, item);
-    if (!isValid) {
-      throw new BadRequestError(
-        'Watch time is not valid, the user did not watch the item long enough',
-=======
     const client = await this.courseRepo.getDBClient();
     const session = client.startSession();
     const txOptions = {
@@ -754,7 +717,6 @@
         moduleId,
         sectionId,
         itemId,
->>>>>>> 05e60e0e
       );
 
       // Get WatchTime of the item
