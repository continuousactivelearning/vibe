import 'reflect-metadata';
import {
  JsonController,
  Post,
  HttpCode,
  Params,
  Authorized,
} from 'routing-controllers';
import {Inject, Service} from 'typedi';
<<<<<<< HEAD
import {
  EnrollmentParams,
  EnrollUserResponseData,
} from '../classes/validators/EnrollmentValidators';
import {EnrollmentService} from '../services';
import {
  Enrollment,
  EnrollUserResponse,
  Progress,
} from '../classes/transformers';
import {OpenAPI, ResponseSchema} from 'routing-controllers-openapi';
import {BadRequestErrorResponse} from 'shared/middleware/errorHandler';

=======
import {OpenAPI, ResponseSchema} from 'routing-controllers-openapi';
import {
  EnrollmentParams,
  EnrollmentNotFoundErrorResponse,
  EnrollUserResponseData,
} from '../classes/validators/EnrollmentValidators';

import {EnrollmentService} from '../services';
import {EnrollUserResponse} from '../classes/transformers';
import {BadRequestErrorResponse} from 'shared/middleware/errorHandler';
/**
 * Controller for managing student enrollments in courses.
 *
 * @category Users/Controllers
 */
@OpenAPI({
  tags: ['User Enrollments'],
})
>>>>>>> 250f1f57
@JsonController('/users', {transformResponse: true})
@Service()
@OpenAPI({
  tags: ['User Enrollments'],
})
export class EnrollmentController {
  constructor(
    @Inject('EnrollmentService')
    private readonly enrollmentService: EnrollmentService,
  ) {}

  @Authorized(['student']) // Or use another role or remove if not required
  @Post('/:userId/enrollments/courses/:courseId/versions/:courseVersionId')
  @HttpCode(200)
  @OpenAPI({
    summary: 'Enroll User in Course',
<<<<<<< HEAD
    description:
      'Enrolls a user in a specific course version and initializes their progress.',
  })
  @ResponseSchema(EnrollUserResponseData, {
    description: 'User enrolled successfully',
=======
    description: 'Enrolls a user in a specific version of a course.',
  })
  @ResponseSchema(EnrollUserResponseData, {
    description: 'User successfully enrolled in the course',
>>>>>>> 250f1f57
  })
  @ResponseSchema(BadRequestErrorResponse, {
    description: 'Bad Request Error',
    statusCode: 400,
  })
<<<<<<< HEAD
=======
  @ResponseSchema(EnrollmentNotFoundErrorResponse, {
    description: 'Enrollment could not be created or found',
    statusCode: 404,
  })
>>>>>>> 250f1f57
  async enrollUser(
    @Params() params: EnrollmentParams,
  ): Promise<EnrollUserResponse> {
    const {userId, courseId, courseVersionId} = params;

    const responseData = await this.enrollmentService.enrollUser(
      userId,
      courseId,
      courseVersionId,
    );

    return new EnrollUserResponse(
      responseData.enrollment,
      responseData.progress,
    );
  }
  @Authorized(['student'])
  @Post(
    '/:userId/enrollments/courses/:courseId/versions/:courseVersionId/unenroll',
  )
  @HttpCode(200)
  @OpenAPI({
    summary: 'Unenroll User from Course',
    description: 'Unenrolls a user from a specific version of a course.',
  })
  @ResponseSchema(EnrollUserResponseData, {
    description: 'User successfully unenrolled from the course',
  })
  @ResponseSchema(BadRequestErrorResponse, {
    description: 'Bad Request Error',
    statusCode: 400,
  })
  @ResponseSchema(EnrollmentNotFoundErrorResponse, {
    description: 'Enrollment could not be found or already removed',
    statusCode: 404,
  })
  @Authorized(['student'])
  @Post(
    '/:userId/enrollments/courses/:courseId/versions/:courseVersionId/unenroll',
  )
  @HttpCode(200)
  @OpenAPI({
    summary: 'Unenroll User from Course',
    description: 'Unenrolls a user from a specific version of a course.',
  })
  @ResponseSchema(EnrollUserResponseData, {
    description: 'User successfully unenrolled from the course',
  })
  @ResponseSchema(BadRequestErrorResponse, {
    description: 'Bad Request Error',
    statusCode: 400,
  })
  @ResponseSchema(EnrollmentNotFoundErrorResponse, {
    description: 'Enrollment could not be found or already removed',
    statusCode: 404,
  })
  async unenrollUser(
    @Params() params: EnrollmentParams,
  ): Promise<EnrollUserResponse> {
    const {userId, courseId, courseVersionId} = params;

    const responseData = await this.enrollmentService.unenrollUser(
      userId,
      courseId,
      courseVersionId,
    );

    return new EnrollUserResponse(
      responseData.enrollment,
      responseData.progress,
    );
  }

  // ...existing code...
}<|MERGE_RESOLUTION|>--- conflicted
+++ resolved
@@ -7,12 +7,6 @@
   Authorized,
 } from 'routing-controllers';
 import {Inject, Service} from 'typedi';
-<<<<<<< HEAD
-import {
-  EnrollmentParams,
-  EnrollUserResponseData,
-} from '../classes/validators/EnrollmentValidators';
-import {EnrollmentService} from '../services';
 import {
   Enrollment,
   EnrollUserResponse,
@@ -20,9 +14,6 @@
 } from '../classes/transformers';
 import {OpenAPI, ResponseSchema} from 'routing-controllers-openapi';
 import {BadRequestErrorResponse} from 'shared/middleware/errorHandler';
-
-=======
-import {OpenAPI, ResponseSchema} from 'routing-controllers-openapi';
 import {
   EnrollmentParams,
   EnrollmentNotFoundErrorResponse,
@@ -30,17 +21,9 @@
 } from '../classes/validators/EnrollmentValidators';
 
 import {EnrollmentService} from '../services';
-import {EnrollUserResponse} from '../classes/transformers';
-import {BadRequestErrorResponse} from 'shared/middleware/errorHandler';
-/**
- * Controller for managing student enrollments in courses.
- *
- * @category Users/Controllers
- */
 @OpenAPI({
   tags: ['User Enrollments'],
 })
->>>>>>> 250f1f57
 @JsonController('/users', {transformResponse: true})
 @Service()
 @OpenAPI({
@@ -57,30 +40,20 @@
   @HttpCode(200)
   @OpenAPI({
     summary: 'Enroll User in Course',
-<<<<<<< HEAD
     description:
       'Enrolls a user in a specific course version and initializes their progress.',
   })
   @ResponseSchema(EnrollUserResponseData, {
     description: 'User enrolled successfully',
-=======
-    description: 'Enrolls a user in a specific version of a course.',
-  })
-  @ResponseSchema(EnrollUserResponseData, {
-    description: 'User successfully enrolled in the course',
->>>>>>> 250f1f57
   })
   @ResponseSchema(BadRequestErrorResponse, {
     description: 'Bad Request Error',
     statusCode: 400,
   })
-<<<<<<< HEAD
-=======
   @ResponseSchema(EnrollmentNotFoundErrorResponse, {
     description: 'Enrollment could not be created or found',
     statusCode: 404,
   })
->>>>>>> 250f1f57
   async enrollUser(
     @Params() params: EnrollmentParams,
   ): Promise<EnrollUserResponse> {
