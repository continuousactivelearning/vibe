<<<<<<< HEAD
import { EnrollmentRole, IEnrollment, IProgress } from '#root/shared/interfaces/models.js';
=======

import { EnrollmentRole, IEnrollment, IProgress, PaginationQuery } from '#root/shared/interfaces/models.js';
>>>>>>> a3c3c8bc
import {
  EnrolledUserResponse,
  EnrollUserResponse,
} from '#users/classes/transformers/Enrollment.js';
import {
  EnrollmentParams,
  EnrollmentBody,
  EnrollmentResponse,
  EnrollmentNotFoundErrorResponse,
  CourseVersionEnrollmentResponse,
} from '#users/classes/validators/EnrollmentValidators.js';
import { EnrollmentService } from '#users/services/EnrollmentService.js';
import { USERS_TYPES } from '#users/types.js';
import { injectable, inject } from 'inversify';
import {
  JsonController,
  Post,
  HttpCode,
  Params,
  Get,
  Param,
  BadRequestError,
  NotFoundError,
  Body,
<<<<<<< HEAD
  ForbiddenError,
  Authorized,
=======
  QueryParams,
>>>>>>> a3c3c8bc
} from 'routing-controllers';
import { OpenAPI, ResponseSchema } from 'routing-controllers-openapi';
import { EnrollmentActions, getEnrollmentAbility } from '../abilities/enrollmentAbilities.js';
import { Ability } from '#root/shared/functions/AbilityDecorator.js';
import { subject } from '@casl/ability';

@OpenAPI({
  tags: ['Enrollments'],
})
@JsonController('/users', { transformResponse: true })
@injectable()
export class EnrollmentController {
  constructor(
    @inject(USERS_TYPES.EnrollmentService)
    private readonly enrollmentService: EnrollmentService,
  ) { }

  @OpenAPI({
    summary: 'Enroll a user in a course version',
    description: 'Enrolls a user in a specific course version with a given role.',
  })
  @Authorized()
  @Post('/:userId/enrollments/courses/:courseId/versions/:versionId')
  @HttpCode(200)
  @ResponseSchema(EnrollUserResponse, {
    description: 'User enrolled successfully',
  })
  @ResponseSchema(EnrollmentNotFoundErrorResponse, {
    description: 'User or course version not found',
    statusCode: 404,
  })
  @ResponseSchema(BadRequestError, {
    description: 'Invalid role or User already enrolled',
    statusCode: 400,
  })
  async enrollUser(
    @Params() params: EnrollmentParams,
    @Body() body: EnrollmentBody,
    @Ability(getEnrollmentAbility) {ability}
  ): Promise<EnrollUserResponse> {
    const { userId, courseId, versionId } = params;
    
    // Create an enrollment resource object for permission checking
    const enrollmentResource = subject('Enrollment', { 
      userId, 
      courseId, 
      versionId 
    });
    
    // Check permission using ability.can() with the actual enrollment resource
    if (!ability.can(EnrollmentActions.Create, enrollmentResource)) {
      throw new ForbiddenError('You do not have permission to enroll users in this course');
    }
    
    const { role } = body;
    const responseData = await this.enrollmentService.enrollUser(
      userId,
      courseId,
      versionId,
      role,
    ) as { enrollment: IEnrollment; progress: IProgress; role: EnrollmentRole };

    return new EnrollUserResponse(
      responseData.enrollment,
      responseData.progress,
      responseData.role,
    );
  }

  @OpenAPI({
    summary: 'Unenroll a user from a course version',
    description: 'Removes a user\'s enrollment and progress from a specific course version.',
  })
  @Authorized()
  @Post('/:userId/enrollments/courses/:courseId/versions/:versionId/unenroll')
  @HttpCode(200)
  @ResponseSchema(EnrollUserResponse, {
    description: 'User unenrolled successfully',
    statusCode: 200,
  })
  @ResponseSchema(EnrollmentNotFoundErrorResponse, {
    description: 'Enrollment not found for the user in the specified course version',
    statusCode: 404,
  })
  async unenrollUser(
    @Params() params: EnrollmentParams,
    @Ability(getEnrollmentAbility) {ability}
  ): Promise<EnrollUserResponse> {
    const { userId, courseId, versionId } = params;
    const enrollmentData = await this.enrollmentService.findEnrollment(
      userId,
      courseId,
      versionId,
    );
    // Create an enrollment resource object for permission checking
    const enrollmentResource = subject('Enrollment', { 
      courseId, 
      versionId,
      role: enrollmentData.role,
    });
    
    // Check permission using ability.can() with the actual enrollment resource
    if (!ability.can(EnrollmentActions.Delete, enrollmentResource)) {
      throw new ForbiddenError('You do not have permission to unenroll users from this course');
    }

    const responseData = await this.enrollmentService.unenrollUser(
      userId,
      courseId,
      versionId,
    );

    return new EnrollUserResponse(
      responseData.enrollment,
      responseData.progress,
      responseData.role,
    );
  }

  @OpenAPI({
    summary: 'Get all enrollments for a user',
    description: 'Retrieves a paginated list of all course enrollments for a user.',
  })
  @Authorized()
  @Get('/enrollments')
  @HttpCode(200)
  @ResponseSchema(EnrollmentResponse, {
    description: 'Paginated list of user enrollments',
  })
  @ResponseSchema(EnrollmentNotFoundErrorResponse, {
    description: 'No enrollments found for the user',
    statusCode: 404,
  })
  @ResponseSchema(BadRequestError, {
    description: 'Invalid page or limit parameters',
    statusCode: 400,
  })
  async getUserEnrollments(
<<<<<<< HEAD
    @QueryParam('page') page = 1,
    @QueryParam('limit') limit = 10,
    @Ability(getEnrollmentAbility) {ability, user}
  ): Promise<EnrollmentResponse> {
    //convert page and limit to integers
    page = parseInt(page as unknown as string, 10);
    limit = parseInt(limit as unknown as string, 10);
    const userId = user._id.toString();
    // Create an enrollment resource object for permission checking
    const enrollmentResource = subject('Enrollment', { userId });
    
    // Check permission using ability.can() with the actual enrollment resource
    if (!ability.can(EnrollmentActions.View, enrollmentResource)) {
      throw new ForbiddenError('You do not have permission to view these enrollments');
    }
    
    if (page < 1 || limit < 1) {
      throw new BadRequestError('Page and limit must be positive integers.');
    }
=======
    @Param('userId') userId: string,
    @QueryParams() query: PaginationQuery
  ): Promise<EnrollmentResponse> {
    const { page, limit } = query

>>>>>>> a3c3c8bc
    const skip = (page - 1) * limit;

    const enrollments = await this.enrollmentService.getEnrollments(
      userId,
      skip,
      limit,
    );
    const totalDocuments =
      await this.enrollmentService.countEnrollments(userId);

    if (!enrollments || enrollments.length === 0) {
      throw new NotFoundError('No enrollments found for the given user.');
    }

    return {
      totalDocuments,
      totalPages: Math.ceil(totalDocuments / limit),
      currentPage: page,
      enrollments,
    };
  }

  @OpenAPI({
    summary: 'Get enrollment details for a user in a course version',
    description: 'Retrieves enrollment details, including role and status, for a user in a specific course version.',
  })
  @Authorized()
  @Get('/:userId/enrollments/courses/:courseId/versions/:versionId')
  @HttpCode(200)
  @ResponseSchema(EnrolledUserResponse, {
    description: 'Enrollment details for the user in the course version',
  })
  @ResponseSchema(EnrollmentNotFoundErrorResponse, {
    description: 'Enrollment not found for the user in the specified course version',
    statusCode: 404,
  })
  async getEnrollment(
    @Params() params: EnrollmentParams,
    @Ability(getEnrollmentAbility) {ability}
  ): Promise<EnrolledUserResponse> {
    const { userId, courseId, versionId } = params;
    
    // Create an enrollment resource object for permission checking
    const enrollmentResource = subject('Enrollment', { 
      userId, 
      courseId, 
      versionId 
    });
    
    // Check permission using ability.can() with the actual enrollment resource
    if (!ability.can(EnrollmentActions.ViewAll, enrollmentResource)) {
      throw new ForbiddenError('You do not have permission to view this enrollment');
    }
    
    const enrollmentData = await this.enrollmentService.findEnrollment(
      userId,
      courseId,
      versionId,
    );
    return new EnrolledUserResponse(
      enrollmentData.role,
      enrollmentData.status,  
      enrollmentData.enrollmentDate,
    );
  }

  @OpenAPI({
    summary: 'Get all enrollments for a course version',
    description: 'Retrieves a paginated list of all users enrolled in a specific course version.',
  })
  @Authorized()
  @Get('/enrollments/courses/:courseId/versions/:versionId')
  @HttpCode(200)
  @ResponseSchema(CourseVersionEnrollmentResponse, {
    description: 'Paginated list of enrollments for the course version',
  })
  @ResponseSchema(EnrollmentNotFoundErrorResponse, {
    description: 'No enrollments found for the course version',
    statusCode: 404,
  })
  @ResponseSchema(BadRequestError, {
    description: 'Invalid page or limit parameters',
    statusCode: 400,
  })
  async getCourseVersionEnrollments(
    @Param('courseId') courseId: string,
    @Param('versionId') versionId: string,
    @QueryParam('page') page = 1,
    @QueryParam('limit') limit = 10,
    @Ability(getEnrollmentAbility) {ability}
  ): Promise<CourseVersionEnrollmentResponse> {
    // Create an enrollment resource object for permission checking
    const enrollmentResource = subject('Enrollment', { 
      courseId, 
      versionId 
    });
    
    // Check permission using ability.can() with the actual enrollment resource
    if (!ability.can(EnrollmentActions.ViewAll, enrollmentResource)) {
      throw new ForbiddenError('You do not have permission to view enrollments for this course');
    }
    
    // Convert page and limit to integers
    page = parseInt(page as unknown as string, 10);
    limit = parseInt(limit as unknown as string, 10);

    if (page < 1 || limit < 1) {
      throw new BadRequestError('Page and limit must be positive integers.');
    }
    const skip = (page - 1) * limit;

    const enrollments = await this.enrollmentService.getCourseVersionEnrollments(
      courseId,
      versionId,
      skip,
      limit,
    );
    
    if (!enrollments || enrollments.length === 0) {
      throw new NotFoundError('No enrollments found for the given course version.');
    }

    return {
      enrollments: enrollments
    };
  }
}<|MERGE_RESOLUTION|>--- conflicted
+++ resolved
@@ -1,9 +1,5 @@
-<<<<<<< HEAD
-import { EnrollmentRole, IEnrollment, IProgress } from '#root/shared/interfaces/models.js';
-=======
 
 import { EnrollmentRole, IEnrollment, IProgress, PaginationQuery } from '#root/shared/interfaces/models.js';
->>>>>>> a3c3c8bc
 import {
   EnrolledUserResponse,
   EnrollUserResponse,
@@ -28,12 +24,9 @@
   BadRequestError,
   NotFoundError,
   Body,
-<<<<<<< HEAD
   ForbiddenError,
   Authorized,
-=======
   QueryParams,
->>>>>>> a3c3c8bc
 } from 'routing-controllers';
 import { OpenAPI, ResponseSchema } from 'routing-controllers-openapi';
 import { EnrollmentActions, getEnrollmentAbility } from '../abilities/enrollmentAbilities.js';
@@ -172,33 +165,11 @@
     statusCode: 400,
   })
   async getUserEnrollments(
-<<<<<<< HEAD
-    @QueryParam('page') page = 1,
-    @QueryParam('limit') limit = 10,
-    @Ability(getEnrollmentAbility) {ability, user}
-  ): Promise<EnrollmentResponse> {
-    //convert page and limit to integers
-    page = parseInt(page as unknown as string, 10);
-    limit = parseInt(limit as unknown as string, 10);
-    const userId = user._id.toString();
-    // Create an enrollment resource object for permission checking
-    const enrollmentResource = subject('Enrollment', { userId });
-    
-    // Check permission using ability.can() with the actual enrollment resource
-    if (!ability.can(EnrollmentActions.View, enrollmentResource)) {
-      throw new ForbiddenError('You do not have permission to view these enrollments');
-    }
-    
-    if (page < 1 || limit < 1) {
-      throw new BadRequestError('Page and limit must be positive integers.');
-    }
-=======
     @Param('userId') userId: string,
     @QueryParams() query: PaginationQuery
   ): Promise<EnrollmentResponse> {
     const { page, limit } = query
 
->>>>>>> a3c3c8bc
     const skip = (page - 1) * limit;
 
     const enrollments = await this.enrollmentService.getEnrollments(
@@ -286,8 +257,7 @@
   async getCourseVersionEnrollments(
     @Param('courseId') courseId: string,
     @Param('versionId') versionId: string,
-    @QueryParam('page') page = 1,
-    @QueryParam('limit') limit = 10,
+    @QueryParams() query: PaginationQuery,
     @Ability(getEnrollmentAbility) {ability}
   ): Promise<CourseVersionEnrollmentResponse> {
     // Create an enrollment resource object for permission checking
@@ -300,10 +270,8 @@
     if (!ability.can(EnrollmentActions.ViewAll, enrollmentResource)) {
       throw new ForbiddenError('You do not have permission to view enrollments for this course');
     }
-    
-    // Convert page and limit to integers
-    page = parseInt(page as unknown as string, 10);
-    limit = parseInt(limit as unknown as string, 10);
+
+    const { page, limit } = query;
 
     if (page < 1 || limit < 1) {
       throw new BadRequestError('Page and limit must be positive integers.');
