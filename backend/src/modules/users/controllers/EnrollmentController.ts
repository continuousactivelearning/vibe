import {
  EnrolledUserResponse,
  EnrollUserResponse,
} from '#users/classes/transformers/Enrollment.js';
import {
  EnrollmentParams,
  EnrollmentBody,
  EnrollmentResponse,
  EnrollmentNotFoundErrorResponse,
} from '#users/classes/validators/EnrollmentValidators.js';
import { EnrollmentService } from '#users/services/EnrollmentService.js';
import { USERS_TYPES } from '#users/types.js';
import { injectable, inject } from 'inversify';
import {
  JsonController,
  Post,
  HttpCode,
  Params,
  Get,
  Param,
  QueryParam,
  BadRequestError,
  NotFoundError,
  Body,
} from 'routing-controllers';
import { OpenAPI, ResponseSchema } from 'routing-controllers-openapi';

<<<<<<< HEAD

@JsonController('/users', {transformResponse: true})
=======
@JsonController('/users', { transformResponse: true })
>>>>>>> 899b4647
@injectable()
export class EnrollmentController {
  constructor(
    @inject(USERS_TYPES.EnrollmentService)
    private readonly enrollmentService: EnrollmentService,
  ) { }

  @OpenAPI({
    summary: 'Enroll a user in a course version',
    description: 'Enrolls a user in a specific course version with a given role.',
  })
  @Post('/:userId/enrollments/courses/:courseId/versions/:courseVersionId')
  @HttpCode(200)
  @ResponseSchema(EnrollUserResponse, {
    description: 'User enrolled successfully',
  })
  @ResponseSchema(EnrollmentNotFoundErrorResponse, {
    description: 'User or course version not found',
    statusCode: 404,
  })
  @ResponseSchema(BadRequestError, {
    description: 'Invalid role or User already enrolled',
    statusCode: 400,
  })
  async enrollUser(
    @Params() params: EnrollmentParams,
    @Body() body: EnrollmentBody,
  ): Promise<EnrollUserResponse> {
    const { userId, courseId, courseVersionId } = params;
    const { role } = body;
    const responseData = await this.enrollmentService.enrollUser(
      userId,
      courseId,
      courseVersionId,
      role,
    );

    return new EnrollUserResponse(
      responseData.enrollment,
      responseData.progress,
      responseData.role,
    );
  }

  @OpenAPI({
    summary: 'Unenroll a user from a course version',
    description: 'Removes a user\'s enrollment and progress from a specific course version.',
  })
  @Post('/:userId/enrollments/courses/:courseId/versions/:courseVersionId/unenroll')
  @HttpCode(200)
  @ResponseSchema(EnrollUserResponse, {
    description: 'User unenrolled successfully',
    statusCode: 200,
  })
  @ResponseSchema(EnrollmentNotFoundErrorResponse, {
    description: 'Enrollment not found for the user in the specified course version',
    statusCode: 404,
  })
  async unenrollUser(
    @Params() params: EnrollmentParams,
  ): Promise<EnrollUserResponse> {
    const { userId, courseId, courseVersionId } = params;

    const responseData = await this.enrollmentService.unenrollUser(
      userId,
      courseId,
      courseVersionId,
    );

    return new EnrollUserResponse(
      responseData.enrollment,
      responseData.progress,
      responseData.role,
    );
  }

  @OpenAPI({
    summary: 'Get all enrollments for a user',
    description: 'Retrieves a paginated list of all course enrollments for a user.',
  })
  @Get('/:userId/enrollments')
  @HttpCode(200)
  @ResponseSchema(EnrollmentResponse, {
    description: 'Paginated list of user enrollments',
  })
  @ResponseSchema(EnrollmentNotFoundErrorResponse, {
    description: 'No enrollments found for the user',
    statusCode: 404,
  })
  @ResponseSchema(BadRequestError, {
    description: 'Invalid page or limit parameters',
    statusCode: 400,
  })
  async getUserEnrollments(
    @Param('userId') userId: string,
    @QueryParam('page') page = 1,
    @QueryParam('limit') limit = 10,
  ): Promise<EnrollmentResponse> {
    //convert page and limit to integers
    page = parseInt(page as unknown as string, 10);
    limit = parseInt(limit as unknown as string, 10);

    if (page < 1 || limit < 1) {
      throw new BadRequestError('Page and limit must be positive integers.');
    }
    const skip = (page - 1) * limit;

    const enrollments = await this.enrollmentService.getEnrollments(
      userId,
      skip,
      limit,
    );
    const totalDocuments =
      await this.enrollmentService.countEnrollments(userId);

    if (!enrollments || enrollments.length === 0) {
      throw new NotFoundError('No enrollments found for the given user.');
    }

    return {
      totalDocuments,
      totalPages: Math.ceil(totalDocuments / limit),
      currentPage: page,
      enrollments,
    };
  }

  @OpenAPI({
    summary: 'Get enrollment details for a user in a course version',
    description: 'Retrieves enrollment details, including role and status, for a user in a specific course version.',
  })
  @Get('/:userId/enrollments/courses/:courseId/versions/:courseVersionId')
  @HttpCode(200)
  @ResponseSchema(EnrolledUserResponse, {
    description: 'Enrollment details for the user in the course version',
  })
  @ResponseSchema(EnrollmentNotFoundErrorResponse, {
    description: 'Enrollment not found for the user in the specified course version',
    statusCode: 404,
  })
  async getEnrollment(
    @Params() params: EnrollmentParams,
  ): Promise<EnrolledUserResponse> {
    const { userId, courseId, courseVersionId } = params;
    const enrollmentData = await this.enrollmentService.findEnrollment(
      userId,
      courseId,
      courseVersionId,
    );
    return new EnrolledUserResponse(
      enrollmentData.role,
      enrollmentData.status,
      enrollmentData.enrollmentDate,
    );
  }
}<|MERGE_RESOLUTION|>--- conflicted
+++ resolved
@@ -25,12 +25,7 @@
 } from 'routing-controllers';
 import { OpenAPI, ResponseSchema } from 'routing-controllers-openapi';
 
-<<<<<<< HEAD
-
-@JsonController('/users', {transformResponse: true})
-=======
 @JsonController('/users', { transformResponse: true })
->>>>>>> 899b4647
 @injectable()
 export class EnrollmentController {
   constructor(
