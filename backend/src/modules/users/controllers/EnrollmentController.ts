--- conflicted
+++ resolved
@@ -29,11 +29,8 @@
   BadRequestError,
   NotFoundError,
   Body,
-<<<<<<< HEAD
   Authorized,
-=======
   Req,
->>>>>>> c181b530
 } from 'routing-controllers';
 import { OpenAPI, ResponseSchema } from 'routing-controllers-openapi';
 import { EnrollmentActions } from '../abilities/enrollmentAbilities.js';
@@ -127,12 +124,8 @@
     summary: 'Get all enrollments for a user',
     description: 'Retrieves a paginated list of all course enrollments for a user.',
   })
-<<<<<<< HEAD
   @Authorized({ action: EnrollmentActions.View, subject: 'Enrollment' })
-  @Get('/:userId/enrollments')
-=======
   @Get('/enrollments')
->>>>>>> c181b530
   @HttpCode(200)
   @ResponseSchema(EnrollmentResponse, {
     description: 'Paginated list of user enrollments',
