import 'reflect-metadata';
import {
  Body,
  Get,
  HttpCode,
  JsonController,
  OnUndefined,
  Params,
  Patch,
  Post,
} from 'routing-controllers';
import {inject, injectable} from 'inversify';
<<<<<<< HEAD
import {OpenAPI, ResponseSchema} from 'routing-controllers-openapi';
=======
>>>>>>> e46cba37
import {Progress} from '../classes/transformers';
import {ProgressService} from '../services/ProgressService';
import {
  GetUserProgressParams,
  StartItemParams,
  StartItemBody,
  StartItemResponse,
  StopItemParams,
  StopItemBody,
  UpdateProgressParams,
  UpdateProgressBody,
  ResetCourseProgressParams,
  ResetCourseProgressBody,
} from '../classes/validators';
import TYPES from '../types';

<<<<<<< HEAD
@OpenAPI({
  tags: ['User Progress'],
})
=======
>>>>>>> e46cba37
@JsonController('/users', {transformResponse: true})
@injectable()
class ProgressController {
  constructor(
    @inject(TYPES.ProgressService)
    private readonly progressService: ProgressService,
  ) {}

  @Get('/:userId/progress/courses/:courseId/versions/:courseVersionId/')
  @HttpCode(200)
<<<<<<< HEAD
  @OpenAPI({
    summary: 'Get user progress',
    description: 'Retrieve progress for a user in a specific course version',
  })
  @ResponseSchema(Progress, {
    description: 'User progress retrieved successfully',
  })
=======
>>>>>>> e46cba37
  async getUserProgress(
    @Params() params: GetUserProgressParams,
  ): Promise<Progress> {
    const {userId, courseId, courseVersionId} = params;

    const progress = await this.progressService.getUserProgress(
      userId,
      courseId,
      courseVersionId,
    );

    return progress;
  }

  @Post('/:userId/progress/courses/:courseId/versions/:courseVersionId/start')
  @HttpCode(200)
<<<<<<< HEAD
  @OpenAPI({
    summary: 'Start an item',
    description: 'Mark an item as started for a user',
  })
  @ResponseSchema(StartItemResponse, {
    description: 'Item started successfully',
  })
=======
>>>>>>> e46cba37
  async startItem(
    @Params() params: StartItemParams,
    @Body() body: StartItemBody,
  ): Promise<StartItemResponse> {
    const {userId, courseId, courseVersionId} = params;
    const {itemId, moduleId, sectionId} = body;

    const watchItemId: string = await this.progressService.startItem(
      userId,
      courseId,
      courseVersionId,
      moduleId,
      sectionId,
      itemId,
    );

    return new StartItemResponse({
      watchItemId,
    });
  }

  @Post('/:userId/progress/courses/:courseId/versions/:courseVersionId/stop')
  @OnUndefined(200)
<<<<<<< HEAD
  @OpenAPI({
    summary: 'Stop an item',
    description: 'Mark an item as stopped for a user',
  })
=======
>>>>>>> e46cba37
  async stopItem(
    @Params() params: StopItemParams,
    @Body() body: StopItemBody,
  ): Promise<void> {
    const {userId, courseId, courseVersionId} = params;
    const {itemId, sectionId, moduleId, watchItemId} = body;

    await this.progressService.stopItem(
      userId,
      courseId,
      courseVersionId,
      itemId,
      sectionId,
      moduleId,
      watchItemId,
    );
  }

  @Patch('/:userId/progress/courses/:courseId/versions/:courseVersionId/update')
  @OnUndefined(200)
<<<<<<< HEAD
  @OpenAPI({
    summary: 'Update progress',
    description: 'Update progress for a user in a specific course version',
  })
=======
>>>>>>> e46cba37
  async updateProgress(
    @Params() params: UpdateProgressParams,
    @Body() body: UpdateProgressBody,
  ): Promise<void> {
    const {userId, courseId, courseVersionId} = params;
    const {itemId, moduleId, sectionId, watchItemId} = body;

    await this.progressService.updateProgress(
      userId,
      courseId,
      courseVersionId,
      moduleId,
      sectionId,
      itemId,
      watchItemId,
    );
  }

  @Patch('/:userId/progress/courses/:courseId/versions/:courseVersionId/reset')
  @OnUndefined(200)
<<<<<<< HEAD
  @OpenAPI({
    summary: 'Reset course progress',
    description: 'Reset all progress for a user in a specific course version',
  })
=======
>>>>>>> e46cba37
  async resetProgress(
    @Params() params: ResetCourseProgressParams,
    @Body() body: ResetCourseProgressBody,
  ): Promise<void> {
    const {userId, courseId, courseVersionId} = params;
    const {moduleId, sectionId, itemId} = body;

    // Check if only moduleId is provided
    // If so, reset progress to the beginning of the module
    if (moduleId && !sectionId && !itemId) {
      await this.progressService.resetCourseProgressToModule(
        userId,
        courseId,
        courseVersionId,
        moduleId,
      );
    }

    // Check if moduleId and sectionId are provided
    // If so, reset progress to the beginning of the section
    else if (moduleId && sectionId && !itemId) {
      await this.progressService.resetCourseProgressToSection(
        userId,
        courseId,
        courseVersionId,
        moduleId,
        sectionId,
      );
    }

    // Check if moduleId, sectionId, and itemId are provided
    // If so, reset progress to the beginning of the item
    else if (moduleId && sectionId && itemId) {
      await this.progressService.resetCourseProgressToItem(
        userId,
        courseId,
        courseVersionId,
        moduleId,
        sectionId,
        itemId,
      );
    }

    // If no moduleId, sectionId, or itemId are provided, reset progress to the beginning of the course
    else {
      await this.progressService.resetCourseProgress(
        userId,
        courseId,
        courseVersionId,
      );
    }
  }
}
export {ProgressController};<|MERGE_RESOLUTION|>--- conflicted
+++ resolved
@@ -10,10 +10,6 @@
   Post,
 } from 'routing-controllers';
 import {inject, injectable} from 'inversify';
-<<<<<<< HEAD
-import {OpenAPI, ResponseSchema} from 'routing-controllers-openapi';
-=======
->>>>>>> e46cba37
 import {Progress} from '../classes/transformers';
 import {ProgressService} from '../services/ProgressService';
 import {
@@ -30,12 +26,6 @@
 } from '../classes/validators';
 import TYPES from '../types';
 
-<<<<<<< HEAD
-@OpenAPI({
-  tags: ['User Progress'],
-})
-=======
->>>>>>> e46cba37
 @JsonController('/users', {transformResponse: true})
 @injectable()
 class ProgressController {
@@ -46,16 +36,6 @@
 
   @Get('/:userId/progress/courses/:courseId/versions/:courseVersionId/')
   @HttpCode(200)
-<<<<<<< HEAD
-  @OpenAPI({
-    summary: 'Get user progress',
-    description: 'Retrieve progress for a user in a specific course version',
-  })
-  @ResponseSchema(Progress, {
-    description: 'User progress retrieved successfully',
-  })
-=======
->>>>>>> e46cba37
   async getUserProgress(
     @Params() params: GetUserProgressParams,
   ): Promise<Progress> {
@@ -72,16 +52,6 @@
 
   @Post('/:userId/progress/courses/:courseId/versions/:courseVersionId/start')
   @HttpCode(200)
-<<<<<<< HEAD
-  @OpenAPI({
-    summary: 'Start an item',
-    description: 'Mark an item as started for a user',
-  })
-  @ResponseSchema(StartItemResponse, {
-    description: 'Item started successfully',
-  })
-=======
->>>>>>> e46cba37
   async startItem(
     @Params() params: StartItemParams,
     @Body() body: StartItemBody,
@@ -105,13 +75,6 @@
 
   @Post('/:userId/progress/courses/:courseId/versions/:courseVersionId/stop')
   @OnUndefined(200)
-<<<<<<< HEAD
-  @OpenAPI({
-    summary: 'Stop an item',
-    description: 'Mark an item as stopped for a user',
-  })
-=======
->>>>>>> e46cba37
   async stopItem(
     @Params() params: StopItemParams,
     @Body() body: StopItemBody,
@@ -132,13 +95,6 @@
 
   @Patch('/:userId/progress/courses/:courseId/versions/:courseVersionId/update')
   @OnUndefined(200)
-<<<<<<< HEAD
-  @OpenAPI({
-    summary: 'Update progress',
-    description: 'Update progress for a user in a specific course version',
-  })
-=======
->>>>>>> e46cba37
   async updateProgress(
     @Params() params: UpdateProgressParams,
     @Body() body: UpdateProgressBody,
@@ -159,13 +115,6 @@
 
   @Patch('/:userId/progress/courses/:courseId/versions/:courseVersionId/reset')
   @OnUndefined(200)
-<<<<<<< HEAD
-  @OpenAPI({
-    summary: 'Reset course progress',
-    description: 'Reset all progress for a user in a specific course version',
-  })
-=======
->>>>>>> e46cba37
   async resetProgress(
     @Params() params: ResetCourseProgressParams,
     @Body() body: ResetCourseProgressBody,
