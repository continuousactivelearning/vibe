--- conflicted
+++ resolved
@@ -89,12 +89,6 @@
   })
   metricCount: number;
 
-<<<<<<< HEAD
-  @Expose()
-  @JSONSchema({
-    title: 'Reward Metric ID',
-    description: 'The ID of the metric to increment as a reward for unlocking this achievement',
-=======
   // Current status of the achievement (active or inactive)
   @Expose()
   @JSONSchema({
@@ -110,7 +104,6 @@
     title: 'Reward Metric ID',
     description:
       'The ID of the metric to increment as a reward for unlocking this achievement',
->>>>>>> b171cf63
     example: '60d5ec49b3f1c8e4a8f8b8c3',
     type: 'string',
   })
@@ -125,10 +118,6 @@
     example: 10,
     type: 'number',
   })
-<<<<<<< HEAD
-
-=======
->>>>>>> b171cf63
   rewardIncrementValue?: number;
 
   /**
