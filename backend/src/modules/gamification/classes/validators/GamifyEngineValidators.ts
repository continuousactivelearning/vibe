import 'reflect-metadata';
import {
  IsNotEmpty,
  IsString,
  IsNumber,
  IsEnum,
  IsMongoId,
  IsArray,
  ValidateNested,
  IsOptional,
} from 'class-validator';
import {Type} from 'class-transformer';
import {
  AchievementStatus,
  GameMetricType,
  IAchievement,
  IGameMetric,
  IMetricAchievement,
  IUserGameAchievement,
  IUserGameMetric,
} from '#root/shared/index.js';
import {JSONSchema} from 'class-validator-jsonschema';
import {ObjectId} from 'mongodb';

// ==================== GAME METRICS VALIDATORS ====================

/**
 * Validator for creating a new game metric
 */
export class CreateGameMetricBody implements IGameMetric {
  // Name of the metric (e.g., "Points", "Streak")
  @JSONSchema({
    title: 'Game Metric Name',
    description: 'Name for the game metric',
    example: 'points',
    type: 'string',
  })
  @IsNotEmpty()
  @IsString()
  name: string;

  // Optional description explaining what this metric tracks
  @JSONSchema({
    title: 'Game Metric Description',
    description:
      'Description of the metric, explaining its purpose and how it is used in the game',
    example: 'Points earned by the user for completing tasks',
    type: 'string',
  })
  @IsString()
  description?: string;

  // Type of metric (number, streak, etc.)
  @JSONSchema({
    title: 'Game Metric Type',
    description: 'Type of the metric, e.g; number or streak',
    example: 'Number',
    type: 'string',
  })
  @IsNotEmpty()
  @IsEnum(GameMetricType)
  type: GameMetricType;

  // Unit of measurement (e.g., "points", "coins")
  @JSONSchema({
    title: 'Units',
    description: 'unit of the metric, e.g; points, coins, etc.',
    example: 'points',
    type: 'string',
  })
  @IsNotEmpty()
  @IsString()
  units: string;

  // Default amount to increment by when triggered
  @JSONSchema({
    title: 'Default Increment Value',
    description: 'Default value by which the metric is incremented',
    example: 1,
    type: 'number',
  })
  @IsNotEmpty()
  @IsNumber()
  defaultIncrementValue: number;
}

/**
 * Validator for game metric ID parameters
 */
/**
 * Validator for game metric ID parameters
 */
export class GameMetricsParams {
  // MongoDB ID of the metric
  @JSONSchema({
    title: 'Game metric Id.',
    description: 'The mongoId of game Metric.',
    type: 'string',
    example: '68593511b809b47d9b389262',
  })
  @IsNotEmpty()
  @IsMongoId()
  metricId: string;
}

/**
 * Validator for updating an existing game metric
 */
export class updateGameMetric implements Partial<IGameMetric> {
  // MongoDB ID of the metric to update
  @JSONSchema({
    title: 'Game Metric Id',
    description: 'The mongoId of game Metric.',
    type: 'string',
    example: '68593511b809b47d9b389262',
  })
  @IsNotEmpty()
  @IsMongoId()
  metricId: string;

  // Updated name for the metric
  @JSONSchema({
    title: 'Game Metric Name',
    description: 'Name for the game metric',
    example: 'points',
    type: 'string',
  })
  @IsNotEmpty()
  @IsString()
  name: string;

  // Updated description
  @JSONSchema({
    title: 'Game Metric Description',
    description:
      'Description of the metric, explaining its purpose and how it is used in the game',
    example: 'Points earned by the user for completing tasks',
    type: 'string',
  })
  @IsString()
  description?: string;

  // Updated metric type
  @JSONSchema({
    title: 'Game Metric Type',
    description: 'Type of the metric, e.g; number or streak',
    example: 'Number',
    type: 'string',
  })
  @IsNotEmpty()
  @IsEnum(GameMetricType)
  type: GameMetricType;

  // Updated units
  @JSONSchema({
    title: 'Units',
    description: 'unit of the metric, e.g; points, coins, etc.',
    example: 'points',
    type: 'string',
  })
  @IsNotEmpty()
  @IsString()
  units: string;

  // Updated default increment value
  @JSONSchema({
    title: 'Default Increment Value',
    description: 'Default value by which the metric is incremented',
    example: 1,
    type: 'number',
  })
  @IsNotEmpty()
  @IsNumber()
  defaultIncrementValue: number;
}

// ==================== ACHIEVEMENTS VALIDATORS ====================

/**
 * Validator for creating a new achievement
 */
/**
 * Validator for creating a new achievement
 */
export class CreateMetricAchievementBody implements IMetricAchievement {
  // Display name of the achievement
  @JSONSchema({
    title: 'Achievement Name',
    description: 'Name of the achievement',
    example: 'Points Master',
    type: 'string',
  })
  @IsString()
  @IsNotEmpty()
  name: string;

  // Description explaining what the achievement is for
  @JSONSchema({
    title: 'Achievement Description',
    description: 'Description of the achievement',
    example: 'Points Master - Awarded for reaching 1000 points',
    type: 'string',
  })
  @IsString()
  @IsNotEmpty()
  description: string;

  // URL to the badge image
  @JSONSchema({
    title: 'Achievement Badge URL',
    description: 'URL of the badge image for the achievement',
    example: 'https://example.com/badge.png',
    type: 'string',
  })
  @IsString()
  @IsNotEmpty()
  badgeUrl: string;

  // Type of trigger (currently only 'metric')
  @JSONSchema({
    title: 'Achievement Trigger',
    description: 'Trigger type for the achievement, e.g; metric',
    example: 'metric',
    type: 'string',
    enum: ['metric'],
  })
  @IsString()
  @IsNotEmpty()
  trigger: 'metric';

  // ID of the metric this achievement tracks
  @JSONSchema({
    title: 'Metric ID',
    description: 'The ID of the metric associated with the achievement',
    example: '68593511b809b47d9b389262',
    type: 'string',
  })
  @IsMongoId()
  @IsNotEmpty()
  metricId: string;

  // Threshold value needed to unlock this achievement
  @JSONSchema({
    title: 'Achievement Value',
    description: 'The value required to trigger the achievement',
    example: 1000,
    type: 'number',
  })
  @IsNumber()
  @IsNotEmpty()
  metricCount: number;

<<<<<<< HEAD
=======
  // Status of the achievement (active or inactive)
  @JSONSchema({
    title: 'Achievement Status',
    description: 'Current status of the achievement',
    example: 'ACTIVE',
    type: 'string',
  })
  @IsEnum(AchievementStatus)
  status: AchievementStatus = AchievementStatus.ACTIVE;

>>>>>>> b171cf63
  @JSONSchema({
    title: 'Reward Id',
    description: 'The ID of the metric to increment as a reward',
    example: '68593511b809b47d9b389262',
<<<<<<< HEAD
    type: 'string'
=======
    type: 'string',
>>>>>>> b171cf63
  })
  @IsMongoId()
  @IsOptional()
  rewardMetricId?: string;
<<<<<<< HEAD
  
=======

>>>>>>> b171cf63
  @JSONSchema({
    title: 'Reward Increment Value',
    description: 'The value to increment the reward metric by',
    example: 10,
<<<<<<< HEAD
    type: 'number'
=======
    type: 'number',
>>>>>>> b171cf63
  })
  @IsNumber()
  @IsOptional()
  rewardIncrementValue?: number;
}

/**
 * Validator for achievement ID parameters
 */
/**
 * Validator for achievement ID parameters
 */
export class AchievementParams {
  // MongoDB ID of the achievement
  @JSONSchema({
    title: 'Achievement Id.',
    description: 'The mongoId of game Achievement.',
    type: 'string',
    example: '68593511b809b47d9b389262',
  })
  @IsNotEmpty()
  @IsMongoId()
  achievementId: string;
}

/**
 * Validator for updating an existing achievement
 */
export class UpdateMetricAchievementBody
  implements Partial<IMetricAchievement>
{
  // MongoDB ID of the achievement to update
  @JSONSchema({
    title: 'Achievement Id',
    description: 'The mongoId of game Achievement.',
    type: 'string',
    example: '68593511b809b47d9b389262',
  })
  @IsNotEmpty()
  @IsMongoId()
  achievementId: string;

  // Updated achievement name
  @JSONSchema({
    title: 'Achievement Name',
    description: 'Name of the achievement',
    example: 'Points Master',
    type: 'string',
  })
  @IsString()
  @IsNotEmpty()
  name: string;

  // Updated achievement description
  @JSONSchema({
    title: 'Achievement Description',
    description: 'Description of the achievement',
    example: 'Points Master - Awarded for reaching 1000 points',
    type: 'string',
  })
  @IsString()
  @IsNotEmpty()
  description: string;

  // Updated badge URL
  @JSONSchema({
    title: 'Achievement Badge URL',
    description: 'URL of the badge image for the achievement',
    example: 'https://example.com/badge.png',
    type: 'string',
  })
  @IsString()
  @IsNotEmpty()
  badgeUrl: string;

  // Updated trigger type
  @JSONSchema({
    title: 'Achievement Trigger',
    description: 'Trigger type for the achievement, e.g; metric',
    example: 'metric',
    type: 'string',
    enum: ['metric'],
  })
  @IsString()
  @IsNotEmpty()
  trigger: 'metric';

  // Updated metric ID
  @JSONSchema({
    title: 'Metric ID',
    description: 'The ID of the metric associated with the achievement',
    example: '68593511b809b47d9b389262',
    type: 'string',
  })
  @IsMongoId()
  @IsNotEmpty()
  metricId: string;

  // Updated threshold value
  @JSONSchema({
    title: 'Achievement Value',
    description: 'The value required to trigger the achievement',
    example: 1000,
    type: 'number',
  })
  @IsNumber()
  @IsNotEmpty()
  metricCount: number;

<<<<<<< HEAD
  @JSONSchema({
    title: 'Reward Metric ID',
    description: 'The ID of the metric to increment as a reward for unlocking this achievement',
=======
  // Updated status of the achievement
  @JSONSchema({
    title: 'Achievement Status',
    description: 'Current status of the achievement',
    example: 'ACTIVE',
    type: 'string',
  })
  @IsEnum(AchievementStatus)
  status: AchievementStatus = AchievementStatus.ACTIVE;

  @JSONSchema({
    title: 'Reward Metric ID',
    description:
      'The ID of the metric to increment as a reward for unlocking this achievement',
>>>>>>> b171cf63
    example: '60d5ec49b3f1c8e4a8f8b8c3',
    type: 'string',
  })
  @IsMongoId()
  @IsOptional()
  rewardMetricId?: string;

  @JSONSchema({
    title: 'Reward Increment Value',
    description: 'The value to increment the reward metric by',
    example: 10,
    type: 'number',
  })
  @IsNumber()
  @IsOptional()
  rewardIncrementValue?: number;
}

/**
 * Validator for individual achievement data
 */
export class Achievement implements IAchievement {
  // ID of the achievement
  @IsMongoId()
  achievementId: string | ObjectId;

  // When the achievement was unlocked
  @IsString()
  unlockedAt: Date;
}

// ==================== USER ACHIEVEMENTS VALIDATORS ====================

/**
 * Validator for creating user achievement collections
 */
/**
 * Validator for creating user achievement collections
 */
export class CreateUserGameAchievementBody
  implements Partial<IUserGameAchievement>
{
  // ID of the user who owns these achievements
  @JSONSchema({
    title: 'User ID',
    description: 'Unique identifier for the user who achieved this',
    example: '60d5ec49b3f1c8e4a8f8b8c1',
    type: 'string',
  })
  @IsNotEmpty()
  @IsMongoId()
  userId: string;

  // Array of achievements earned by the user
  @JSONSchema({
    title: 'Achievements',
    description: 'List of achievements earned by the user',
    type: 'array',
    items: {
      $ref: '#/definitions/IAchievement',
    },
  })
  @IsArray()
  @ValidateNested()
  @Type(() => Achievement)
  achievements?: Achievement[] | [];
}

/**
 * Validator for user achievement query parameters
 */
export class GetUserGameAchievementParams {
  // User ID for querying achievements
  @JSONSchema({
    title: 'UserId',
    description:
      'The mongoId of the user whose achievements are being queried.',
    type: 'string',
    example: '60d5ec49b3f1c8e4a8f8b8c1',
  })
  @IsNotEmpty()
  @IsMongoId()
  userId: string;
}

/**
 * Validator for deleting user achievements
 */
export class DeleteUserGameAchievementParams {
  // User ID
  @JSONSchema({
    title: 'UserId',
    description:
      'The mongoId of the user whose achievements are being deleted.',
    type: 'string',
    example: '60d5ec49b3f1c8e4a8f8b8c1',
  })
  @IsNotEmpty()
  @IsMongoId()
  userId: string;

  // Achievement ID to remove
  @JSONSchema({
    title: 'AchievementId',
    description:
      "The mongoId of the achievement to be deleted from the user's achievements.",
    type: 'string',
    example: '60d5ec49b3f1c8e4a8f8b8c2',
  })
  @IsNotEmpty()
  @IsMongoId()
  achievementId: string;
}

/**
 * Validator for updating user achievements
 */
export class UpdateUserGameAchievementBody
  implements Partial<IUserGameAchievement>
{
  // User ID
  @JSONSchema({
    title: 'User ID',
    description: 'Unique identifier for the user who achieved this',
    example: '60d5ec49b3f1c8e4a8f8b8c1',
    type: 'string',
  })
  @IsNotEmpty()
  @IsMongoId()
  userId: string;

  // Updated achievements array
  @JSONSchema({
    title: 'Achievements',
    description: 'List of achievements earned by the user',
    type: 'array',
  })
  @IsArray()
  @ValidateNested()
  @Type(() => Achievement)
  achievements?: Achievement[] | [];
}

// ==================== USER GAME METRICS VALIDATORS ====================

/**
 * Validator for user game metric data
 */
/**
 * Validator for user game metric data
 */
export class UserGameMetricBody implements IUserGameMetric {
  // ID of the user who owns this metric
  @JSONSchema({
    title: 'User ID',
    description: 'Unique identifier for the user who owns this metric',
    example: '60d5ec49b3f1c8e4a8f8b8c1',
    type: 'string',
  })
  @IsMongoId()
  @IsNotEmpty()
  userId: string | ObjectId;

  // ID of the metric being tracked
  @JSONSchema({
    title: 'Metric ID',
    description: 'Unique identifier for the metric',
    example: '60d5ec49b3f1c8e4a8f8b8c2',
    type: 'string',
  })
  @IsMongoId()
  @IsNotEmpty()
  metricId: string | ObjectId;

  // Current value/count for this metric
  @JSONSchema({
    title: 'Metric Value',
    description: 'Current value of the metric for the user',
    example: 100,
    type: 'number',
  })
  @IsNumber()
  value: number;

  // When this metric was last updated
  @JSONSchema({
    title: 'Last Updated',
    description: 'Timestamp of the last update to the metric',
    example: '2023-10-01T12:00:00Z',
    type: 'string',
  })
  @IsString()
  lastUpdated: Date;
}

/**
 * Validator for user metrics query parameters
 */
export class ReadUserGameMetricsParams {
  // User ID for querying metrics
  @JSONSchema({
    title: 'User ID',
    description: 'The mongoId of the user whose metrics are being queried.',
    type: 'string',
    example: '60d5ec49b3f1c8e4a8f8b8c1',
  })
  @IsNotEmpty()
  @IsMongoId()
  userId: string;
}

/**
 * Validator for updating user game metrics
 */
export class UpdateUserGameMetricBody implements Partial<IUserGameMetric> {
  // User ID
  @JSONSchema({
    title: 'User ID',
    description: 'Unique identifier for the user who owns this metric',
    example: '60d5ec49b3f1c8e4a8f8b8c1',
    type: 'string',
  })
  @IsMongoId()
  @IsNotEmpty()
  userId: string | ObjectId;

  // Metric ID
  @JSONSchema({
    title: 'Metric ID',
    description: 'Unique identifier for the metric',
    example: '60d5ec49b3f1c8e4a8f8b8c2',
    type: 'string',
  })
  @IsMongoId()
  @IsNotEmpty()
  metricId: string | ObjectId;

  // Updated metric value
  @JSONSchema({
    title: 'Metric Value',
    description: 'Updated value of the metric for the user',
    example: 150,
    type: 'number',
  })
  @IsNumber()
  value: number;

  // Update timestamp
  @JSONSchema({
    title: 'Last Updated',
    description: 'Timestamp of the last update to the metric',
    example: '2023-10-01T12:00:00Z',
    type: 'string',
  })
  lastUpdated: Date;
}

/**
 * Validator for deleting user game metrics
 */
export class DeleteUserGameMetricParams {
  // User ID
  @JSONSchema({
    title: 'User ID',
    description: 'The mongoId of the user whose metric is being deleted.',
    type: 'string',
    example: '60d5ec49b3f1c8e4a8f8b8c1',
  })
  @IsNotEmpty()
  @IsMongoId()
  userId: string;

  // Metric ID to delete
  @JSONSchema({
    title: 'Metric ID',
    description: 'The mongoId of the metric to be deleted from the user.',
    type: 'string',
    example: '60d5ec49b3f1c8e4a8f8b8c2',
  })
  @IsNotEmpty()
  @IsMongoId()
  metricId: string;
}

// ==================== METRIC TRIGGER VALIDATORS ====================

/**
 * Validator for individual metric updates in a trigger
 */
export class MetricTriggerItemValidator {
  // ID of the metric to update
  @JSONSchema({
    description: 'Metric ID to update',
    example: '60d5ec49b3f1c8e4a8f8b8c1',
  })
  @IsMongoId()
  @IsNotEmpty()
  metricId: string;

  // Amount to increment the metric by
  @JSONSchema({
    description: 'Value to increment',
    example: 1,
  })
  @IsOptional()
  @IsNumber()
  value: number;
}

/**
 * Validator for metric trigger requests
 */
export class MetricTriggerValidator {
  // User ID whose metrics to update
  @JSONSchema({
    description: 'User ID',
    example: '60d5ec49b3f1c8e4a8f8b8c2',
  })
  @IsMongoId()
  @IsNotEmpty()
  userId: string;

  // Array of metrics to update
  @JSONSchema({
    description: 'Metrics to update',
    type: 'array',
    items: {$ref: '#/components/schemas/MetricTriggerItem'},
  })
  @IsArray()
  @ValidateNested({each: true})
  @Type(() => MetricTriggerItemValidator)
  metrics: MetricTriggerItemValidator[];
}<|MERGE_RESOLUTION|>--- conflicted
+++ resolved
@@ -250,8 +250,6 @@
   @IsNotEmpty()
   metricCount: number;
 
-<<<<<<< HEAD
-=======
   // Status of the achievement (active or inactive)
   @JSONSchema({
     title: 'Achievement Status',
@@ -262,34 +260,21 @@
   @IsEnum(AchievementStatus)
   status: AchievementStatus = AchievementStatus.ACTIVE;
 
->>>>>>> b171cf63
   @JSONSchema({
     title: 'Reward Id',
     description: 'The ID of the metric to increment as a reward',
     example: '68593511b809b47d9b389262',
-<<<<<<< HEAD
-    type: 'string'
-=======
-    type: 'string',
->>>>>>> b171cf63
+    type: 'string',
   })
   @IsMongoId()
   @IsOptional()
   rewardMetricId?: string;
-<<<<<<< HEAD
-  
-=======
-
->>>>>>> b171cf63
+
   @JSONSchema({
     title: 'Reward Increment Value',
     description: 'The value to increment the reward metric by',
     example: 10,
-<<<<<<< HEAD
-    type: 'number'
-=======
     type: 'number',
->>>>>>> b171cf63
   })
   @IsNumber()
   @IsOptional()
@@ -399,11 +384,6 @@
   @IsNotEmpty()
   metricCount: number;
 
-<<<<<<< HEAD
-  @JSONSchema({
-    title: 'Reward Metric ID',
-    description: 'The ID of the metric to increment as a reward for unlocking this achievement',
-=======
   // Updated status of the achievement
   @JSONSchema({
     title: 'Achievement Status',
@@ -418,7 +398,6 @@
     title: 'Reward Metric ID',
     description:
       'The ID of the metric to increment as a reward for unlocking this achievement',
->>>>>>> b171cf63
     example: '60d5ec49b3f1c8e4a8f8b8c3',
     type: 'string',
   })
