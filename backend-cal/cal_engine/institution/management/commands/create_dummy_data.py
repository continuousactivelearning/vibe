<<<<<<< HEAD
from django.core.management.base import BaseCommand
from cal_engine.institution.models import Institution
from cal_engine.course.models import Course, Module, Section
from cal_engine.study_content.models import Video, VideoSegment, Article
from cal_engine.assessment.models import Assessment
from cal_engine.user.models import User

class Command(BaseCommand):
    help = "Create a dummy Institution, Course, Modules, Sections, Videos, Articles, and a Superuser"

    def handle(self, *args, **kwargs):
        # Create Institution
        institution, created = Institution.objects.get_or_create(
            name="Dummy Institution",
            defaults={"description": "This is a dummy institution for testing purposes."},
        )
        if created:
            self.stdout.write(self.style.SUCCESS(f"Institution '{institution.name}' created."))
        else:
            self.stdout.write(self.style.WARNING(f"Institution '{institution.name}' already exists."))

        # Create Course
        course, created = Course.objects.get_or_create(
            name="Dummy Course",
            institution=institution,
            defaults={"description": "This is a dummy course for testing purposes.", "visibility": "public"},
        )
        if created:
            self.stdout.write(self.style.SUCCESS(f"Course '{course.name}' created under Institution '{institution.name}'."))
        else:
            self.stdout.write(self.style.WARNING(f"Course '{course.name}' already exists."))

        # Create Module
        module, created = Module.objects.get_or_create(
            course=course,
            title="Dummy Module 1",
            defaults={"description": "This is a dummy module for testing.", "sequence": 1},
        )
        if created:
            self.stdout.write(self.style.SUCCESS(f"Module '{module.title}' created under Course '{course.name}'."))
        else:
            self.stdout.write(self.style.WARNING(f"Module '{module.title}' already exists."))

        # Create Section
        section, created = Section.objects.get_or_create(
            module=module,
            title="Dummy Section 1",
            defaults={"description": "This is a dummy section for testing.", "sequence": 1},
        )
        if created:
            self.stdout.write(self.style.SUCCESS(f"Section '{section.title}' created under Module '{module.title}'."))
        else:
            self.stdout.write(self.style.WARNING(f"Section '{section.title}' already exists."))

        # Create Video
        video, created = Video.objects.get_or_create(
            section=section,
            title="Dummy Video",
            defaults={
                "description": "This is a dummy video.",
                "link": "http://example.com/video",
                "youtube_id": "dummy_id",
                "sequence": 1,
            },
        )
        if created:
            self.stdout.write(self.style.SUCCESS(f"Video '{video.title}' created in Section '{section.title}'."))
        else:
            self.stdout.write(self.style.WARNING(f"Video '{video.title}' already exists."))

        # Create VideoSegment
        video_segment, created = VideoSegment.objects.get_or_create(
            video=video,
            title="Segment 1",
            defaults={
                "start_time": 0,
                "transcript": "This is a dummy transcript.",
                "assessment": None,  # No assessment for this dummy data
            },
        )
        if created:
            self.stdout.write(self.style.SUCCESS(f"Video Segment '{video_segment.title}' created for Video '{video.title}'."))
        else:
            self.stdout.write(self.style.WARNING(f"Video Segment '{video_segment.title}' already exists."))

        # Create Article
        article, created = Article.objects.get_or_create(
            section=section,
            title="Dummy Article",
            defaults={
                "subtitle": "A dummy article for testing.",
                "description": "This is a dummy article.",
                "content": "Dummy content for the article.",
                "sequence": 2,
            },
        )
        if created:
            self.stdout.write(self.style.SUCCESS(f"Article '{article.title}' created in Section '{section.title}'."))
        else:
            self.stdout.write(self.style.WARNING(f"Article '{article.title}' already exists."))

        # Create Assessment
        assessment, created = Assessment.objects.get_or_create(
            title="Dummy Quiz",
            course=course,
            defaults={"type": "normal", "deadline": None},
        )
        if created:
            self.stdout.write(self.style.SUCCESS(f"Assessment '{assessment.title}' created under Course '{course.name}'."))
        else:
            self.stdout.write(self.style.WARNING(f"Assessment '{assessment.title}' already exists."))

        # Create Superuser
        try:
            superuser = User.objects.get(username="root")
            self.stdout.write(self.style.WARNING("Superuser 'root' already exists."))
        except User.DoesNotExist:
            superuser = User.objects.create_superuser(
                username="root",
                email="root@example.com",
                password="root",
                first_name="Root",
                last_name="User"
            )
            self.stdout.write(self.style.SUCCESS(f"Superuser '{superuser.username}' created."))

        self.stdout.write(self.style.SUCCESS("Dummy data setup completed."))
=======
from django.core.management.base import BaseCommand
from cal_engine.institution.models import Institution
from cal_engine.course.models import Course
from cal_engine.assessment.models import Assessment
from cal_engine.user.models import User

class Command(BaseCommand):
    help = "Create a dummy Institution, Course, Assessment, and a Superuser"

    def handle(self, *args, **kwargs):
        # Create Institution
        institution, created = Institution.objects.get_or_create(
            name="Dummy Institution",
            defaults={
                "description": "This is a dummy institution for testing purposes.",
            },
        )
        if created:
            self.stdout.write(self.style.SUCCESS(f"Institution '{institution.name}' created."))
        else:
            self.stdout.write(self.style.WARNING(f"Institution '{institution.name}' already exists."))

        # Create Course
        course, created = Course.objects.get_or_create(
            name="Dummy Course",
            institution=institution,
            defaults={
                "description": "This is a dummy course for testing purposes.",
                "visibility": "public",
            },
        )
        if created:
            self.stdout.write(self.style.SUCCESS(f"Course '{course.name}' created under Institution '{institution.name}'."))
        else:
            self.stdout.write(self.style.WARNING(f"Course '{course.name}' already exists."))

        # Create Assessment
        assessment, created = Assessment.objects.get_or_create(
            title="Dummy Quiz",
            course=course,
            defaults={
                "type": "normal",
                "deadline": None,  # No deadline for dummy data
            },
        )
        if created:
            self.stdout.write(self.style.SUCCESS(f"Assessment '{assessment.title}' created under Course '{course.name}'."))
        else:
            self.stdout.write(self.style.WARNING(f"Assessment '{assessment.title}' already exists."))

        # Create Superuser
        try:
            superuser = User.objects.get(username="root")
            self.stdout.write(self.style.WARNING("Superuser 'root' already exists."))
        except User.DoesNotExist:
            superuser = User.objects.create_superuser(
                username="root",
                email="root@example.com",
                password="root",
                first_name="Root",
                last_name="User"
            )
            self.stdout.write(self.style.SUCCESS(f"Superuser '{superuser.username}' created."))

        self.stdout.write(self.style.SUCCESS("Dummy data setup completed."))
>>>>>>> 17cba266
<|MERGE_RESOLUTION|>--- conflicted
+++ resolved
@@ -1,195 +1,130 @@
-<<<<<<< HEAD
-from django.core.management.base import BaseCommand
-from cal_engine.institution.models import Institution
-from cal_engine.course.models import Course, Module, Section
-from cal_engine.study_content.models import Video, VideoSegment, Article
-from cal_engine.assessment.models import Assessment
-from cal_engine.user.models import User
-
-class Command(BaseCommand):
-    help = "Create a dummy Institution, Course, Modules, Sections, Videos, Articles, and a Superuser"
-
-    def handle(self, *args, **kwargs):
-        # Create Institution
-        institution, created = Institution.objects.get_or_create(
-            name="Dummy Institution",
-            defaults={"description": "This is a dummy institution for testing purposes."},
-        )
-        if created:
-            self.stdout.write(self.style.SUCCESS(f"Institution '{institution.name}' created."))
-        else:
-            self.stdout.write(self.style.WARNING(f"Institution '{institution.name}' already exists."))
-
-        # Create Course
-        course, created = Course.objects.get_or_create(
-            name="Dummy Course",
-            institution=institution,
-            defaults={"description": "This is a dummy course for testing purposes.", "visibility": "public"},
-        )
-        if created:
-            self.stdout.write(self.style.SUCCESS(f"Course '{course.name}' created under Institution '{institution.name}'."))
-        else:
-            self.stdout.write(self.style.WARNING(f"Course '{course.name}' already exists."))
-
-        # Create Module
-        module, created = Module.objects.get_or_create(
-            course=course,
-            title="Dummy Module 1",
-            defaults={"description": "This is a dummy module for testing.", "sequence": 1},
-        )
-        if created:
-            self.stdout.write(self.style.SUCCESS(f"Module '{module.title}' created under Course '{course.name}'."))
-        else:
-            self.stdout.write(self.style.WARNING(f"Module '{module.title}' already exists."))
-
-        # Create Section
-        section, created = Section.objects.get_or_create(
-            module=module,
-            title="Dummy Section 1",
-            defaults={"description": "This is a dummy section for testing.", "sequence": 1},
-        )
-        if created:
-            self.stdout.write(self.style.SUCCESS(f"Section '{section.title}' created under Module '{module.title}'."))
-        else:
-            self.stdout.write(self.style.WARNING(f"Section '{section.title}' already exists."))
-
-        # Create Video
-        video, created = Video.objects.get_or_create(
-            section=section,
-            title="Dummy Video",
-            defaults={
-                "description": "This is a dummy video.",
-                "link": "http://example.com/video",
-                "youtube_id": "dummy_id",
-                "sequence": 1,
-            },
-        )
-        if created:
-            self.stdout.write(self.style.SUCCESS(f"Video '{video.title}' created in Section '{section.title}'."))
-        else:
-            self.stdout.write(self.style.WARNING(f"Video '{video.title}' already exists."))
-
-        # Create VideoSegment
-        video_segment, created = VideoSegment.objects.get_or_create(
-            video=video,
-            title="Segment 1",
-            defaults={
-                "start_time": 0,
-                "transcript": "This is a dummy transcript.",
-                "assessment": None,  # No assessment for this dummy data
-            },
-        )
-        if created:
-            self.stdout.write(self.style.SUCCESS(f"Video Segment '{video_segment.title}' created for Video '{video.title}'."))
-        else:
-            self.stdout.write(self.style.WARNING(f"Video Segment '{video_segment.title}' already exists."))
-
-        # Create Article
-        article, created = Article.objects.get_or_create(
-            section=section,
-            title="Dummy Article",
-            defaults={
-                "subtitle": "A dummy article for testing.",
-                "description": "This is a dummy article.",
-                "content": "Dummy content for the article.",
-                "sequence": 2,
-            },
-        )
-        if created:
-            self.stdout.write(self.style.SUCCESS(f"Article '{article.title}' created in Section '{section.title}'."))
-        else:
-            self.stdout.write(self.style.WARNING(f"Article '{article.title}' already exists."))
-
-        # Create Assessment
-        assessment, created = Assessment.objects.get_or_create(
-            title="Dummy Quiz",
-            course=course,
-            defaults={"type": "normal", "deadline": None},
-        )
-        if created:
-            self.stdout.write(self.style.SUCCESS(f"Assessment '{assessment.title}' created under Course '{course.name}'."))
-        else:
-            self.stdout.write(self.style.WARNING(f"Assessment '{assessment.title}' already exists."))
-
-        # Create Superuser
-        try:
-            superuser = User.objects.get(username="root")
-            self.stdout.write(self.style.WARNING("Superuser 'root' already exists."))
-        except User.DoesNotExist:
-            superuser = User.objects.create_superuser(
-                username="root",
-                email="root@example.com",
-                password="root",
-                first_name="Root",
-                last_name="User"
-            )
-            self.stdout.write(self.style.SUCCESS(f"Superuser '{superuser.username}' created."))
-
-        self.stdout.write(self.style.SUCCESS("Dummy data setup completed."))
-=======
-from django.core.management.base import BaseCommand
-from cal_engine.institution.models import Institution
-from cal_engine.course.models import Course
-from cal_engine.assessment.models import Assessment
-from cal_engine.user.models import User
-
-class Command(BaseCommand):
-    help = "Create a dummy Institution, Course, Assessment, and a Superuser"
-
-    def handle(self, *args, **kwargs):
-        # Create Institution
-        institution, created = Institution.objects.get_or_create(
-            name="Dummy Institution",
-            defaults={
-                "description": "This is a dummy institution for testing purposes.",
-            },
-        )
-        if created:
-            self.stdout.write(self.style.SUCCESS(f"Institution '{institution.name}' created."))
-        else:
-            self.stdout.write(self.style.WARNING(f"Institution '{institution.name}' already exists."))
-
-        # Create Course
-        course, created = Course.objects.get_or_create(
-            name="Dummy Course",
-            institution=institution,
-            defaults={
-                "description": "This is a dummy course for testing purposes.",
-                "visibility": "public",
-            },
-        )
-        if created:
-            self.stdout.write(self.style.SUCCESS(f"Course '{course.name}' created under Institution '{institution.name}'."))
-        else:
-            self.stdout.write(self.style.WARNING(f"Course '{course.name}' already exists."))
-
-        # Create Assessment
-        assessment, created = Assessment.objects.get_or_create(
-            title="Dummy Quiz",
-            course=course,
-            defaults={
-                "type": "normal",
-                "deadline": None,  # No deadline for dummy data
-            },
-        )
-        if created:
-            self.stdout.write(self.style.SUCCESS(f"Assessment '{assessment.title}' created under Course '{course.name}'."))
-        else:
-            self.stdout.write(self.style.WARNING(f"Assessment '{assessment.title}' already exists."))
-
-        # Create Superuser
-        try:
-            superuser = User.objects.get(username="root")
-            self.stdout.write(self.style.WARNING("Superuser 'root' already exists."))
-        except User.DoesNotExist:
-            superuser = User.objects.create_superuser(
-                username="root",
-                email="root@example.com",
-                password="root",
-                first_name="Root",
-                last_name="User"
-            )
-            self.stdout.write(self.style.SUCCESS(f"Superuser '{superuser.username}' created."))
-
-        self.stdout.write(self.style.SUCCESS("Dummy data setup completed."))
->>>>>>> 17cba266
+from django.core.management.base import BaseCommand
+from cal_engine.institution.models import Institution
+from cal_engine.course.models import Course, Module, Section
+from cal_engine.study_content.models import Video, VideoSegment, Article
+from cal_engine.assessment.models import Assessment
+from cal_engine.user.models import User
+
+class Command(BaseCommand):
+    help = "Create a dummy Institution, Course, Modules, Sections, Videos, Articles, and a Superuser"
+
+    def handle(self, *args, **kwargs):
+        # Create Institution
+        institution, created = Institution.objects.get_or_create(
+            name="Dummy Institution",
+            defaults={"description": "This is a dummy institution for testing purposes."},
+        )
+        if created:
+            self.stdout.write(self.style.SUCCESS(f"Institution '{institution.name}' created."))
+        else:
+            self.stdout.write(self.style.WARNING(f"Institution '{institution.name}' already exists."))
+
+        # Create Course
+        course, created = Course.objects.get_or_create(
+            name="Dummy Course",
+            institution=institution,
+            defaults={"description": "This is a dummy course for testing purposes.", "visibility": "public"},
+        )
+        if created:
+            self.stdout.write(self.style.SUCCESS(f"Course '{course.name}' created under Institution '{institution.name}'."))
+        else:
+            self.stdout.write(self.style.WARNING(f"Course '{course.name}' already exists."))
+
+        # Create Module
+        module, created = Module.objects.get_or_create(
+            course=course,
+            title="Dummy Module 1",
+            defaults={"description": "This is a dummy module for testing.", "sequence": 1},
+        )
+        if created:
+            self.stdout.write(self.style.SUCCESS(f"Module '{module.title}' created under Course '{course.name}'."))
+        else:
+            self.stdout.write(self.style.WARNING(f"Module '{module.title}' already exists."))
+
+        # Create Section
+        section, created = Section.objects.get_or_create(
+            module=module,
+            title="Dummy Section 1",
+            defaults={"description": "This is a dummy section for testing.", "sequence": 1},
+        )
+        if created:
+            self.stdout.write(self.style.SUCCESS(f"Section '{section.title}' created under Module '{module.title}'."))
+        else:
+            self.stdout.write(self.style.WARNING(f"Section '{section.title}' already exists."))
+
+        # Create Video
+        video, created = Video.objects.get_or_create(
+            section=section,
+            title="Dummy Video",
+            defaults={
+                "description": "This is a dummy video.",
+                "link": "http://example.com/video",
+                "youtube_id": "dummy_id",
+                "sequence": 1,
+            },
+        )
+        if created:
+            self.stdout.write(self.style.SUCCESS(f"Video '{video.title}' created in Section '{section.title}'."))
+        else:
+            self.stdout.write(self.style.WARNING(f"Video '{video.title}' already exists."))
+
+        # Create VideoSegment
+        video_segment, created = VideoSegment.objects.get_or_create(
+            video=video,
+            title="Segment 1",
+            defaults={
+                "start_time": 0,
+                "transcript": "This is a dummy transcript.",
+                "assessment": None,  # No assessment for this dummy data
+            },
+        )
+        if created:
+            self.stdout.write(self.style.SUCCESS(f"Video Segment '{video_segment.title}' created for Video '{video.title}'."))
+        else:
+            self.stdout.write(self.style.WARNING(f"Video Segment '{video_segment.title}' already exists."))
+
+        # Create Article
+        article, created = Article.objects.get_or_create(
+            section=section,
+            title="Dummy Article",
+            defaults={
+                "subtitle": "A dummy article for testing.",
+                "description": "This is a dummy article.",
+                "content": "Dummy content for the article.",
+                "sequence": 2,
+            },
+        )
+        if created:
+            self.stdout.write(self.style.SUCCESS(f"Article '{article.title}' created in Section '{section.title}'."))
+        else:
+            self.stdout.write(self.style.WARNING(f"Article '{article.title}' already exists."))
+
+        # Create Assessment
+        assessment, created = Assessment.objects.get_or_create(
+            title="Dummy Quiz",
+            course=course,
+            defaults={
+                "type": "normal",
+                "deadline": None,  # No deadline for dummy data
+            },
+        )
+        if created:
+            self.stdout.write(self.style.SUCCESS(f"Assessment '{assessment.title}' created under Course '{course.name}'."))
+        else:
+            self.stdout.write(self.style.WARNING(f"Assessment '{assessment.title}' already exists."))
+
+        # Create Superuser
+        try:
+            superuser = User.objects.get(username="root")
+            self.stdout.write(self.style.WARNING("Superuser 'root' already exists."))
+        except User.DoesNotExist:
+            superuser = User.objects.create_superuser(
+                username="root",
+                email="root@example.com",
+                password="root",
+                first_name="Root",
+                last_name="User"
+            )
+            self.stdout.write(self.style.SUCCESS(f"Superuser '{superuser.username}' created."))
+
+        self.stdout.write(self.style.SUCCESS("Dummy data setup completed."))