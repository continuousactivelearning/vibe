--- conflicted
+++ resolved
@@ -1,18 +1,3 @@
-<<<<<<< HEAD
-from rest_framework import serializers
-from .models import Assessment, Question
-
-class AssessmentSerializer(serializers.ModelSerializer):
-    class Meta:
-        model = Assessment
-        fields = '__all__'
-
-class QuestionSerializer(serializers.ModelSerializer):
-    class Meta:
-        model = Question
-        fields = '__all__'
-
-=======
 from rest_framework import serializers
 from .models import Assessment, Question, ChoiceSolution
 
@@ -30,4 +15,3 @@
     class Meta:
         model = ChoiceSolution
         fields = '__all__'
->>>>>>> 3e3a3a83
