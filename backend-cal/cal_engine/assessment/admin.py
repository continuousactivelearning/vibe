<<<<<<< HEAD
from django.contrib import admin
from django.forms import ValidationError
from .models import Assessment, ChoiceSolution, DescSolution, NATSolution, Question

class NATSolutionInline(admin.StackedInline):
    model = NATSolution
    extra = 0  # No extra empty forms
    fields = ('value_type', 'value', 'tolerance_min', 'tolerance_max', 'decimal_precision')
    can_delete = False
    verbose_name = "NAT Solution"
    verbose_name_plural = "NAT Solutions"

class ChoiceSolutionInline(admin.TabularInline):
    model = ChoiceSolution
    extra = 0 # No extra empty forms
    fields = ('format', 'value', 'is_correct')
    verbose_name = "Choice Solution"
    verbose_name_plural = "Choice Solutions"

    def get_queryset(self, request):
        # Ensure only choice solutions related to MCQ or MSQ questions are displayed
        qs = super().get_queryset(request)
        return qs.filter(question__type__in=['MCQ', 'MSQ'])

class DescSolutionInline(admin.StackedInline):
    model = DescSolution
    extra = 0  # No extra empty forms
    fields = ('model_answer', 'min_word_limit', 'max_word_limit')
    can_delete = False
    verbose_name = "Descriptive Solution"
    verbose_name_plural = "Descriptive Solutions"

class QuestionAdmin(admin.ModelAdmin):
    list_display = ('text', 'type', 'marks', 'created_at', 'updated_at')
    search_fields = ('text', 'tags')
    list_filter = ('type', 'created_at')
    ordering = ('created_at',)
    readonly_fields = ('created_at', 'updated_at')

    def get_inlines(self, request, obj=None):
        """Dynamically determine inlines based on question type."""
        if obj and obj.type == 'NAT':
            return [NATSolutionInline]
        elif obj and obj.type in ['MCQ', 'MSQ']:
            return [ChoiceSolutionInline]
        elif obj and obj.type == 'DESC':
            return [DescSolutionInline]
        return []
            

class AssessmentAdmin(admin.ModelAdmin):
    list_display = ('title', 'course', 'deadline', 'created_at', 'updated_at')
    search_fields = ('title', 'course__name')
    list_filter = ('deadline', 'created_at')
    ordering = ('created_at',)

admin.site.register(Question, QuestionAdmin)
admin.site.register(Assessment, AssessmentAdmin)

=======
from django.contrib import admin
from .models import Assessment, Question

class AssessmentAdmin(admin.ModelAdmin):
    list_display = ('title', 'course', 'deadline', 'created_at', 'updated_at')
    search_fields = ('title', 'course__name')
    list_filter = ('deadline', 'created_at')
    ordering = ('created_at',)

class QuestionAdmin(admin.ModelAdmin):
    list_display = ('text', 'type', 'marks', 'partial_marking', 'created_at', 'updated_at')
    search_fields = ('text', 'tags')
    list_filter = ('type', 'partial_marking', 'created_at')
    ordering = ('created_at',)
    readonly_fields = ('created_at', 'updated_at')

admin.site.register(Assessment, AssessmentAdmin)
admin.site.register(Question, QuestionAdmin)
>>>>>>> 17cba266
<|MERGE_RESOLUTION|>--- conflicted
+++ resolved
@@ -1,80 +1,19 @@
-<<<<<<< HEAD
-from django.contrib import admin
-from django.forms import ValidationError
-from .models import Assessment, ChoiceSolution, DescSolution, NATSolution, Question
-
-class NATSolutionInline(admin.StackedInline):
-    model = NATSolution
-    extra = 0  # No extra empty forms
-    fields = ('value_type', 'value', 'tolerance_min', 'tolerance_max', 'decimal_precision')
-    can_delete = False
-    verbose_name = "NAT Solution"
-    verbose_name_plural = "NAT Solutions"
-
-class ChoiceSolutionInline(admin.TabularInline):
-    model = ChoiceSolution
-    extra = 0 # No extra empty forms
-    fields = ('format', 'value', 'is_correct')
-    verbose_name = "Choice Solution"
-    verbose_name_plural = "Choice Solutions"
-
-    def get_queryset(self, request):
-        # Ensure only choice solutions related to MCQ or MSQ questions are displayed
-        qs = super().get_queryset(request)
-        return qs.filter(question__type__in=['MCQ', 'MSQ'])
-
-class DescSolutionInline(admin.StackedInline):
-    model = DescSolution
-    extra = 0  # No extra empty forms
-    fields = ('model_answer', 'min_word_limit', 'max_word_limit')
-    can_delete = False
-    verbose_name = "Descriptive Solution"
-    verbose_name_plural = "Descriptive Solutions"
-
-class QuestionAdmin(admin.ModelAdmin):
-    list_display = ('text', 'type', 'marks', 'created_at', 'updated_at')
-    search_fields = ('text', 'tags')
-    list_filter = ('type', 'created_at')
-    ordering = ('created_at',)
-    readonly_fields = ('created_at', 'updated_at')
-
-    def get_inlines(self, request, obj=None):
-        """Dynamically determine inlines based on question type."""
-        if obj and obj.type == 'NAT':
-            return [NATSolutionInline]
-        elif obj and obj.type in ['MCQ', 'MSQ']:
-            return [ChoiceSolutionInline]
-        elif obj and obj.type == 'DESC':
-            return [DescSolutionInline]
-        return []
-            
-
-class AssessmentAdmin(admin.ModelAdmin):
-    list_display = ('title', 'course', 'deadline', 'created_at', 'updated_at')
-    search_fields = ('title', 'course__name')
-    list_filter = ('deadline', 'created_at')
-    ordering = ('created_at',)
-
-admin.site.register(Question, QuestionAdmin)
-admin.site.register(Assessment, AssessmentAdmin)
-
-=======
-from django.contrib import admin
-from .models import Assessment, Question
-
-class AssessmentAdmin(admin.ModelAdmin):
-    list_display = ('title', 'course', 'deadline', 'created_at', 'updated_at')
-    search_fields = ('title', 'course__name')
-    list_filter = ('deadline', 'created_at')
-    ordering = ('created_at',)
-
-class QuestionAdmin(admin.ModelAdmin):
-    list_display = ('text', 'type', 'marks', 'partial_marking', 'created_at', 'updated_at')
-    search_fields = ('text', 'tags')
-    list_filter = ('type', 'partial_marking', 'created_at')
-    ordering = ('created_at',)
-    readonly_fields = ('created_at', 'updated_at')
-
-admin.site.register(Assessment, AssessmentAdmin)
-admin.site.register(Question, QuestionAdmin)
->>>>>>> 17cba266
+from django.contrib import admin
+from .models import Assessment, Question
+
+class AssessmentAdmin(admin.ModelAdmin):
+    list_display = ('title', 'course', 'deadline', 'created_at', 'updated_at')
+    search_fields = ('title', 'course__name')
+    list_filter = ('deadline', 'created_at')
+    ordering = ('created_at',)
+
+class QuestionAdmin(admin.ModelAdmin):
+    list_display = ('text', 'type', 'marks', 'partial_marking', 'created_at', 'updated_at')
+    search_fields = ('text', 'tags')
+    list_filter = ('type', 'partial_marking', 'created_at')
+    ordering = ('created_at',)
+    readonly_fields = ('created_at', 'updated_at')
+
+admin.site.register(Assessment, AssessmentAdmin)
+admin.site.register(Question, QuestionAdmin)
+