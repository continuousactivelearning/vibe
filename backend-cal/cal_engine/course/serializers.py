<<<<<<< HEAD
from rest_framework import serializers
from .models import Course

class CourseSerializer(serializers.ModelSerializer):
    class Meta:
        model = Course
        fields = '__all__'

=======
from rest_framework import serializers
from .models import Course, Module, Section, SectionItem

class CourseSerializer(serializers.ModelSerializer):
    class Meta:
        model = Course
        fields = '__all__'

class ModuleSerializer(serializers.ModelSerializer):
    """
    Serializer for the Module model.
    """
    class Meta:
        model = Module
        fields = '__all__'

class SectionSerializer(serializers.ModelSerializer):
    """
    Serializer for the Section model.
    """
    class Meta:
        model = Section
        fields = '__all__'


class SectionItemSerializer(serializers.ModelSerializer):
    """
    Serializer for the SectionItem model.
    """
    class Meta:
        model = SectionItem
        fields = '__all__'
>>>>>>> 3e3a3a83
<|MERGE_RESOLUTION|>--- conflicted
+++ resolved
@@ -1,13 +1,3 @@
-<<<<<<< HEAD
-from rest_framework import serializers
-from .models import Course
-
-class CourseSerializer(serializers.ModelSerializer):
-    class Meta:
-        model = Course
-        fields = '__all__'
-
-=======
 from rest_framework import serializers
 from .models import Course, Module, Section, SectionItem
 
@@ -39,5 +29,4 @@
     """
     class Meta:
         model = SectionItem
-        fields = '__all__'
->>>>>>> 3e3a3a83
+        fields = '__all__'