--- conflicted
+++ resolved
@@ -1,78 +1,3 @@
-<<<<<<< HEAD
-from django.db import models
-from django.db import models
-from django.contrib.contenttypes.models import ContentType
-from django.contrib.contenttypes.fields import GenericForeignKey
-
-
-class Course(models.Model):
-    VISIBILITY_CHOICES = [
-        ('public', 'Public'),
-        ('private', 'Private'),
-        ('unlisted', 'Unlisted'),
-    ]
-    name = models.CharField(max_length=255, unique=True)
-    description = models.TextField()
-    visibility = models.CharField(
-        max_length=50,
-        choices=VISIBILITY_CHOICES,
-        default='public',
-        help_text="Set the visibility of the course."
-    )
-    institution = models.ForeignKey('institution.Institution', on_delete=models.CASCADE)
-    created_at = models.DateTimeField(auto_now_add=True)
-    updated_at = models.DateTimeField(auto_now=True)
-
-    def __str__(self):
-        return self.name
-
-
-class Module(models.Model):  # Higher-level grouping, replaces Week
-    course = models.ForeignKey(Course, on_delete=models.CASCADE, related_name='modules')
-    title = models.CharField(max_length=255)
-    description = models.TextField()
-    sequence = models.PositiveIntegerField(help_text="The order of this module in the course.")
-    created_at = models.DateTimeField(auto_now_add=True)
-    updated_at = models.DateTimeField(auto_now=True)
-
-    class Meta:
-        unique_together = ('course', 'sequence')
-        ordering = ['sequence']  # Default order by sequence
-
-    def __str__(self):
-        return f"Module {self.sequence}: {self.title}"
-
-
-class Section(models.Model):  # Sub-parts within a Module
-    module = models.ForeignKey(Module, on_delete=models.CASCADE, related_name='sections')
-    title = models.CharField(max_length=255)
-    description = models.TextField()
-    sequence = models.PositiveIntegerField(help_text="The order of this section within the module.")
-    created_at = models.DateTimeField(auto_now_add=True)
-    updated_at = models.DateTimeField(auto_now=True)
-
-    class Meta:
-        unique_together = ('module', 'sequence')
-        ordering = ['sequence']  # Default order by sequence
-
-    def __str__(self):
-        return f"Section {self.sequence}: {self.title} (Module {self.module.sequence})"
-
-class SectionItem(models.Model):
-    section = models.ForeignKey(Section, on_delete=models.CASCADE, related_name='items')
-    content_type = models.ForeignKey(ContentType, on_delete=models.CASCADE)
-    object_id = models.PositiveIntegerField()
-    content_object = GenericForeignKey('content_type', 'object_id')
-    sequence = models.PositiveIntegerField(help_text="The order of this item within the section.")
-    created_at = models.DateTimeField(auto_now_add=True)
-    updated_at = models.DateTimeField(auto_now=True)
-
-    class Meta:
-        unique_together = ('section', 'sequence')
-        ordering = ['sequence']
-
-    def __str__(self):
-=======
 from django.db import models
 from django.db import models
 from django.contrib.contenttypes.models import ContentType
@@ -147,5 +72,4 @@
         ordering = ['sequence']
 
     def __str__(self):
->>>>>>> 3e3a3a83
         return f"Item in {self.section.title}: {self.content_object} (Sequence: {self.sequence})"