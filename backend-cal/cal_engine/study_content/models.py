<<<<<<< HEAD
from django.db import models
from django.core.exceptions import ValidationError

class Video(models.Model):
    section = models.ForeignKey('course.Section', on_delete=models.CASCADE, related_name='videos', null=True)
    title = models.CharField(max_length=255)
    description = models.TextField(null=True, blank=True)
    link = models.URLField()
    created_at = models.DateTimeField(auto_now_add=True)
    updated_at = models.DateTimeField(auto_now=True)

    def __str__(self):
        return self.title


class VideoSegment(models.Model):
    video = models.ForeignKey(Video, on_delete=models.CASCADE, related_name='segments')
    title = models.CharField(max_length=255)
    start_time = models.PositiveIntegerField(help_text="Start time in seconds", blank=True, null=True)
    end_time = models.PositiveIntegerField(help_text="End time in seconds")
    sequence = models.PositiveIntegerField(help_text="The sequence of this segment within the video.")
    assessment = models.ForeignKey(
        'assessment.Assessment',
        on_delete=models.CASCADE,
        related_name='video_segment_assessment',
        null=True,
        blank=True
    )
    created_at = models.DateTimeField(auto_now_add=True)
    updated_at = models.DateTimeField(auto_now=True)

    class Meta:
        constraints = [
            models.UniqueConstraint(fields=['video', 'sequence'], name='unique_sequence_per_video')
        ]
    def __str__(self):
        return f"{self.video.title} - Segment: {self.title} (Sequence: {self.sequence})"

class Article(models.Model):
    CONTENT_TYPES = [
        ('markdown', 'Markdown'),
        ('pdf', 'PDF'),
        ('link', 'Link'),
    ]

    section = models.ForeignKey('course.Section', on_delete=models.CASCADE, related_name='articles')
    title = models.CharField(max_length=255)
    subtitle = models.CharField(max_length=255, null=True, blank=True)
    description = models.TextField()
    content_type = models.CharField(max_length=50, choices=CONTENT_TYPES)
    content = models.TextField(null=True, blank=True, help_text="Content for Markdown or link to PDF/URL")
    created_at = models.DateTimeField(auto_now_add=True)
    updated_at = models.DateTimeField(auto_now=True)

    def __str__(self):
        return self.title

=======
from django.db import models
from django.core.exceptions import ValidationError

class Video(models.Model):
    section = models.ForeignKey('course.Section', on_delete=models.CASCADE, related_name='videos', null=True)
    title = models.CharField(max_length=255)
    description = models.TextField(null=True, blank=True)
    link = models.URLField()
    youtube_id = models.CharField(max_length=255)
    created_at = models.DateTimeField(auto_now_add=True)
    updated_at = models.DateTimeField(auto_now=True)

    def __str__(self):
        return self.title


class VideoSegment(models.Model):
    video = models.ForeignKey(Video, on_delete=models.CASCADE, related_name='segments')
    title = models.CharField(max_length=255)
    start_time = models.PositiveIntegerField(help_text="Start time in seconds", blank=True, null=True)
    transcript = models.TextField(null=True, blank=True)
    assessment = models.ForeignKey(
        'assessment.Assessment',
        on_delete=models.CASCADE,
        related_name='video_segment_assessment',
        null=True,
        blank=True
    )
    created_at = models.DateTimeField(auto_now_add=True)
    updated_at = models.DateTimeField(auto_now=True)

    def __str__(self):
        return f"{self.video.title} - Segment: {self.title}"

class Article(models.Model):
    CONTENT_TYPES = [
        ('markdown', 'Markdown'),
        ('pdf', 'PDF'),
        ('link', 'Link'),
    ]

    section = models.ForeignKey('course.Section', on_delete=models.CASCADE, related_name='articles')
    title = models.CharField(max_length=255)
    subtitle = models.CharField(max_length=255, null=True, blank=True)
    description = models.TextField()
    content_type = models.CharField(max_length=50, choices=CONTENT_TYPES)
    content = models.TextField(null=True, blank=True, help_text="Content for Markdown or link to PDF/URL")
    created_at = models.DateTimeField(auto_now_add=True)
    updated_at = models.DateTimeField(auto_now=True)

    def __str__(self):
        return self.title
>>>>>>> 3e3a3a83
<|MERGE_RESOLUTION|>--- conflicted
+++ resolved
@@ -1,62 +1,3 @@
-<<<<<<< HEAD
-from django.db import models
-from django.core.exceptions import ValidationError
-
-class Video(models.Model):
-    section = models.ForeignKey('course.Section', on_delete=models.CASCADE, related_name='videos', null=True)
-    title = models.CharField(max_length=255)
-    description = models.TextField(null=True, blank=True)
-    link = models.URLField()
-    created_at = models.DateTimeField(auto_now_add=True)
-    updated_at = models.DateTimeField(auto_now=True)
-
-    def __str__(self):
-        return self.title
-
-
-class VideoSegment(models.Model):
-    video = models.ForeignKey(Video, on_delete=models.CASCADE, related_name='segments')
-    title = models.CharField(max_length=255)
-    start_time = models.PositiveIntegerField(help_text="Start time in seconds", blank=True, null=True)
-    end_time = models.PositiveIntegerField(help_text="End time in seconds")
-    sequence = models.PositiveIntegerField(help_text="The sequence of this segment within the video.")
-    assessment = models.ForeignKey(
-        'assessment.Assessment',
-        on_delete=models.CASCADE,
-        related_name='video_segment_assessment',
-        null=True,
-        blank=True
-    )
-    created_at = models.DateTimeField(auto_now_add=True)
-    updated_at = models.DateTimeField(auto_now=True)
-
-    class Meta:
-        constraints = [
-            models.UniqueConstraint(fields=['video', 'sequence'], name='unique_sequence_per_video')
-        ]
-    def __str__(self):
-        return f"{self.video.title} - Segment: {self.title} (Sequence: {self.sequence})"
-
-class Article(models.Model):
-    CONTENT_TYPES = [
-        ('markdown', 'Markdown'),
-        ('pdf', 'PDF'),
-        ('link', 'Link'),
-    ]
-
-    section = models.ForeignKey('course.Section', on_delete=models.CASCADE, related_name='articles')
-    title = models.CharField(max_length=255)
-    subtitle = models.CharField(max_length=255, null=True, blank=True)
-    description = models.TextField()
-    content_type = models.CharField(max_length=50, choices=CONTENT_TYPES)
-    content = models.TextField(null=True, blank=True, help_text="Content for Markdown or link to PDF/URL")
-    created_at = models.DateTimeField(auto_now_add=True)
-    updated_at = models.DateTimeField(auto_now=True)
-
-    def __str__(self):
-        return self.title
-
-=======
 from django.db import models
 from django.core.exceptions import ValidationError
 
@@ -109,4 +50,3 @@
 
     def __str__(self):
         return self.title
->>>>>>> 3e3a3a83
