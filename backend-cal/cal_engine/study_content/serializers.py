<<<<<<< HEAD
from rest_framework import serializers
from .models import Video

class VideoSerializer(serializers.ModelSerializer):
    class Meta:
        model = Video
        fields = '__all__'

# class ArticleSerializer(serializers.ModelSerializer):
#     class Meta:
#         model = Article
#         fields = '__all__'
=======
from rest_framework import serializers
from .models import Video, Article

class VideoSerializer(serializers.ModelSerializer):
    class Meta:
        model = Video
        fields = '__all__'

class ArticleSerializer(serializers.ModelSerializer):
    class Meta:
        model = Article
        fields = '__all__'
>>>>>>> 3e3a3a83
   <|MERGE_RESOLUTION|>--- conflicted
+++ resolved
@@ -1,17 +1,3 @@
-<<<<<<< HEAD
-from rest_framework import serializers
-from .models import Video
-
-class VideoSerializer(serializers.ModelSerializer):
-    class Meta:
-        model = Video
-        fields = '__all__'
-
-# class ArticleSerializer(serializers.ModelSerializer):
-#     class Meta:
-#         model = Article
-#         fields = '__all__'
-=======
 from rest_framework import serializers
 from .models import Video, Article
 
@@ -24,5 +10,4 @@
     class Meta:
         model = Article
         fields = '__all__'
->>>>>>> 3e3a3a83
    