{
  "name": "docs",
  "version": "0.0.0",
  "private": true,
  "scripts": {
    "docusaurus": "docusaurus",
    "copy": "mkdir -p static/openapi && cd ../backend && pnpx ts-node -r tsconfig-paths/register scripts/generate-openapi.ts --output ../../docs/static/openapi/openapi.json",
    "start": "pnpm copy && docusaurus start",
    "build": "pnpm copy && docusaurus build",
    "swizzle": "docusaurus swizzle",
    "deploy": "docusaurus deploy",
    "clear": "docusaurus clear",
    "serve": "docusaurus serve",
    "write-translations": "docusaurus write-translations",
    "write-heading-ids": "docusaurus write-heading-ids",
    "typecheck": "tsc"
  },
  "dependencies": {
    "@docusaurus/core": "3.7.0",
    "@docusaurus/preset-classic": "3.7.0",
    "@docusaurus/theme-mermaid": "^3.7.0",
    "@docusaurus/theme-search-algolia": "^3.7.0",
    "@mdx-js/react": "^3.0.0",
    "@scalar/docusaurus": "^0.6.7",
    "clsx": "^2.0.0",
<<<<<<< HEAD
    "docusaurus-plugin-openapi-docs": "^4.4.0",
    "docusaurus-theme-openapi-docs": "^4.4.0",
=======
>>>>>>> 8b14a9cc
    "docs": "file:",
    "prism-react-renderer": "^2.3.0",
    "react": "^19.0.0",
    "react-dom": "^19.0.0",
    "yarn": "^1.22.22"
  },
  "devDependencies": {
    "@docusaurus/module-type-aliases": "3.7.0",
    "@docusaurus/tsconfig": "3.7.0",
    "@docusaurus/types": "3.7.0",
    "docusaurus-plugin-typedoc": "^1.3.0",
    "typescript": "~5.6.2"
  },
  "browserslist": {
    "production": [
      ">0.5%",
      "not dead",
      "not op_mini all"
    ],
    "development": [
      "last 3 chrome version",
      "last 3 firefox version",
      "last 5 safari version"
    ]
  },
  "engines": {
    "node": ">=18.0"
  }
}<|MERGE_RESOLUTION|>--- conflicted
+++ resolved
@@ -23,11 +23,6 @@
     "@mdx-js/react": "^3.0.0",
     "@scalar/docusaurus": "^0.6.7",
     "clsx": "^2.0.0",
-<<<<<<< HEAD
-    "docusaurus-plugin-openapi-docs": "^4.4.0",
-    "docusaurus-theme-openapi-docs": "^4.4.0",
-=======
->>>>>>> 8b14a9cc
     "docs": "file:",
     "prism-react-renderer": "^2.3.0",
     "react": "^19.0.0",
