--- conflicted
+++ resolved
@@ -25,10 +25,7 @@
     "clsx": "^2.0.0",
     "docusaurus-plugin-openapi-docs": "^4.4.0",
     "docusaurus-theme-openapi-docs": "^4.4.0",
-<<<<<<< HEAD
-=======
     "docs": "file:",
->>>>>>> 250f1f57
     "prism-react-renderer": "^2.3.0",
     "react": "^19.0.0",
     "react-dom": "^19.0.0",
