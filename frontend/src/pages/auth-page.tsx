--- conflicted
+++ resolved
@@ -307,27 +307,12 @@
       <div className="relative h-full flex-col bg-muted p-10 text-white lg:flex dark:border-r">
         <div className="absolute inset-0 bg-zinc-900" />
         <div className="relative z-20 flex items-center text-lg font-medium">
-<<<<<<< HEAD
-          <svg
-            xmlns="http://www.w3.org/2000/svg"
-            viewBox="0 0 24 24"
-            fill="none"
-            stroke="currentColor"
-            strokeWidth="2"
-            strokeLinecap="round"
-            strokeLinejoin="round"
-            className="mr-2 h-6 w-6"
-          >
-            <path d="M15 6v12a3 3 0 1 0 3-3H6a3 3 0 1 0 3 3V6a3 3 0 1 0-3 3h12a3 3 0 1 0-3-3" />
-          </svg>
-=======
           <img
             src="https://www.iitrpr.ac.in/iitrpr-conclave/images/iitrpr_white.png"
             alt="IIT Ropar Logo"
             className="mr-2 h-6 w-6 object-contain bg-white rounded"
             style={{ background: 'white' }}
           />
->>>>>>> dbf313ae
           Vibe
         </div>
         <div className="relative z-20 mt-auto">
