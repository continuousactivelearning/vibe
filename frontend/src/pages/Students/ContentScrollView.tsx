--- conflicted
+++ resolved
@@ -60,7 +60,6 @@
   clearSectionProgress,
 } from '@/store/slices/sectionProgressSlice'
 import { useRefresh } from '@/contextApi/refreshContext'
-<<<<<<< HEAD
 import {
   DropdownMenu,
   DropdownMenuContent,
@@ -68,8 +67,6 @@
   DropdownMenuLabel,
   DropdownMenuTrigger,
 } from '@/components/ui/dropdown-menu'
-=======
->>>>>>> d3a4a49f
 
 // Define interfaces for state and props
 interface AssessmentOption {
@@ -118,7 +115,6 @@
   const dispatch = useDispatch()
 
   // This ensures that the sidebar is open or not
-<<<<<<< HEAD
   const { setOpen } = useSidebar() // Access setOpen to control the sidebar state
   const hasSetOpen = useRef(false) // Ref to track if setOpen has been called
 
@@ -128,10 +124,6 @@
       hasSetOpen.current = true // Mark as called
     }
   }, [setOpen])
-=======
-  const { setOpen } = useSidebar()
-  setOpen(true)
->>>>>>> d3a4a49f
 
   // Initialize currentFrame with a default value if assignment.sequence is undefined
   const [currentFrame, setCurrentFrame] = useState(
@@ -161,7 +153,6 @@
   //Responsible for fetching Items using RTK Query
   const { data: assignmentsData } = useFetchItemsWithAuthQuery(sectionId)
   const content = assignmentsData || []
-<<<<<<< HEAD
 
   const [countdown, setCountdown] = useState(30) // 30 seconds countdown
 
@@ -200,8 +191,6 @@
     hd1080: 'HD 1080p',
     default: 'Auto',
   }
-=======
->>>>>>> d3a4a49f
 
   // UseEffect to create player for each frame and to close the sidebar
   useEffect(() => {
@@ -254,11 +243,6 @@
       const videoId = getYouTubeVideoId(currentContent.source)
       console.log('i am video id',videoId,getYouTubeVideoId(currentContent.source))
       if (!videoId) return
-
-<<<<<<< HEAD
-=======
-      
->>>>>>> d3a4a49f
       renderdataByType(currentFrame, currentFrame)
 
       playerRef.current = new window.YT.Player(`player-${currentFrame}`, {
@@ -419,11 +403,7 @@
           endTime
         )
 
-<<<<<<< HEAD
         if (currentPlayerTime >= endTime) {
-=======
-        if (currentPlayerTime > endTime) {
->>>>>>> d3a4a49f
           playerRef.current.pauseVideo() // Pause at end time
           clearInterval(playerIntervalRef.current) // Clear interval
           setCurrentFrame((prevFrame) => (prevFrame + 1) % content.length)
@@ -512,15 +492,10 @@
             // setTimeout(() => {
             //   window.location.reload()
             // }, 2000)
-<<<<<<< HEAD
             toast('Incorrect Answer! The segment will now run again.')
             setCurrentFrame((prevFrame) => (prevFrame - 1) % content.length)
           } else {
             toast('Correct Answer! Moving to the next segment !')
-=======
-            setCurrentFrame((prevFrame) => (prevFrame - 1) % content.length)
-          } else {
->>>>>>> d3a4a49f
             const sectionItemId1 = `${content[currentFrame - 1].id}`
             const sectionItemId2 = `${content[currentFrame].id}`
 
@@ -553,7 +528,6 @@
                           })
                         )
                       })
-<<<<<<< HEAD
                     }
 
                     if (Array.isArray(item.sections)) {
@@ -572,28 +546,6 @@
                         )
                       })
                     }
-
-=======
-                    }
-
-                    if (Array.isArray(item.sections)) {
-                      item.sections.forEach((newsectionId) => {
-                        dispatch(
-                          clearSectionProgress({
-                            courseInstanceId: courseId,
-                            sectionId: newsectionId,
-                          })
-                        )
-                        dispatch(
-                          clearAndFetchSectionProgress({
-                            courseInstanceId: courseId,
-                            sectionId: newsectionId,
-                          })
-                        )
-                      })
-                    }
-
->>>>>>> d3a4a49f
                     // Uncomment and add a similar check for item.modules if needed
                     // if (Array.isArray(item.modules)) {
                     //   dispatch(clearModuleProgress({
@@ -782,11 +734,6 @@
     //   videoId = getYouTubeVideoId(frame.source)
     // }
     videoId = getYouTubeVideoId(content[currentFrame].source)
-<<<<<<< HEAD
-=======
-
-    console.log(frame,"i am frame",content[currentFrame].source)
->>>>>>> d3a4a49f
 
     switch (content[currentFrame].item_type) {
       case 'video':
@@ -795,11 +742,7 @@
             key={`player-${index}`}
             id={`player-${index}`}
             title={content[currentFrame].title}
-<<<<<<< HEAD
             src={`https://www.youtube.com/embed/${videoId}?enablejsapi=1&rel=0&controls=0&modestbranding=1&showinfo=0&fs=1&iv_load_policy=3&cc_load_policy=0&autohide=1`}
-=======
-            src={`https://www.youtube.com/embed/${videoId}?enablejsapi=1&rel=0&controls=0&modestbranding=1&showinfo=0&fs=1&iv_load_policy=3&cc_load_policy=1&autohide=1`}
->>>>>>> d3a4a49f
             frameBorder='0'
             allow='accelerometer; autoplay; clipboard-write; encrypted-media; gyroscope; picture-in-picture'
             allowFullScreen
