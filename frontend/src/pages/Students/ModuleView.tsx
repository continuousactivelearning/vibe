--- conflicted
+++ resolved
@@ -37,20 +37,12 @@
     }
   }, [dispatch, courseData.length])
 
-<<<<<<< HEAD
-  // Fetch modules for the specific course
-  const {
-    data: moduleData,
-    isLoading: moduleLoading,
-    error: moduleError,
-  } = useFetchModulesWithAuthQuery(courseId ? courseId : 0)
-=======
+
   useEffect(() => {
     if (!moduleData) {
       dispatch(fetchModulesWithAuth(courseId?.toString()))
     }
   }, [dispatch, courseId, moduleData])
->>>>>>> cbecb025
 
   if (courseLoading || moduleLoading) {
     return <p>Loading course and modules...</p>
