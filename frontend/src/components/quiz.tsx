--- conflicted
+++ resolved
@@ -14,11 +14,7 @@
 import MathRenderer from "./math-renderer";
 import { bufferToHex } from '@/utils/helpers';
 import type { QuizQuestion, QuizProps, QuizRef, questionBankRef, QuestionRenderView, SubmitQuizResponse } from "@/types/quiz.types";
-<<<<<<< HEAD
-import { preprocessMathContent } from '@/utils/utils';
-=======
 import { preprocessMathContent, preprocessRemoveFromOptions } from '@/utils/utils';
->>>>>>> d17cd3f1
 import Loader from './Loader';
 
 // Type for Order interface (if not defined elsewhere)
@@ -61,11 +57,7 @@
   const [quizQuestions, setQuizQuestions] = useState<QuizQuestion[]>([]);
   const [showHint, setShowHint] = useState(false);
   const [submissionResults, setSubmissionResults] = useState<SubmitQuizResponse | null>(null);
-<<<<<<< HEAD
-  const [dontStart, setDontStart] = useState<boolean>(false);
-=======
-  const [dontStart, setDontStart] = useState(false);
->>>>>>> d17cd3f1
+  const [dontStart, setDontStart] = useState();
 
   // ===== REFS AND CONSTANTS =====
   const itemStartedRef = useRef(false);
@@ -90,7 +82,6 @@
   const getTotalPoints = useCallback(() => {
     return quizQuestions.reduce((total, q) => total + q.points, 0);
   }, [quizQuestions]);
-<<<<<<< HEAD
 
   const getQuestionTypeLabel = useCallback((type: string): string => {
     switch (type) {
@@ -132,49 +123,6 @@
   const isAnswerValid = useCallback((question: QuizQuestion, answer: string | number | number[] | string[]): boolean => {
     if (answer === undefined || answer === null) return false;
 
-=======
-
-  const getQuestionTypeLabel = useCallback((type: string): string => {
-    switch (type) {
-      case 'SELECT_ONE_IN_LOT': return 'Single Select';
-      case 'SELECT_MANY_IN_LOT': return 'Multiple Select';
-      case 'DESCRIPTIVE': return 'Descriptive';
-      case 'NUMERIC_ANSWER_TYPE': return 'Numerical';
-      case 'ORDER_THE_LOTS': return 'Ranking';
-      default: return 'Question';
-    }
-  }, []);
-
-  const formatUserAnswer = useCallback((question: QuizQuestion, answer: string | number | number[] | string[]): string => {
-    switch (question.type) {
-      case 'SELECT_ONE_IN_LOT':
-        if (typeof answer === 'number' && question.options) {
-          return question.options[answer] || 'Invalid selection';
-        }
-        return String(answer);
-      case 'SELECT_MANY_IN_LOT':
-        if (Array.isArray(answer) && question.options) {
-          return (answer as number[]).map((index: number) => question.options?.[index] || 'Invalid').join(', ');
-        }
-        return String(answer);
-      case 'DESCRIPTIVE':
-        return String(answer);
-      case 'NUMERIC_ANSWER_TYPE':
-        return String(answer);
-      case 'ORDER_THE_LOTS':
-        if (Array.isArray(answer)) {
-          return answer.join(' → ');
-        }
-        return String(answer);
-      default:
-        return String(answer);
-    }
-  }, []);
-
-  const isAnswerValid = useCallback((question: QuizQuestion, answer: string | number | number[] | string[]): boolean => {
-    if (answer === undefined || answer === null) return false;
-
->>>>>>> d17cd3f1
     switch (question.type) {
       case 'SELECT_ONE_IN_LOT': {
         return answer !== undefined && answer !== null;
@@ -581,7 +529,6 @@
     e.dataTransfer.setData('text/plain', index.toString());
     e.dataTransfer.effectAllowed = 'move';
   }, []);
-<<<<<<< HEAD
 
   const handleDragOver = useCallback((e: React.DragEvent) => {
     e.preventDefault();
@@ -612,65 +559,17 @@
   }, [processedQuizId, resetQuiz]);
 
   useEffect(() => {
-    if (rewindVid && onPrevVideo){
+    if (rewindVid){
       onPrevVideo();
       resetQuiz();
     }
   }, [rewindVid, onPrevVideo, resetQuiz]);
-=======
->>>>>>> d17cd3f1
-
-  const handleDragOver = useCallback((e: React.DragEvent) => {
-    e.preventDefault();
-    e.dataTransfer.dropEffect = 'move';
-  }, []);
-
-  const handleDrop = useCallback((e: React.DragEvent, dropIndex: number) => {
-    e.preventDefault();
-    const dragIndex = parseInt(e.dataTransfer.getData('text/plain'), 10);
-
-    if (dragIndex === dropIndex) return;
-
-    if (!currentQuestion) return;
-
-    const currentRanking = [...((answers[currentQuestion.id] as string[]) || currentQuestion.options || [])];
-    const dragItem = currentRanking[dragIndex];
-
-    currentRanking.splice(dragIndex, 1);
-    currentRanking.splice(dropIndex, 0, dragItem);
-
-    handleAnswer(currentRanking);
-  }, [answers, currentQuestion, handleAnswer]);
-
-  // ===== EFFECTS =====
-  // Reset state when quiz ID changes
+
+  // Timer effect
   useEffect(() => {
-<<<<<<< HEAD
-=======
-    resetQuiz();
-  }, [processedQuizId, resetQuiz]);
-
-  useEffect(() => {
-    if (rewindVid){
-      onPrevVideo?.();
-      resetQuiz();
-      setQuizStarted(false);
-      setQuizCompleted(false);
-      setCurrentQuestionIndex(0);
-      setAnswers({});
-      setScore(0);
-      setQuizQuestions([]);
-      setAttemptId?.('');
-      setSubmissionResults(null);
-      setShowHint(false);
-      setTimeLeft(0);
-      quizAttemptedRef.current = false;
-    }}, [rewindVid]);
-
-  // Timer effect
-   useEffect(() => {
->>>>>>> d17cd3f1
-    if (!quizStarted || quizCompleted || doGesture || timeLeft <= 0) return;
+    if (!quizStarted || quizCompleted || doGesture || !timeLeft || timeLeft <= 0) return;
+
+    let hasTriggeredNext = false;
 
     const timer = setInterval(() => {
       setTimeLeft(prev => {
@@ -684,12 +583,8 @@
     }, 1000);
 
     return () => clearInterval(timer);
-<<<<<<< HEAD
-  }, [quizStarted, quizCompleted, doGesture, timeLeft]); // Added timeLeft back as dependency
-
-=======
-  }, [quizStarted, quizCompleted, doGesture, timeLeft]);
->>>>>>> d17cd3f1
+  }, [quizStarted, quizCompleted, timeLeft, handleNextQuestion, doGesture]);
+
   // Set timer for current question
   useEffect(() => {
     if (quizStarted && !quizCompleted && currentQuestion?.timeLimit) {
@@ -708,11 +603,7 @@
       startQuiz();
       setDontStart(true);
     }
-<<<<<<< HEAD
   }, [quizType, quizStarted, quizCompleted, quizQuestions.length, isPending, dontStart, startQuiz]);
-=======
-  }, [quizType, quizStarted, quizCompleted, quizQuestions.length, isPending, dontStart]);
->>>>>>> d17cd3f1
 
   useEffect(() => {
     if (quizCompleted) {
@@ -778,11 +669,7 @@
                   </CardDescription>
                 </div>
                 <div className="flex flex-col items-center space-y-4 min-w-fit">
-<<<<<<< HEAD
-                  {deadline && quizType === 'DEADLINE' && (
-=======
-                  {deadline && (
->>>>>>> d17cd3f1
+                  {deadline && quizType !== 'NO_DEADLINE' && (
                     <Card className="border-amber-200 bg-amber-50 dark:border-amber-800 dark:bg-amber-950/20 min-w-[300px]">
                       <CardContent className="flex items-center space-x-3 px-4 py-0">
                         <AlertCircle className="w-5 h-5 text-amber-600" />
