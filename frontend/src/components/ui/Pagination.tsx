import React from "react";
import { Button } from "@/components/ui/button";

<<<<<<< HEAD
interface PaginationProps {
  currentPage: number;
  totalPages: number;
  totalDocuments?: number;
  onPageChange: (page: number) => void;
}
=======
import type { PaginationProps } from "@/types/ui.types";
>>>>>>> 756d737b

export const Pagination: React.FC<PaginationProps> = ({
  currentPage,
  totalPages,
  onPageChange,
}) => {
  if (totalPages <= 1) return null;

  const pages = Array.from({ length: totalPages }, (_, i) => i + 1);

  return (
    <div className="flex justify-center gap-2 mt-4 flex-wrap">
      <Button
        variant="outline"
        disabled={currentPage === 1}
        onClick={() => onPageChange(currentPage - 1)}
      >
        Prev
      </Button>

      {pages.map((page) => (
        <Button
          key={page}
          variant={page === currentPage ? "default" : "outline"}
          onClick={() => onPageChange(page)}
        >
          {page}
        </Button>
      ))}

      <Button
        variant="outline"
        disabled={currentPage === totalPages}
        onClick={() => onPageChange(currentPage + 1)}
      >
        Next
      </Button>
    </div>
  );
};<|MERGE_RESOLUTION|>--- conflicted
+++ resolved
@@ -1,16 +1,6 @@
 import React from "react";
 import { Button } from "@/components/ui/button";
-
-<<<<<<< HEAD
-interface PaginationProps {
-  currentPage: number;
-  totalPages: number;
-  totalDocuments?: number;
-  onPageChange: (page: number) => void;
-}
-=======
 import type { PaginationProps } from "@/types/ui.types";
->>>>>>> 756d737b
 
 export const Pagination: React.FC<PaginationProps> = ({
   currentPage,
