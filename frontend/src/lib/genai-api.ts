// GenAI API utility functions
// Updated to use job+task system

// Environment-based API configuration
const getApiBaseUrl = (): string => {
  return import.meta.env.VITE_BASE_URL;
};

const API_BASE_URL = getApiBaseUrl();

// Helper function to get auth token from localStorage
const getAuthToken = (): string | null => {
  return localStorage.getItem('firebase-auth-token');
};

export function getApiUrl(path: string) {
  return `${API_BASE_URL}${path}`;
}

// Helper function to make authenticated API calls
const makeAuthenticatedRequest = async (
  endpoint: string,
  options: RequestInit = {}
): Promise<Response> => {
  const token = getAuthToken();

  if (!token) {
    throw new Error('Authentication token not found');
  }

  try {
    const response = await fetch(`${API_BASE_URL}${endpoint}`, {
      ...options,
      mode: 'cors',
      credentials: 'include',
      headers: {
        'Content-Type': 'application/json',
        'Authorization': `Bearer ${token}`,
        'Origin': window.location.origin,
        ...options.headers,
      },
    });

    if (!response.ok) {
      const errorText = await response.text();
      throw new Error(`API request failed: ${response.status} ${response.statusText}. ${errorText}`);
    }

    return response;
  } catch (error) {
    if (error instanceof TypeError && error.message.includes('Failed to fetch')) {
      throw new Error(`CORS or network error: Unable to connect to ${API_BASE_URL}. Please check if the backend is accessible and CORS is properly configured.`);
    }
    throw error;
  }
};

// Job status types
export interface JobStatus {
  _id: string;
  type: 'VIDEO';
  status: 'PENDING' | 'RUNNING' | 'COMPLETED' | 'FAILED';
  sourceUrl: string;
  currentTask?: {
    type: 'AUDIO_EXTRACTION' | 'TRANSCRIPT_GENERATION' | 'SEGMENTATION' | 'QUESTION_GENERATION';
    status: 'PENDING' | 'RUNNING' | 'COMPLETED' | 'FAILED';
  };
  task: string;
  tasksCompleted: number;
  createdAt: string;
  updatedAt: string;
  result?: any; // Final result when job is completed
  jobStatus?: {
    audioExtraction: 'COMPLETED' | 'FAILED' | 'PENDING' | 'WAITING' | 'RUNNING';
    transcriptGeneration?: 'COMPLETED' | 'FAILED' | 'PENDING' | 'WAITING' | 'RUNNING';
    segmentation?: 'COMPLETED' | 'FAILED' | 'PENDING' | 'WAITING' | 'RUNNING';
    questionGeneration?: 'COMPLETED' | 'FAILED' | 'PENDING' | 'WAITING' | 'RUNNING';
    uploadContent?: 'COMPLETED' | 'FAILED' | 'PENDING' | 'WAITING' | 'RUNNING';
  };
}

// Types for optional task parameters
export interface TranscriptParameters {
  language?: string;
  modelSize?: string;
}

export interface SegmentationParameters {
  lam?: number;
  runs?: number;
  noiseId?: number;
}

export interface QuestionGenerationParameters {
  model?: string;
  SOL?: number;
  SML?: number;
  NAT?: number;
  DES?: number;
  prompt?: string;
}

// 1. Create GenAI Job
export const createGenAIJob = async (
  params: {
    videoUrl: string;
    courseId: string;
    versionId: string;
    moduleId?: string | null;
    sectionId?: string | null;
    videoItemBaseName?: string;
    quizItemBaseName?: string;
    questionsPerQuiz?: number;
    // Optional task parameters
    transcriptParameters?: TranscriptParameters;
    segmentationParameters?: SegmentationParameters;
    questionGenerationParameters?: QuestionGenerationParameters;
  }
): Promise<{ jobId: string }> => {
  const {
    videoUrl,
    courseId,
    versionId,
    moduleId,
    sectionId,
    videoItemBaseName = 'video_item',
    quizItemBaseName = 'quiz_item',
    questionsPerQuiz,
    transcriptParameters,
    segmentationParameters,
    questionGenerationParameters,
  } = params;
  
  const uploadParameters: Record<string, any> = {
    courseId,
    versionId,
    videoItemBaseName,
    quizItemBaseName,
  };
  if (moduleId) uploadParameters.moduleId = moduleId;
  if (sectionId) uploadParameters.sectionId = sectionId;
  if (questionsPerQuiz) uploadParameters.questionsPerQuiz = questionsPerQuiz;

  const body: Record<string, any> = {
    type: 'VIDEO',
    url: videoUrl,
    uploadParameters,
  };

  // Add optional task parameters if provided
  if (transcriptParameters) {
    body.transcriptParameters = transcriptParameters;
  }
  if (segmentationParameters) {
    body.segmentationParameters = segmentationParameters;
  }
  if (questionGenerationParameters) {
    body.questionGenerationParameters = questionGenerationParameters;
  }

  const response = await makeAuthenticatedRequest('/genai/jobs', {
    method: 'POST',
    body: JSON.stringify(body),
  });
  const result = await response.json();
  return { jobId: result.jobId };
};

// 2. Get Job Status
export const getJobStatus = async (jobId: string): Promise<JobStatus> => {
  console.log('Getting job status for:', jobId);

  const response = await makeAuthenticatedRequest(`/genai/jobs/${jobId}`, {
    method: 'GET',
  });

  const result = await response.json();
  console.log('Job status:', result);
  return result;
};

<<<<<<< HEAD
=======
export const stopJobTask = async (jobId: string): Promise<void> => {

  const response = await makeAuthenticatedRequest(`/genai/jobs/${jobId}/tasks/stop`, {
    method: 'POST',
  });

  if (!response.ok) {
    throw new Error(`Failed to stop job task: ${response.status} ${response.statusText}`);
  }

  console.log('Job task stopped successfully');
  return response.json();
};

>>>>>>> 1fc39da6
export const connectToLiveStatusUpdates = (
  jobId: string,
  setAiJobStatus: (status: JobStatus) => void
  // onMessage: (status: JobStatus) => void,
  // onError?: (error: any) => void
): EventSource => {

  const url = `${API_BASE_URL}/genai/${jobId}/live`;

  const eventSource = new EventSource(url);

  eventSource.onmessage = (event) => {
    try {

      console.log('Live SSE job status:', event);
      // onMessage(data);
    } catch (err) {
      console.error('Failed to parse SSE message:', err);
    }
  };

  eventSource.addEventListener('jobStatus', (event) => {
    console.log('Named event "jobStatus":', event.data);
    let data: JobStatus = JSON.parse(event.data);
    setAiJobStatus(data);
  });

  eventSource.onerror = (error) => {
    console.error('SSE error:', error);
    // if (onError) onError(error);
  };

  return eventSource;
};


// 3. Poll Job Status (with automatic polling)
export const pollJobStatus = async (
  jobId: string,
  onStatusUpdate?: (status: JobStatus) => void,
  maxAttempts: number = 60, // 5 minutes with 5-second intervals
  intervalMs: number = 5000
): Promise<JobStatus> => {
  let attempts = 0;

  while (attempts < maxAttempts) {
    const status = await getJobStatus(jobId);

    if (onStatusUpdate) {
      onStatusUpdate(status);
    }

    if (status.status === 'COMPLETED') {
      console.log('Job completed successfully:', status);
      return status;
    }

    if (status.status === 'FAILED') {
      throw new Error(`Job failed: ${status.currentTask?.type || 'Unknown error'}`);
    }

    // Wait before next poll
    await new Promise(resolve => setTimeout(resolve, intervalMs));
    attempts++;
  }

  throw new Error(`Job polling timeout after ${maxAttempts} attempts`);
};

// 5. Upload Anomaly (Image)
export const uploadAnomalyImage = async (
  file: File,
  type: string,
  courseId: string,
  versionId: string,
  itemId: string
): Promise<any> => {
  const token = getAuthToken();

  if (!token) {
    throw new Error('Authentication token not found');
  }

  const formData = new FormData();
  formData.append('type', type);
  formData.append('courseId', courseId);
  formData.append('versionId', versionId);
  formData.append('itemId', itemId);
  formData.append('image', file);

  const response = await fetch(`${API_BASE_URL}/anomalies/record/image`, {
    method: 'POST',
    headers: {
      'Authorization': `Bearer ${token}`,
    },
    body: formData,
  });

  if (!response.ok) {
    throw new Error(`API request failed: ${response.status} ${response.statusText}`);
  }

  return response.json();
};

// 6. Upload Anomaly (Audio)
export const uploadAnomalyAudio = async (
  file: File,
  type: string,
  courseId: string,
  versionId: string,
  itemId: string
): Promise<any> => {
  const token = getAuthToken();

  if (!token) {
    throw new Error('Authentication token not found');
  }

  const formData = new FormData();
  formData.append('type', type);
  formData.append('courseId', courseId);
  formData.append('versionId', versionId);
  formData.append('itemId', itemId);
  formData.append('audio', file);

  const response = await fetch(`${API_BASE_URL}/anomalies/record/audio`, {
    method: 'POST',
    headers: {
      'Authorization': `Bearer ${token}`,
    },
    body: formData,
  });

  if (!response.ok) {
    throw new Error(`API request failed: ${response.status} ${response.statusText}`);
  }

  return response.json();
};

// Test function to check available endpoints
export const testApiConnection = async (): Promise<any> => {
  try {
    // Test a simple GET request to see if the API is accessible
    const response = await fetch(`${API_BASE_URL}/health`, {
      method: 'GET',
      mode: 'cors',
      headers: {
        'Content-Type': 'application/json',
      },
    });

    console.log('Health check response:', response.status, response.statusText);
    return { status: response.status, ok: response.ok };
  } catch (error) {
    console.error('Health check failed:', error);
    return { error: error instanceof Error ? error.message : 'Unknown error' };
  }
};

export const startTranscriptTask = async (jobId: string) => {
  return makeAuthenticatedRequest(`/genai/${jobId}/tasks/approve/start`, {
    method: 'POST',
    body: JSON.stringify({
      type: 'TRANSCRIPT_GENERATION',
    }),
  });
};

export const startAudioExtractionTask = async (jobId: string) => {
  return makeAuthenticatedRequest(`/genai/${jobId}/tasks/approve/start`, {
    method: 'POST',
    body: JSON.stringify({
      type: 'AUDIO_EXTRACTION',
      parameters: {},
      usePrevious: 1,
    }),
  });
};

export const approveContinueTask = async (jobId: string) => {
  return makeAuthenticatedRequest(`/genai/${jobId}/tasks/approve/continue`, {
    method: 'POST',
  });
};

export const approveStartTask = async (jobId: string, payload: any) => {
  return makeAuthenticatedRequest(`/genai/${jobId}/tasks/approve/start`, {
    method: 'POST',
    body: JSON.stringify(payload),
  });
};

export const runTranscriptionWorkflow = async (
  jobId: string,
  onStatusUpdate?: (status: JobStatus) => void
) => {
  // 1. Check job status
  let status = await getJobStatus(jobId);

  // 2. If audio extraction not done, start it and poll for completion
  if (!status.jobStatus || status.jobStatus.audioExtraction !== 'COMPLETED') {
    await startAudioExtractionTask(jobId);
    // Wait for audio extraction to complete
    await pollForTaskCompletion(jobId, 'AUDIO_EXTRACTION', onStatusUpdate);
  }

  // 3. Re-check job status to ensure audio extraction is completed
  status = await getJobStatus(jobId);
  if (status.jobStatus && status.jobStatus.audioExtraction === 'COMPLETED') {
    // 4. Approve to continue to the next task
    await approveContinueTask(jobId);
    // 5. POST to start transcript generation
    await startTranscriptTask(jobId);
    // 6. Poll for transcript completion
    return pollForTaskCompletion(jobId, 'TRANSCRIPT_GENERATION', onStatusUpdate);
  } else {
    throw new Error('Audio extraction did not complete successfully.');
  }
};

export const postJobTask = async (
  jobId: string,
  taskType: string,
  params?: Record<string, any>,
  usePrevious?: number
) => {
  if (taskType === 'TRANSCRIPTION' || taskType === 'TRANSCRIPT_GENERATION') {
    // For reruns, params?.isRerun will be true
    if (params && params.isRerun) {
      return makeAuthenticatedRequest(`/genai/${jobId}/tasks/approve/start`, {
        method: 'POST',
        body: JSON.stringify({
          type: 'TRANSCRIPT_GENERATION',
          parameters: {
            language: 'en',
            modelSize: 'large',
          },
          usePrevious: 1,
        }),
      });
    } else {
      // First run: do NOT send usePrevious or parameters
      return makeAuthenticatedRequest(`/genai/${jobId}/tasks/approve/start`, {
        method: 'POST',
        body: JSON.stringify({
          type: 'TRANSCRIPT_GENERATION',
        }),
      });
    }
  }
  if (taskType === 'AUDIO_EXTRACTION') {
    return startAudioExtractionTask(jobId);
  }
  // Add support for other tasks
  if (
    taskType === 'SEGMENTATION'
  ) {
    return makeAuthenticatedRequest(`/genai/${jobId}/tasks/approve/start`, {
      method: 'POST',
      body: JSON.stringify({
        type: taskType,
        parameters: params || {},
        usePrevious: typeof usePrevious === 'number' ? usePrevious : 1,
      }),
    });
  }
  if (taskType === 'UPLOAD_CONTENT') {
    return makeAuthenticatedRequest(`/genai/${jobId}/tasks/approve/start`, {
      method: 'POST',
      body: JSON.stringify({
        type: taskType,
        parameters: params || {},
        usePrevious: typeof usePrevious === 'number' ? usePrevious : 0,
      }),
    });
  }
  if (taskType === 'QUESTION_GENERATION') {
    return makeAuthenticatedRequest(`/genai/${jobId}/tasks/approve/start`, {
      method: 'POST',
      body: JSON.stringify({
        type: taskType,
        parameters: params || {},
      }),
    });
  }
  throw new Error('Unsupported task type: ' + taskType);
};

// Poll for a specific task type to complete
export const pollForTaskCompletion = async (
  jobId: string,
  taskType: string,
  onStatusUpdate?: (status: JobStatus) => void,
  maxAttempts = 60,
  intervalMs = 5000
): Promise<JobStatus> => {
  let attempts = 0;
  while (attempts < maxAttempts) {
    const status = await getJobStatus(jobId);
    if (onStatusUpdate) onStatusUpdate(status);
    if (
      status.currentTask?.type === taskType &&
      status.currentTask.status === 'COMPLETED'
    ) {
      return status;
    }
    if (status.currentTask?.type === taskType && status.currentTask.status === 'FAILED') {
      throw new Error(`Task ${taskType} failed`);
    }
    await new Promise(res => setTimeout(res, intervalMs));
    attempts++;
  }
  throw new Error(`Polling timeout for task ${taskType}`);
};

// Rerun a specific task in a job
export const rerunJobTask = async (
  jobId: string,
  taskType: string,
  params?: Record<string, any>
) => {
  const token = localStorage.getItem('firebase-auth-token');
  const url = getApiUrl(`/genai/jobs/${jobId}/tasks/rerun`);
  const res = await fetch(url, {
    method: 'POST',
    headers: {
      'Content-Type': 'application/json',
      'Authorization': `Bearer ${token}`,
    },
    body: JSON.stringify({
      type: taskType,
      parameters: params || {},
    }),
  });
  return res;
};


export const editQuestionData = async (jobId: string, index: number, questionData: any) => {
  return makeAuthenticatedRequest(`/genai/jobs/${jobId}/edit/question`, {
    method: 'PATCH',
    body: JSON.stringify({ index, questionData }),
  });
};

export const editTranscriptData = async (jobId: string, index: number, transcript: any) => {
  return makeAuthenticatedRequest(`/genai/jobs/${jobId}/edit/transcript`, {
    method: 'PATCH',
    body: JSON.stringify({ index, transcript }),
  });
};

// aiSectionAPI for modal usage
export const aiSectionAPI: {
  createJob: typeof createGenAIJob;
  getJobStatus: typeof getJobStatus;
  postJobTask: typeof postJobTask;
  pollForTaskCompletion: typeof pollForTaskCompletion;
  runTranscriptionWorkflow: typeof runTranscriptionWorkflow;
  approveContinueTask: typeof approveContinueTask;
  startAudioExtractionTask: typeof startAudioExtractionTask;
  rerunJobTask: typeof rerunJobTask;
  approveStartTask: typeof approveStartTask;
  editQuestionData?: typeof editQuestionData;
  editTranscriptData?: typeof editTranscriptData;

} = {
  createJob: createGenAIJob,
  getJobStatus,
  postJobTask,
  pollForTaskCompletion,
  runTranscriptionWorkflow,
  approveContinueTask,
  startAudioExtractionTask,
  rerunJobTask,
  approveStartTask,

};

aiSectionAPI.editQuestionData = editQuestionData;
aiSectionAPI.editTranscriptData = editTranscriptData; <|MERGE_RESOLUTION|>--- conflicted
+++ resolved
@@ -179,8 +179,6 @@
   return result;
 };
 
-<<<<<<< HEAD
-=======
 export const stopJobTask = async (jobId: string): Promise<void> => {
 
   const response = await makeAuthenticatedRequest(`/genai/jobs/${jobId}/tasks/stop`, {
@@ -195,7 +193,6 @@
   return response.json();
 };
 
->>>>>>> 1fc39da6
 export const connectToLiveStatusUpdates = (
   jobId: string,
   setAiJobStatus: (status: JobStatus) => void
