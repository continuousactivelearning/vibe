import { useState, useEffect, useCallback, useRef } from "react";
import { Dialog, DialogContent, DialogHeader, DialogTitle } from "@/components/ui/dialog";
import {
  Sidebar, SidebarHeader, SidebarContent, SidebarMenu, SidebarMenuItem,
  SidebarMenuButton, SidebarMenuSub, SidebarMenuSubItem, SidebarMenuSubButton,
  SidebarInset, SidebarProvider, SidebarTrigger, SidebarFooter
} from "@/components/ui/sidebar";
import { Button } from "@/components/ui/button";
import { Card, CardContent } from "@/components/ui/card";
import { ScrollArea } from "@/components/ui/scroll-area";
import { Separator } from "@/components/ui/separator";
import { Avatar, AvatarFallback, AvatarImage } from "@/components/ui/avatar";
import { Badge } from "@/components/ui/badge";
import { ThemeToggle } from "@/components/theme-toggle";
<<<<<<< HEAD
import { useCourseVersionById, useUserProgress, useItemsBySectionId, useItemById, useProctoringSettings, useGetProcotoringSettings } from "@/hooks/hooks";
=======
import { useCourseVersionById, useUserProgress, useItemsBySectionId, useItemById, useProctoringSettings, useSubmitFlag } from "@/hooks/hooks";
>>>>>>> cae45733
import { useAuthStore } from "@/store/auth-store";
import { useCourseStore } from "@/store/course-store";
import { Link, Navigate, useRouter } from "@tanstack/react-router";
import ItemContainer from "@/components/Item-container";
import type { Item, ItemContainerRef } from "@/types/item-container.types";
import { Skeleton } from "@/components/ui/skeleton";
import { AuroraText } from "@/components/magicui/aurora-text";
import confetti from "canvas-confetti";
import {
  ChevronRight,
  BookOpen,
  Play,
  FileText,
  HelpCircle,
  Target,
  Home,
  GraduationCap,
  AlertCircle,
  ArrowLeft,
  CheckCircle,
  FlagTriangleRight,
  FlagTriangleRightIcon
} from "lucide-react";
import FloatingVideo from "@/components/floating-video";
import type { itemref } from "@/types/course.types";
import { logout } from "@/utils/auth";
<<<<<<< HEAD
import { StudentProctoringSettings } from "@/types/video.types";
import { getProctoringSettings } from "../testing-proctoring/proctoring";
=======
import { FlagModal } from "@/components/FlagModal";
import { EntityType, ReportEntityEntity } from "@/types/flag.types";
import { toast } from "sonner";
>>>>>>> cae45733
// Temporary IDs for development
// const TEMP_USER_ID = "6831c13a7d17e06882be43ca";
// const TEMP_COURSE_ID = "6831b9651f79c52d445c5d8b";
// const TEMP_VERSION_ID = "6831b9651f79c52d445c5d8c";

// Helper function to get icon for item type
const getItemIcon = (type: string) => {
  switch (type.toLowerCase()) {
    case 'video':
      return <Play className="h-3 w-3" />;
    case 'blog':
    case 'article':
      return <FileText className="h-3 w-3" />;
    case 'quiz':
      return <HelpCircle className="h-3 w-3" />;
    default:
      return <FileText className="h-3 w-3" />;
  }
};


// Helper function to sort items by order property
const sortItemsByOrder = (items: any[]) => {
  return [...items].sort((a, b) => {
    const orderA = a.order || '';
    const orderB = b.order || '';
    return orderA.localeCompare(orderB);
  });
};
export default function CoursePage() {

  const [attemptId, setAttemptId] = useState<string | null>(null);
  // Dialog state for proctoring declaration
  const [showProctorDialog, setShowProctorDialog] = useState(true);
  const { user } = useAuthStore();
  const router = useRouter();
  const COURSE_ID = useCourseStore.getState().currentCourse?.courseId || "";
  const VERSION_ID = useCourseStore.getState().currentCourse?.versionId || "";
<<<<<<< HEAD
  const { getSettings, settingLoading: proctoringLoading, settingError } = useGetProcotoringSettings();

=======
  const [isFlagModalOpen, setIsFlagModalOpen] = useState(false);
  const [isFlagSubmitted,setIsFlagSubmitted] = useState(false);
  const {mutateAsync:submitFlagAsyncMutate,isPending} = useSubmitFlag();
>>>>>>> cae45733

  // Check for microphone and camera access, otherwise redirect to dashboard
  useEffect(() => {
    if (!showProctorDialog) {
      async function checkMediaPermissions() {
        try {
          // Try to get both camera and microphone access
          await navigator.mediaDevices.getUserMedia({ video: true, audio: true });
        } catch (err) {
          // If access denied or not available, redirect to dashboard
          alert("Please allow camera and microphone access to continue. You will be redirected to the dashboard if access is denied.");
          try {
            await navigator.mediaDevices.getUserMedia({ video: true, audio: true });
          } catch (err) {
            router.navigate({ to: '/student' });
          }
        }
      }
      checkMediaPermissions();
    }
    // Only run on mount or when dialog is accepted
    // eslint-disable-next-line react-hooks/exhaustive-deps
  }, [showProctorDialog]);

  // Get the setCurrentCourse function from the store
  const { setCurrentCourse } = useCourseStore();

  // ✅ Add the missing ref declaration
  const itemContainerRef = useRef<ItemContainerRef>(null);

  // Ref for autoscroll to selected sidebar item
  const selectedItemRef = useRef<HTMLButtonElement | null>(null);

  // Helper function to update course store navigation state
  const updateCourseNavigation = useCallback((moduleId: string, sectionId: string, itemId: string) => {
    const currentCourse = useCourseStore.getState().currentCourse;
    if (currentCourse) {
      setCurrentCourse({
        ...currentCourse,
        moduleId,
        sectionId,
        itemId
      });
    }
  }, [setCurrentCourse]);

  // State for tracking selected module, section, and item
  const [selectedModuleId, setSelectedModuleId] = useState<string | null>(null);
  const [selectedSectionId, setSelectedSectionId] = useState<string | null>(null);
  const [selectedItemId, setSelectedItemId] = useState<string | null>(null);
  const [currentItem, setCurrentItem] = useState<Item | null>(null);
  const [expandedModules, setExpandedModules] = useState<Record<string, boolean>>({});
  const [expandedSections, setExpandedSections] = useState<Record<string, boolean>>({});
  const [doGesture, setDoGesture] = useState<boolean>(false);
  const [isItemForbidden, setIsItemForbidden] = useState<boolean>(false);
  const [isNavigatingToNext, setIsNavigatingToNext] = useState<boolean>(false);
  const [rewindVid, setRewindVid] = useState<boolean>(false);
  const [pauseVid, setPauseVid] = useState<boolean>(false);
  const [quizPassed, setQuizPassed] = useState(2);
  const [anomalies, setAnomalies] = useState<string[]>([]);

  // State to store all fetched section items
  const [sectionItems, setSectionItems] = useState<Record<string, itemref[]>>({});

  // Track which section to fetch items for
  const [activeSectionInfo, setActiveSectionInfo] = useState<{
    moduleId: string;
    sectionId: string;
  } | null>(null);

  // Fetch course version data
  const { data: courseVersionData, isLoading: versionLoading, error: versionError } =
    useCourseVersionById(VERSION_ID);

  // Fetch user progress
  const { data: progressData, isLoading: progressLoading, error: progressError } =
    useUserProgress(COURSE_ID, VERSION_ID);

  // Fetch proctoring settings for the course (fetched once when component loads)
  const [proctoringData, setProctoringData] = useState<StudentProctoringSettings | null>(null);

  const shouldFetchItems = Boolean(activeSectionInfo?.moduleId && activeSectionInfo?.sectionId);
  const sectionModuleId = activeSectionInfo?.moduleId ?? '';
  const sectionId = activeSectionInfo?.sectionId ?? '';

  const {
    data: currentSectionItems,
    isLoading: itemsLoading
  } = useItemsBySectionId(
    shouldFetchItems ? VERSION_ID : '',
    shouldFetchItems ? sectionModuleId : '6831b98e1f79c52d445c5db5',
    shouldFetchItems ? sectionId : '6831b98e1f79c52d445c5db6'
  )

  // Fetch individual item details when an item is selected
  const shouldFetchItem = Boolean(selectedItemId && COURSE_ID && VERSION_ID);
  const {
    data: itemData,
    isLoading: itemLoading,
    error: itemError
  } = useItemById(
    shouldFetchItem ? COURSE_ID : '',
    shouldFetchItem ? VERSION_ID : '',
    shouldFetchItem ? selectedItemId! : ''
  );
  // State to track previous valid item for reverting
  const [previousValidItem, setPreviousValidItem] = useState<{
    moduleId: string;
    sectionId: string;
    itemId: string;
  } | null>(null);

  // Separate effect for handling item errors - prevents circular dependencies
  useEffect(() => {
    console.error('Current item error:', itemError);
    if (itemError === "Firebase ID token has expired. Get a fresh ID token from your client app and try again (auth/id-token-expired). See https://firebase.google.com/docs/auth/admin/verify-id-tokens for details on how to retrieve an ID token.") {
      logout();
      Navigate({ to: '/auth' });
      return;
    }

    if (itemError && selectedItemId) {
      // Clear loading state on error
      setIsNavigatingToNext(false);
      setIsItemForbidden(true);

      // Only revert if we have a previous valid item
      if (previousValidItem) {
        console.log('Access denied. Reverting to previous valid item:', previousValidItem);

        // Revert selection state immediately
        setSelectedModuleId(previousValidItem.moduleId);
        setSelectedSectionId(previousValidItem.sectionId);
        setSelectedItemId(previousValidItem.itemId);

        // Update course store navigation
        updateCourseNavigation(
          previousValidItem.moduleId,
          previousValidItem.sectionId,
          previousValidItem.itemId
        );
      }

      // Always clear error after a delay, regardless of whether we reverted
      const clearErrorTimeout = setTimeout(() => {
        setIsItemForbidden(false);
      }, 3000);

      return () => clearTimeout(clearErrorTimeout);
    }
  }, [itemError, selectedItemId, previousValidItem, updateCourseNavigation]);

  useEffect(() => {
    console.log('Current item data:', itemData);
  }, [itemData]);

  // Log proctoring settings when loaded (only logs once when data is available)
  useEffect(() => {
    async function fetch() {
      setProctoringData(await getSettings(COURSE_ID, VERSION_ID))
    }
    fetch();
  }, []);

  // Update section items when data is loaded
  useEffect(() => {
    if (
      shouldFetchItems &&
      activeSectionInfo?.sectionId &&
      currentSectionItems &&
      !itemsLoading
    ) {
      // Safely handle the response structure
      const itemsArray = (currentSectionItems as any)?.items ||
        (Array.isArray(currentSectionItems) ? currentSectionItems : []);

      // Sort items by order property before storing
      const sortedItems = sortItemsByOrder(itemsArray);
      setSectionItems(prev => ({
        ...prev,
        [activeSectionInfo.sectionId]: sortedItems
      }));
    }
  }, [currentSectionItems, itemsLoading, activeSectionInfo, shouldFetchItems]);
  // console.log('Section items:', sectionItems);

  // Notification effects
  useEffect(() => {
    if (quizPassed !== 2) setTimeout(() => setQuizPassed(2), 5000);
  }, [quizPassed]);
  // Add a flag to track if initial load from progress is complete
  const [initialLoadComplete, setInitialLoadComplete] = useState(false);

  // Effect to initialize based on user progress ONLY ON INITIAL LOAD
  useEffect(() => {
    if (progressData && !initialLoadComplete) {
      const moduleId = progressData.currentModule;
      const sectionId = progressData.currentSection;
      const itemId = progressData.currentItem;

      setSelectedModuleId(moduleId);
      setSelectedSectionId(sectionId);
      setSelectedItemId(itemId);

      // Auto-expand the module and section
      setExpandedModules(prev => ({ ...prev, [moduleId]: true }));
      setExpandedSections(prev => ({ ...prev, [sectionId]: true }));

      // Set active section to fetch items
      setActiveSectionInfo({
        moduleId,
        sectionId
      });

      // Update the course store with the current progress
      updateCourseNavigation(moduleId, sectionId, itemId);

      // Mark initial load as complete so it doesn't run again
      setInitialLoadComplete(true);
    }
  }, [progressData, updateCourseNavigation, initialLoadComplete]);

  // Effect to set current item when item data is fetched
  useEffect(() => {
    if (itemData && !itemLoading) {
      // Handle the different possible response structures
      const item = (itemData as any)?.item || itemData;
      if (item && typeof item === 'object' && item._id) {
        setCurrentItem(item);
        // Clear loading state when new item is successfully loaded
        setIsNavigatingToNext(false);
      }
    }
  }, [itemData, itemLoading]);


  // Flag handling function
  const handleFlagSubmit = async (reason: string) => {
    try {
      if(!currentItem){
        console.warn("Current item not founded",currentItem);
        return;
      }
      const submitFlagBody = {
        courseId:COURSE_ID,
        versionId:VERSION_ID,
        entityId:currentItem._id,
        entityType:currentItem.type as EntityType,
        reason,
      }
      await submitFlagAsyncMutate({body:submitFlagBody})
      toast.success("Flag submitted successfully", {position: 'top-right'})
    } catch(error:any){
      toast.error(error?.message || "Failed to submit flag", { position: 'top-right' });
    } finally{
      setIsFlagSubmitted(true);
      setIsFlagModalOpen(false);
    }
  };


  // Handle item selection
  // Handle item selection - simplified and more robust
  const handleSelectItem = (moduleId: string, sectionId: string, itemId: string) => {
    // Set loading state when changing items from sidebar - same as with Next button
    setIsNavigatingToNext(true);

    // Stop current item before switching - make this more robust
    if (itemContainerRef.current) {
      console.log('Stopping current item before switching');
      itemContainerRef.current.stopCurrentItem();

      // Add a small delay to ensure cleanup completes
      setTimeout(() => {
        // Store current valid item before switching (only if not in error state)
        if (selectedItemId && selectedSectionId && selectedModuleId && !isItemForbidden) {
          setPreviousValidItem({
            moduleId: selectedModuleId,
            sectionId: selectedSectionId,
            itemId: selectedItemId
          });
        }

        // Always clear any existing item errors when manually selecting an item
        setIsItemForbidden(false);

        // Attempt the switch
        setSelectedModuleId(moduleId);
        setSelectedSectionId(sectionId);
        setSelectedItemId(itemId);

        // Ensure section items are loaded if not already
        if (!sectionItems[sectionId]) {
          setActiveSectionInfo({
            moduleId,
            sectionId
          });
        }

        // Expand the module and section automatically
        setExpandedModules(prev => ({ ...prev, [moduleId]: true }));
        setExpandedSections(prev => ({ ...prev, [sectionId]: true }));

        // Update the course store with the new navigation state
        updateCourseNavigation(moduleId, sectionId, itemId);
      }, 50); // Small delay to ensure cleanup completes
    } else {
      // Set loading state even without a ref
      setIsNavigatingToNext(true);

      // Store current valid item before switching (only if not in error state)
      if (selectedItemId && selectedSectionId && selectedModuleId && !isItemForbidden) {
        setPreviousValidItem({
          moduleId: selectedModuleId,
          sectionId: selectedSectionId,
          itemId: selectedItemId
        });
      }

      // Always clear any existing item errors when manually selecting an item
      setIsItemForbidden(false);

      // Attempt the switch
      setSelectedModuleId(moduleId);
      setSelectedSectionId(sectionId);
      setSelectedItemId(itemId);

      // Ensure section items are loaded if not already
      if (!sectionItems[sectionId]) {
        setActiveSectionInfo({
          moduleId,
          sectionId
        });
      }

      // Expand the module and section automatically
      setExpandedModules(prev => ({ ...prev, [moduleId]: true }));
      setExpandedSections(prev => ({ ...prev, [sectionId]: true }));

      // Update the course store with the new navigation state
      updateCourseNavigation(moduleId, sectionId, itemId);
    }
  };

  // Toggle module expansion
  const toggleModule = (moduleId: string) => {
    setExpandedModules(prev => ({ ...prev, [moduleId]: !prev[moduleId] }));
  };

  // Toggle section expansion
  const toggleSection = (moduleId: string, sectionId: string) => {
    setActiveSectionInfo({
      moduleId,
      sectionId
    });

    setExpandedSections(prev => ({ ...prev, [sectionId]: !prev[sectionId] }));
  };

  // Helper function to find the next item in the course structure
  const findNextItem = useCallback(() => {
    if (!courseVersionData || !selectedModuleId || !selectedSectionId || !selectedItemId) {
      return null;
    }

    const modules = (courseVersionData as any)?.modules || [];

    // Find current module index
    const currentModuleIndex = modules.findIndex((m: any) => m.moduleId === selectedModuleId);
    if (currentModuleIndex === -1) return null;

    const currentModule = modules[currentModuleIndex];
    const sections = currentModule.sections || [];

    // Find current section index
    const currentSectionIndex = sections.findIndex((s: any) => s.sectionId === selectedSectionId);
    if (currentSectionIndex === -1) return null;

    const currentSectionItems = sectionItems[selectedSectionId] || [];

    // Find current item index
    const currentItemIndex = currentSectionItems.findIndex((item: any) => item._id === selectedItemId);
    if (currentItemIndex === -1) return null;

    // Try to get next item in current section
    if (currentItemIndex < currentSectionItems.length - 1) {
      const nextItem = currentSectionItems[currentItemIndex + 1];
      return {
        moduleId: selectedModuleId,
        sectionId: selectedSectionId,
        itemId: nextItem._id
      };
    }

    // Try to get first item of next section in current module
    if (currentSectionIndex < sections.length - 1) {
      const nextSection = sections[currentSectionIndex + 1];
      const nextSectionItems = sectionItems[nextSection.sectionId];
      if (nextSectionItems && nextSectionItems.length > 0) {
        return {
          moduleId: selectedModuleId,
          sectionId: nextSection.sectionId,
          itemId: nextSectionItems[0]._id
        };
      }
    }

    // Try to get first item of first section in next module
    if (currentModuleIndex < modules.length - 1) {
      const nextModule = modules[currentModuleIndex + 1];
      const nextModuleSections = nextModule.sections || [];
      if (nextModuleSections.length > 0) {
        const firstNextSection = nextModuleSections[0];
        const nextModuleItems = sectionItems[firstNextSection.sectionId];
        if (nextModuleItems && nextModuleItems.length > 0) {
          return {
            moduleId: nextModule.moduleId,
            sectionId: firstNextSection.sectionId,
            itemId: nextModuleItems[0]._id
          };
        }
      }
    }

    // No next item found
    return null;
  }, [courseVersionData, selectedModuleId, selectedSectionId, selectedItemId, sectionItems]);

  const handleNext = useCallback(async () => {
    // Set loading state
    setIsNavigatingToNext(true);

    try {
      // Stop current item before moving to next with proper cleanup
      if (itemContainerRef.current) {
        itemContainerRef.current.stopCurrentItem();

        // Allow a small delay for cleanup
        await new Promise(resolve => setTimeout(resolve, 50));
      }

      // Find and navigate to the actual next item
      const nextItem = findNextItem();

      if (!nextItem) {
        console.log('No next item found - course completed!');

        // Clear loading state
        setIsNavigatingToNext(false);

        // Trigger confetti celebration
        const end = Date.now() + 3 * 1000; // 3 seconds
        const colors = ["#a786ff", "#fd8bbc", "#eca184", "#f8deb1"];

        const frame = () => {
          if (Date.now() > end) return;

          confetti({
            particleCount: 2,
            angle: 60,
            spread: 55,
            startVelocity: 60,
            origin: { x: 0, y: 0.5 },
            colors: colors,
          });
          confetti({
            particleCount: 2,
            angle: 120,
            spread: 55,
            startVelocity: 60,
            origin: { x: 1, y: 0.5 },
            colors: colors,
          });

          requestAnimationFrame(frame);
        };

        frame();

        // Redirect to dashboard after celebration
        setTimeout(() => {
          router.navigate({ to: '/student' });
        }, 3500);

        return;
      }

      const { moduleId, sectionId, itemId } = nextItem;

      // Ensure all values are defined before switching
      if (!moduleId || !sectionId || !itemId) {
        console.log('Invalid next item data');
        return;
      }

      // Store current valid item before switching
      if (selectedItemId && selectedSectionId && selectedModuleId) {
        setPreviousValidItem({
          moduleId: selectedModuleId,
          sectionId: selectedSectionId,
          itemId: selectedItemId
        });
      }

      // Clear any existing item errors to ensure navigation works
      setIsItemForbidden(false);

      // Update local state immediately to the NEXT item
      setSelectedModuleId(moduleId);
      setSelectedSectionId(sectionId);
      setSelectedItemId(itemId);

      // Auto-expand the module and section
      setExpandedModules(prev => ({ ...prev, [moduleId]: true }));
      setExpandedSections(prev => ({ ...prev, [sectionId]: true }));

      // Set active section to fetch items if not already loaded
      if (!sectionItems[sectionId]) {
        setActiveSectionInfo({
          moduleId,
          sectionId
        });
      }

      // Update the course store with the next item
      updateCourseNavigation(moduleId, sectionId, itemId);
    } catch (error) {
      console.error('Error navigating to next item:', error);
      // Clear loading state on error
      setIsNavigatingToNext(false);
    }
  }, [
    findNextItem,
    selectedModuleId,
    selectedSectionId,
    selectedItemId,
    sectionItems,
    updateCourseNavigation,
    router
  ]);

  // Helper function to find the last video item before the current item
  const findPreviousVideoItem = useCallback(() => {
    if (!courseVersionData || !selectedModuleId || !selectedSectionId || !selectedItemId) {
      return null;
    }

    const modules = (courseVersionData as any)?.modules || [];

    // Find current module index
    const currentModuleIndex = modules.findIndex((m: any) => m.moduleId === selectedModuleId);
    if (currentModuleIndex === -1) return null;

    const currentModule = modules[currentModuleIndex];
    const sections = currentModule.sections || [];

    // Find current section index
    const currentSectionIndex = sections.findIndex((s: any) => s.sectionId === selectedSectionId);
    if (currentSectionIndex === -1) return null;

    const currentSectionItems = sectionItems[selectedSectionId] || [];

    // Find current item index
    const currentItemIndex = currentSectionItems.findIndex((item: any) => item._id === selectedItemId);
    if (currentItemIndex === -1) return null;

    // Search backwards through current section for video items
    for (let i = currentItemIndex - 1; i >= 0; i--) {
      const item = currentSectionItems[i];
      if (item.type && item.type.toLowerCase() === 'video') {
        return {
          moduleId: selectedModuleId,
          sectionId: selectedSectionId,
          itemId: item._id
        };
      }
    }

    // Search backwards through previous sections in current module
    for (let sectionIdx = currentSectionIndex - 1; sectionIdx >= 0; sectionIdx--) {
      const section = sections[sectionIdx];
      const sectionItemsArray = sectionItems[section.sectionId] || [];

      // Search from end of section backwards
      for (let i = sectionItemsArray.length - 1; i >= 0; i--) {
        const item = sectionItemsArray[i];
        if (item.type && item.type.toLowerCase() === 'video') {
          return {
            moduleId: selectedModuleId,
            sectionId: section.sectionId,
            itemId: item._id
          };
        }
      }
    }

    // Search backwards through previous modules
    for (let moduleIdx = currentModuleIndex - 1; moduleIdx >= 0; moduleIdx--) {
      const module = modules[moduleIdx];
      const moduleSections = module.sections || [];

      // Search from end of module backwards
      for (let sectionIdx = moduleSections.length - 1; sectionIdx >= 0; sectionIdx--) {
        const section = moduleSections[sectionIdx];
        const sectionItemsArray = sectionItems[section.sectionId] || [];

        // Search from end of section backwards
        for (let i = sectionItemsArray.length - 1; i >= 0; i--) {
          const item = sectionItemsArray[i];
          if (item.type && item.type.toLowerCase() === 'video') {
            return {
              moduleId: module.moduleId,
              sectionId: section.sectionId,
              itemId: item._id
            };
          }
        }
      }
    }

    // No previous video item found
    return null;
  }, [courseVersionData, selectedModuleId, selectedSectionId, selectedItemId, sectionItems]);

  // Handle navigation to previous video (used by quiz component)
  const handlePrevVideo = useCallback(async () => {
    // Set loading state
    setIsNavigatingToNext(true);

    try {
      // Stop current item before moving to previous video with proper cleanup
      if (itemContainerRef.current) {
        itemContainerRef.current.stopCurrentItem();

        // Allow a small delay for cleanup
        await new Promise(resolve => setTimeout(resolve, 50));
      }

      // Find the previous video item
      const prevVideoItem = findPreviousVideoItem();

      if (!prevVideoItem) {
        console.log('No previous video item found');
        setIsNavigatingToNext(false);
        return;
      }

      const { moduleId, sectionId, itemId } = prevVideoItem;

      // Ensure all values are defined before switching
      if (!moduleId || !sectionId || !itemId) {
        console.log('Invalid previous video item data');
        setIsNavigatingToNext(false);
        return;
      }

      // Store current valid item before switching
      if (selectedItemId && selectedSectionId && selectedModuleId) {
        setPreviousValidItem({
          moduleId: selectedModuleId,
          sectionId: selectedSectionId,
          itemId: selectedItemId
        });
      }

      // Clear any existing item errors to ensure navigation works
      setIsItemForbidden(false);

      // Update local state immediately to the previous video item
      setSelectedModuleId(moduleId);
      setSelectedSectionId(sectionId);
      setSelectedItemId(itemId);

      // Auto-expand the module and section
      setExpandedModules(prev => ({ ...prev, [moduleId]: true }));
      setExpandedSections(prev => ({ ...prev, [sectionId]: true }));

      // Set active section to fetch items if not already loaded
      if (!sectionItems[sectionId]) {
        setActiveSectionInfo({
          moduleId,
          sectionId
        });
      }

      // Update the course store with the previous video item
      updateCourseNavigation(moduleId, sectionId, itemId);
    } catch (error) {
      console.error('Error navigating to previous video:', error);
      // Clear loading state on error
      setIsNavigatingToNext(false);
    }
  }, [
    findPreviousVideoItem,
    selectedModuleId,
    selectedSectionId,
    selectedItemId,
    sectionItems,
    updateCourseNavigation
  ]);

  // Handle going back to courses
  const handleGoBack = () => {
    // Stop current item before navigating away
    if (itemContainerRef.current) {
      itemContainerRef.current.stopCurrentItem();
    }
    // Navigate back to courses page
    window.history.back();
  };

  // Autoscroll to selected sidebar item when selectedItemId changes
  useEffect(() => {
    if (selectedItemRef.current) {
      selectedItemRef.current.scrollIntoView({ behavior: 'smooth', block: 'center' });
    }
  }, [selectedItemId]);

  if (versionLoading || progressLoading || proctoringLoading) {
    return (
      <div className="flex h-[80vh] items-center justify-center">
        <div className="flex items-center space-x-4">
          <Skeleton className="h-12 w-12 rounded-full" />
          <div className="space-y-2">
            <Skeleton className="h-4 w-[250px]" />
            <Skeleton className="h-4 w-[200px]" />
          </div>
        </div>
      </div>
    );
  }

  // Show proctoring declaration dialog before requesting permissions
  // Render the dialog overlay above the main content, not as a return branch

  if (versionError || progressError) {

    return (
      <Card className="mx-auto max-w-md">
        <CardContent className="flex h-64 items-center justify-center">
          <div className="text-center">
            <div className="text-destructive mb-2">
              <Target className="h-8 w-8 mx-auto"></Target>
            </div>
            <p className="text-destructive font-medium">Error loading course data</p>
            <p className="text-muted-foreground text-sm mt-1">Please try again later</p>
            <Button asChild className="mt-4">
              <Link to="/student">Go to Dashboard</Link>
            </Button>
          </div>
        </CardContent>
      </Card>
    );
  }

  const modules = (courseVersionData as any)?.modules || [];

  return (
    <>
      <Dialog open={showProctorDialog}>
        <DialogContent className="max-w-lg">
          <DialogHeader>
            <DialogTitle className="text-lg font-extrabold">Declaration</DialogTitle>
          </DialogHeader>
          <ul className="text-base text-foreground mb-4 list-disc pl-6 space-y-2">
            <li>
              I understand that my camera and microphone will be used for proctoring during this exam.
            </li>
            <li>
              I agree that images from my webcam may be captured at various points if unusual activity is detected.
            </li>
            <li>
              I acknowledge that the microphone is used for monitoring purposes only, and that no audio or video will be recorded or stored elsewhere.
            </li>
          </ul>
          <div className="w-full flex justify-end">
            <Button onClick={() => { setShowProctorDialog(false) }} className="w-full">ACCEPT</Button>
          </div>
        </DialogContent>
      </Dialog>
      
      <SidebarProvider defaultOpen={true}>
        <div className="flex h-screen w-full">
          {/* Enhanced Course Navigation Sidebar */}
          <Sidebar variant="inset" className="border-r border-border/40 bg-sidebar/50 backdrop-blur-sm">
            <SidebarHeader className="border-b border-border/40 bg-gradient-to-b from-sidebar/80 to-sidebar/60">
              {/* Vibe Logo and Brand */}
              <div className="flex items-center gap-3">
                <div className="h-8 w-8 rounded-lg overflow-hidden">
                  <img
                    src="https://continuousactivelearning.github.io/vibe/img/logo.png"
                    alt="Vibe Logo"
                    className="h-8 w-8 object-contain"
                  />
                </div>
                <div className="flex flex-col leading-tight">
                  <span className="text-[1.15rem] font-bold leading-none">
                    <AuroraText colors={["#A07CFE", "#FE8FB5", "#FFBE7B"]}><b>ViBe</b></AuroraText>
                  </span>
                  <p className="text-xs text-muted-foreground">Learning Platform</p>
                </div>
              </div>

              <Separator className="opacity-50" />

              {/* Course Info */}
              {/* <div className="flex items-center gap-2 px-4 py-3">
                <div className="p-1.5 rounded-lg bg-gradient-to-br from-primary/15 to-primary/5">
                  <BookOpen className="h-4 w-4 text-primary" />
                </div>
                <div className="flex-1 min-w-0">
                  <h2 className="text-sm font-semibold text-foreground truncate">
                    {courseVersionData?.name || "Course Content"}
                  </h2>
                  <p className="text-xs text-muted-foreground">
                    {modules.length} modules • Learning Progress
                  </p>
                </div>
              </div> */}
            </SidebarHeader>

            <SidebarContent className="bg-card/50 pl-2 shadow-sm border border-border/30">
              <ScrollArea className="flex-1 transition-colors">
                <SidebarMenu className="space-y-1 text-sm pr-0">
                  {modules.map((module: any) => {
                    const moduleId = module.moduleId;
                    const isModuleExpanded = expandedModules[moduleId];
                    const isCurrentModule = moduleId === selectedModuleId;

                    return (
                      <SidebarMenuItem key={moduleId}>
                        <SidebarMenuButton
                          onClick={() => toggleModule(moduleId)}
                          isActive={isCurrentModule}
                          className="group relative h-10 px-3 w-full rounded-lg transition-all duration-200 hover:bg-gradient-to-r hover:from-accent/20 hover:to-accent/5 hover:shadow-sm data-[state=active]:bg-gradient-to-r data-[state=active]:from-primary/15 data-[state=active]:to-primary/5 data-[state=active]:text-primary data-[state=active]:shadow-sm"
                        >
                          <ChevronRight
                            className={`h-3.5 w-3.5 transition-transform duration-200 flex-shrink-0 ${isModuleExpanded ? 'rotate-90' : ''
                              }`}
                          />
                          <div className="flex-1 text-left min-w-0 ml-2">
                            <div className="font-medium text-xs truncate" title={module.name}>
                              {module.name.length > 34 ? `${module.name.substring(0, 31)}...` : module.name}
                            </div>
                            <div className="text-[10px] text-muted-fore</div>ground truncate">
                              {module.sections?.length || 0} sections
                            </div>
                          </div>
                        </SidebarMenuButton>

                        {isModuleExpanded && module.sections && (
                          <SidebarMenuSub className="ml-0 mt-1 space-y-1">
                            {module.sections.map((section: any) => {
                              const sectionId = section.sectionId;
                              const isSectionExpanded = expandedSections[sectionId];
                              const isCurrentSection = sectionId === selectedSectionId;
                              const isLoadingItems = activeSectionInfo?.sectionId === sectionId && itemsLoading;

                              return (
                                <SidebarMenuSubItem key={sectionId}>
                                  <SidebarMenuSubButton
                                    onClick={() => toggleSection(moduleId, sectionId)}
                                    isActive={isCurrentSection}
                                    className="group relative h-8 px-3 w-full rounded-md text-xs transition-all duration-200 hover:bg-accent/10 hover:text-accent-foreground data-[state=active]:bg-accent/15 data-[state=active]:text-accent-foreground"
                                  >
                                    <ChevronRight
                                      className={`h-3 w-3 flex-shrink-0 transition-transform duration-200 ${isSectionExpanded ? 'rotate-90' : ''
                                        }`}
                                    />
                                    <div className="font-medium truncate flex-1 min-w-0 ml-2" title={section.name}>
                                      {section.name.length > 27 ? `${section.name.substring(0, 24)}...` : section.name}
                                    </div>
                                  </SidebarMenuSubButton>

                                  {isSectionExpanded && (
                                    <SidebarMenuSub className="ml-0 mt-1 space-y-0.5">
                                      {isLoadingItems ? (
                                        <div className="space-y-1 p-2">
                                          <Skeleton className="h-4 w-full rounded" />
                                          <Skeleton className="h-4 w-4/5 rounded" />
                                        </div>
                                      ) : sectionItems[sectionId] ? (
                                        sortItemsByOrder(sectionItems[sectionId]).map((item: any) => {
                                          const itemId = item._id;
                                          const isCurrentItem = itemId === selectedItemId;
                                          if (item.type === 'QUIZ') return null; // Skip quizzes in sidebar
                                          return (
                                            <SidebarMenuSubItem key={itemId}>
                                              <SidebarMenuSubButton
                                                onClick={() => handleSelectItem(moduleId, sectionId, itemId)}
                                                isActive={isCurrentItem}
                                                className="group relative h-8 px-3 w-full rounded-md transition-all duration-200 hover:bg-accent/10 data-[state=active]:bg-primary/10 data-[state=active]:text-primary justify-start"
                                                // Assign ref only to the selected item for autoscroll
                                                ref={isCurrentItem ? selectedItemRef : undefined}
                                              >
                                                <div className="flex items-center gap-2 w-full min-w-0">
                                                  <div className={`p-0.5 rounded transition-colors flex-shrink-0 ${isCurrentItem
                                                    ? "bg-primary/15 text-primary"
                                                    : "bg-accent/15 text-accent-foreground group-hover:bg-accent/25"
                                                    }`}>
                                                    {getItemIcon(item.type)}
                                                  </div>
                                                  <div className="flex-1 text-left min-w-0">
                                                    <div className="text-xs font-medium truncate w-full" title={currentItem?.name || 'Loading...'}>
                                                      {(() => {
                                                        // Find all non-QUIZ items in this section, sorted by order
                                                        const itemsInSection = sortItemsByOrder(sectionItems[sectionId] || []).filter((i: any) => i.type !== 'QUIZ');
                                                        // Find the index of this item among non-QUIZ items
                                                        const itemIndex = itemsInSection.findIndex((i: any) => i._id === itemId);
                                                        // Compose the label with numbering
                                                        let label = '';
                                                        if (selectedItemId === itemId && itemLoading) {
                                                          label = 'Loading...';
                                                        } else if (selectedItemId === itemId && currentItem?.name) {
                                                          label = currentItem.name.length > 18 ? `${currentItem.name.substring(0, 15)}...` : currentItem.name;
                                                        } else {
                                                          label = ' ';
                                                        }
                                                        // Add numbering prefix (e.g., Video 1, Article 2, etc.)
                                                        const typeLabel = item.type.charAt(0).toUpperCase() + item.type.slice(1).toLowerCase();
                                                        return label === ' ' ? `${typeLabel} ${itemIndex + 1}` : `${label}`;
                                                      })()}
                                                    </div>
                                                  </div>
                                                </div>
                                              </SidebarMenuSubButton>
                                            </SidebarMenuSubItem>
                                          );
                                        })
                                      ) : (
                                        <div className="p-3 text-center">
                                          <div className="text-xs text-muted-foreground">No items found</div>
                                        </div>
                                      )}
                                    </SidebarMenuSub>
                                  )}
                                </SidebarMenuSubItem>
                              );
                            })}
                          </SidebarMenuSub>
                        )}
                      </SidebarMenuItem>
                    );
                  })}
                </SidebarMenu>
              </ScrollArea>
            </SidebarContent>
            <SidebarFooter className="border-t border-border/40 bg-gradient-to-t from-sidebar/80 to-sidebar/60 ">
              <FloatingVideo
                isVisible={true}
                onClose={() => { }}
                onAnomalyDetected={() => { }}
                setDoGesture={setDoGesture}
                settings={proctoringData || {
                  _id: "",
                  studentId: "",
                  versionId: "",
                  courseId: "",
                  settings: {
                    proctors: {
                      detectors: []
                    }
                  }
                }}
                anomalies={anomalies}
                setAnomalies={setAnomalies}
                rewindVid={rewindVid}
                setRewindVid={setRewindVid}
                pauseVid={pauseVid}
                setPauseVid={setPauseVid}
              />
            </SidebarFooter>
            {/* Navigation Footer */}
            <SidebarFooter className="border-t border-border/40 bg-gradient-to-t from-sidebar/80 to-sidebar/60">
              <SidebarMenu className="space-y-1 pl-2 py-3">
                <SidebarMenuItem>
                  <SidebarMenuButton
                    asChild
                    className="h-9 px-3 w-full rounded-lg transition-all duration-200 hover:bg-gradient-to-r hover:from-accent/20 hover:to-accent/5 hover:shadow-sm"
                  >
                    <Link to="/student" className="flex items-center gap-3">
                      <div className="p-1 rounded-md bg-accent/15">
                        <Home className="h-4 w-4 text-accent-foreground" />
                      </div>
                      <span className="text-sm font-medium">Dashboard</span>
                    </Link>
                  </SidebarMenuButton>
                </SidebarMenuItem>

                <SidebarMenuItem>
                  <SidebarMenuButton
                    asChild
                    className="h-9 px-3 w-full rounded-lg transition-all duration-200 hover:bg-gradient-to-r hover:from-accent/20 hover:to-accent/5 hover:shadow-sm"
                  >
                    <Link to="/student/courses" className="flex items-center gap-3">
                      <div className="p-1 rounded-md bg-accent/15">
                        <GraduationCap className="h-4 w-4 text-accent-foreground" />
                      </div>
                      <span className="text-sm font-medium">Courses</span>
                    </Link>
                  </SidebarMenuButton>
                </SidebarMenuItem>

                <Separator className="my-2 opacity-50" />

                <SidebarMenuItem>
                  <SidebarMenuButton
                    asChild
                    className="h-10 px-3 w-full rounded-lg transition-all duration-200 hover:bg-gradient-to-r hover:from-accent/20 hover:to-accent/5 hover:shadow-sm"
                  >
                    <Link to="/student/profile" className="flex items-center gap-3">
                      <Avatar className="h-6 w-6 border border-border/20">
                        <AvatarImage src={user?.avatar} alt={user?.name} />
                        <AvatarFallback className="bg-gradient-to-br from-primary/15 to-primary/5 text-primary font-bold text-xs">
                          {user?.name?.charAt(0).toUpperCase() || 'U'}
                        </AvatarFallback>
                      </Avatar>
                      <div className="flex-1 text-left min-w-0">
                        <div className="text-sm font-medium truncate" title={user?.name || 'Profile'}>{user?.name || 'Profile'}</div>
                        <div className="text-xs text-muted-foreground">View Profile</div>
                      </div>
                    </Link>
                  </SidebarMenuButton>
                </SidebarMenuItem>
              </SidebarMenu>
            </SidebarFooter>
          </Sidebar>

          {/* Main Content Area */}
          <SidebarInset className="flex-1 bg-gradient-to-br from-background via-background to-background/95">
            <header className="flex h-16 shrink-0 items-center gap-2 border-b border-border/20 bg-background/80 backdrop-blur-xl supports-[backdrop-filter]:bg-background/60 px-4">
              <SidebarTrigger className="-ml-1 h-8 w-8 rounded-md hover:bg-accent/10 transition-colors" />
              <Separator orientation="vertical" className="mr-2 h-4" />
              <Button
                variant="ghost"
                size="sm"
                onClick={handleGoBack}
                className="relative h-10 w-10 p-0 mr-4 text-sm font-medium transition-all duration-300 hover:bg-gradient-to-r hover:from-accent/30 hover:to-accent/10 hover:text-accent-foreground hover:shadow-lg hover:shadow-accent/10 before:absolute before:inset-0 before:rounded-md before:bg-gradient-to-r before:from-primary/5 before:to-transparent before:opacity-0 hover:before:opacity-100 before:transition-opacity before:duration-300"
              >
                <ArrowLeft className="h-4 w-4" />
              </Button>
              <div className="flex items-center gap-2 flex-1 min-w-0">
                <div className="text-xl font-medium text-foreground truncate" title={currentItem ? currentItem.name : 'Select content to begin learning'}>
                  <b>{currentItem ? currentItem.name : 'Select content to begin learning'}</b>
                </div>
              </div>
              <div className="flex items-center gap-2 ml-auto">
                <ThemeToggle />
              </div>
            </header>

            <div className="flex-1 overflow-hidden relative">
              {/* Ambient background effect */}
              <div className="absolute inset-0 bg-gradient-to-br from-primary/[0.01] via-transparent to-secondary/[0.01] pointer-events-none" />

              {/* Notification Stack */}
              <div className="fixed top-6 right-6 z-50 flex flex-col gap-2 w-90">
                {/* ✅ Item Access Error Notification */}
                {isItemForbidden && (
                  <Card className="border border-red-400/40 bg-red-600/95 text-red-50 shadow-lg backdrop-blur-md animate-in slide-in-from-right-3 duration-300">
                    <CardContent className="flex items-center gap-3 px-4 py-0">
                      <div className="flex h-22 w-22 items-center justify-center rounded-l border-red-50/30 bg-red-50/10 text-4xl p-4">
                        <AlertCircle className="h-16 w-16" />
                      </div>
                      <div className="flex-1 space-y-1">
                        <Badge variant="outline" className="border-red-50/30 bg-red-50/10 text-red-50 text-lg font-bold">
                          Access Restricted
                        </Badge>
                        <p className="text-md font-medium leading-relaxed">
                          {previousValidItem
                            ? "Returning to previous valid content."
                            : "Complete current item first to access this content."
                          }
                        </p>
                      </div>
                      <Button
                        variant="ghost"
                        size="sm"
                        onClick={() => setIsItemForbidden(false)}
                        className="h-6 w-6 p-0 text-red-50 hover:bg-red-50/10"
                      >
                        ×
                      </Button>
                    </CardContent>
                  </Card>
                )}

                {/* Gesture Notification */}
                {doGesture && currentItem?.type !== 'VIDEO' && (
                  <Card className="border border-amber-400/20 bg-amber-600/90 text-amber-50 shadow-lg backdrop-blur-md animate-in slide-in-from-right-3 duration-300">
                    <CardContent className="flex items-center gap-3 px-4 py-0">
                      <div className="flex h-22 w-22 items-center justify-center rounded-lg bg-white text-4xl p-4">
                        <img src="https://em-content.zobj.net/source/microsoft/309/thumbs-up_1f44d.png" className="w-auto h-full" />
                      </div>
                      <div className="flex-1 space-y-1 py-3">
                        <Badge variant="outline" className="border-amber-50/30 bg-amber-50/10 text-amber-50 text-xl font-bold">
                          Gesture Required
                        </Badge>
                        <p className="text-lg font-medium leading-relaxed m-1">
                          Show a <strong>thumbs up</strong>!
                        </p>
                      </div>
                    </CardContent>
                  </Card>
                )}

                {/* Quiz Passed/Failed */}
                {quizPassed !== 2 && (
                  <Card className={`border shadow-lg backdrop-blur-md animate-in slide-in-from-right-3 duration-300 ${quizPassed === 1
                    ? "border-green-400/40 bg-green-500/95 text-green-50"
                    : "border-red-400/40 bg-red-500/95 text-red-50"
                    }`}>
                    <CardContent className="flex items-center gap-3 px-4 py-0">
                      <div className={`flex h-22 w-22 items-center justify-center rounded-l ${quizPassed === 1
                        ? "border-green-50/30 bg-green-50/10"
                        : "border-red-50/30 bg-red-50/10"
                        } text-4xl p-4`}>
                        {quizPassed === 1 ? (
                          <CheckCircle className="h-16 w-16" />
                        ) : (
                          // Use XCircle for fail/cross icon
                          <svg xmlns="http://www.w3.org/2000/svg" className="h-16 w-16" fill="none" viewBox="0 0 24 24" stroke="currentColor">
                            <circle cx="12" cy="12" r="10" stroke="currentColor" strokeWidth="2" fill="none" />
                            <line x1="15" y1="9" x2="9" y2="15" stroke="currentColor" strokeWidth="2" strokeLinecap="round" />
                            <line x1="9" y1="9" x2="15" y2="15" stroke="currentColor" strokeWidth="2" strokeLinecap="round" />
                          </svg>
                        )}
                      </div>
                      <div className="flex-1 space-y-1">
                        <Badge variant="outline" className={`text-lg font-bold ${quizPassed === 1
                          ? "border-green-50/30 bg-green-50/10 text-green-50"
                          : "border-red-50/30 bg-red-50/10 text-red-50"
                          }`}>
                          {quizPassed === 1 ? "Quiz Passed" : "Quiz Failed"}
                        </Badge>
                        <p className="text-md font-medium leading-relaxed">
                          {quizPassed === 1
                            ? "Congratulations! You passed the quiz."
                            : "Redirecting to the previous video..."}
                        </p>
                      </div>
                      <Button
                        variant="ghost"
                        size="sm"
                        onClick={() => setQuizPassed(2)}
                        className={`h-6 w-6 p-0 ${quizPassed === 1
                          ? "text-green-50 hover:bg-green-50/10"
                          : "text-red-50 hover:bg-red-50/10"
                          }`}
                      >
                        ×
                      </Button>
                    </CardContent>
                  </Card>
                )}
              </div>
                <FlagModal
                  open={isFlagModalOpen}
                  onOpenChange={setIsFlagModalOpen}
                  onSubmit={handleFlagSubmit}
                  isSubmitting={isPending}
                />
              {currentItem ? (
                <div className="relative z-10 h-full flex flex-col mb-2  sm:mb-1">
                {!isFlagSubmitted &&
                  <div className="flex justify-end mb-1 me-10">
                    <Button
                      size="sm"
                      variant="destructive"
                      className="text-xs gap-1"
                      title="Flag this content"
                      onClick={()=>setIsFlagModalOpen(true)}
                    >
                      <FlagTriangleRightIcon className="h-4 w-4" />
                      <span className="max-sm:hidden">Submit Flag</span>
                    </Button>
                    </div>
                   }
                 <div className="flex-1">
                  <ItemContainer
                    ref={itemContainerRef}
                    item={currentItem}
                    doGesture={doGesture}
                    onNext={handleNext}
                    onPrevVideo={handlePrevVideo}
                    isProgressUpdating={isNavigatingToNext}
                    attemptId={attemptId || undefined}
                    setAttemptId={setAttemptId}
                    rewindVid={rewindVid}
                    pauseVid={pauseVid}
                    displayNextLesson={false}
                    setQuizPassed={setQuizPassed}
                    anomalies={anomalies}
                    keyboardLockEnabled={!isFlagModalOpen}
                  />
                  </div>

                </div>
              ) : (
                <div className="h-full flex items-center justify-center relative z-10">
                  <div className="text-center max-w-md">
                    <div className="relative mb-6">
                      <div className="absolute inset-0 bg-gradient-to-br from-primary/20 via-primary/10 to-primary/5 rounded-full blur-xl opacity-60" />
                      <div className="relative p-6 rounded-full bg-gradient-to-br from-primary/10 via-primary/5 to-transparent border border-primary/20">
                        <BookOpen className="h-12 w-12 text-primary mx-auto" />
                      </div>
                    </div>
                    <h3 className="text-xl font-bold mb-3 bg-gradient-to-r from-foreground to-foreground/70 bg-clip-text text-transparent">
                      Ready to Learn?
                    </h3>
                    <p className="text-muted-foreground mb-6 leading-relaxed">
                      Select an item from the course navigation to begin your learning journey and unlock new knowledge.
                    </p>
                    <Button
                      variant="outline"
                      className="transition-all duration-200 hover:bg-gradient-to-r hover:from-accent/10 hover:to-accent/5 hover:border-accent/30 hover:shadow-lg hover:shadow-accent/10"
                    >
                      <Target className="h-4 w-4 mr-2" />
                      Browse Content
                    </Button>
                  </div>
                </div>
              )}
            </div>
          </SidebarInset>
        </div>
      </SidebarProvider>
    </>
  );
};<|MERGE_RESOLUTION|>--- conflicted
+++ resolved
@@ -12,11 +12,7 @@
 import { Avatar, AvatarFallback, AvatarImage } from "@/components/ui/avatar";
 import { Badge } from "@/components/ui/badge";
 import { ThemeToggle } from "@/components/theme-toggle";
-<<<<<<< HEAD
-import { useCourseVersionById, useUserProgress, useItemsBySectionId, useItemById, useProctoringSettings, useGetProcotoringSettings } from "@/hooks/hooks";
-=======
-import { useCourseVersionById, useUserProgress, useItemsBySectionId, useItemById, useProctoringSettings, useSubmitFlag } from "@/hooks/hooks";
->>>>>>> cae45733
+import { useCourseVersionById, useUserProgress, useItemsBySectionId, useItemById, useProctoringSettings } from "@/hooks/hooks";
 import { useAuthStore } from "@/store/auth-store";
 import { useCourseStore } from "@/store/course-store";
 import { Link, Navigate, useRouter } from "@tanstack/react-router";
@@ -43,14 +39,11 @@
 import FloatingVideo from "@/components/floating-video";
 import type { itemref } from "@/types/course.types";
 import { logout } from "@/utils/auth";
-<<<<<<< HEAD
 import { StudentProctoringSettings } from "@/types/video.types";
 import { getProctoringSettings } from "../testing-proctoring/proctoring";
-=======
 import { FlagModal } from "@/components/FlagModal";
 import { EntityType, ReportEntityEntity } from "@/types/flag.types";
 import { toast } from "sonner";
->>>>>>> cae45733
 // Temporary IDs for development
 // const TEMP_USER_ID = "6831c13a7d17e06882be43ca";
 // const TEMP_COURSE_ID = "6831b9651f79c52d445c5d8b";
@@ -89,14 +82,11 @@
   const router = useRouter();
   const COURSE_ID = useCourseStore.getState().currentCourse?.courseId || "";
   const VERSION_ID = useCourseStore.getState().currentCourse?.versionId || "";
-<<<<<<< HEAD
   const { getSettings, settingLoading: proctoringLoading, settingError } = useGetProcotoringSettings();
 
-=======
   const [isFlagModalOpen, setIsFlagModalOpen] = useState(false);
   const [isFlagSubmitted,setIsFlagSubmitted] = useState(false);
   const {mutateAsync:submitFlagAsyncMutate,isPending} = useSubmitFlag();
->>>>>>> cae45733
 
   // Check for microphone and camera access, otherwise redirect to dashboard
   useEffect(() => {
