--- conflicted
+++ resolved
@@ -9,11 +9,8 @@
 import { ChevronRight, BookOpen, Edit3, Eye, Save, X, FileText, Plus, MoreVertical, Search, Trash2, Loader2 } from 'lucide-react'
 import { useQueryClient } from '@tanstack/react-query'
 import { ProctoringModal } from "../testing-proctoring/EditProctoringModal"
-<<<<<<< HEAD
-=======
 import { Dialog, DialogContent, DialogHeader, DialogTitle } from "@/components/ui/dialog"
 import { Checkbox } from "@/components/ui/checkbox"
->>>>>>> ebe38c03
 // Import the hooks and auth store
 import {
   useUpdateCourse,
