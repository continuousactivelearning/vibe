--- conflicted
+++ resolved
@@ -83,13 +83,8 @@
   // Invalidate all related queries
   const invalidateAllQueries = () => {
     // Invalidate enrollments
-<<<<<<< HEAD
-    queryClient.invalidateQueries({
-      queryKey: ["get", "/users/{userId}/enrollments"],
-=======
     queryClient.invalidateQueries({ 
       queryKey: ['get', '/users/enrollments'] 
->>>>>>> 10ba1d6f
     })
 
     // Invalidate all course queries
