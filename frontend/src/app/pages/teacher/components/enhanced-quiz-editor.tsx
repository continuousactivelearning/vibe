--- conflicted
+++ resolved
@@ -294,11 +294,8 @@
     questionVisibility: 4,
     releaseTime: '',
     deadline: '',
-<<<<<<< HEAD
-    allowSkip:false
-=======
+    allowSkip:false,
     questionBankRefs: []
->>>>>>> cd95cd29
   });
 
   // Fetch data
