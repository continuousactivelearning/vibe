import * as React from "react";
import { useState, useCallback, useEffect, useRef } from "react";
import { Button } from "@/components/ui/button";
import { Input } from "@/components/ui/input";
import { toast } from "sonner";
<<<<<<< HEAD
import { aiSectionAPI, connectToLiveStatusUpdates, JobStatus } from "@/lib/genai-api";
=======
import { aiSectionAPI, JobStatus, TranscriptParameters, SegmentationParameters, QuestionGenerationParameters } from "@/lib/genai-api";
>>>>>>> 72d4cf0d
import {
  Accordion,
  AccordionContent,
  AccordionItem,
  AccordionTrigger,
} from "@/components/ui/accordion";
import { Textarea } from "@/components/ui/textarea";
import { Label } from "@/components/ui/label";
import { Checkbox } from "@/components/ui/checkbox";
import { Card, CardContent, CardDescription, CardHeader, CardTitle } from "@/components/ui/card";
import { Select, SelectContent, SelectItem, SelectTrigger, SelectValue } from "@/components/ui/select";
import {
  CheckCircle,
  Loader2,
  Play,
  Edit,
  Save,
  X,
  XCircle,
  PauseCircle,
  UploadCloud,
  FileText,
  ListChecks,
  MessageSquareText,
  Settings,
  Zap,
  Clock,
  AlertTriangle,
  Ban,
  RefreshCw
} from "lucide-react";
import { Tooltip, TooltipContent, TooltipProvider, TooltipTrigger } from "@/components/ui/tooltip";
import { useCourseStore } from "@/store/course-store";

// Import AI generation components
import { TaskAccordion } from "./ai-gen-components/task-accordion";

// Enhanced question types to match backend
type QuestionType = 'SELECT_ONE_IN_LOT' | 'SELECT_MANY_IN_LOT' | 'ORDER_THE_LOTS' | 'NUMERIC_ANSWER_TYPE' | 'DESCRIPTIVE';

interface TaskRun {
  id: string;
  timestamp: Date;
  status: "loading" | "done" | "failed";
  result?: JobStatus;
  parameters?: Record<string, unknown>;
}

interface TaskRuns {
  transcription: TaskRun[];
  segmentation: TaskRun[];
  question: TaskRun[];
  upload: TaskRun[];
}

interface Question {
  id: string;
  type: QuestionType;
  question: string;
  options?: string[];
  correctAnswer?: number | number[] | string[] | number | string; // Varies by type
  difficulty: 'easy' | 'medium' | 'hard';
  topic: string;
  points: number;
  timeLimit?: number;
  hint?: string;
  decimalPrecision?: number; // For numeric questions
  expression?: string; // For numeric questions
}

interface Segment {
  id: string;
  startTime: number;
  endTime: number;
  text: string;
  questions: Question[];
}

interface VideoData {
  _id: string;
  id: string;
  filename: string;
  originalName: string;
  mimetype: string;
  size: number;
  status: string;
  progress: number;
  currentStep: string;
  uploadDate: string;
  transcript: string;
  segments: Segment[];
  createdAt: string;
  updatedAt: string;
  duration: number;
}

type QuestionGenParams = {
  model: string;
  SQL: number;
  SML: number;
  NAT: number;
  DES: number;
  prompt: string;
};

// Stepper icons

const WORKFLOW_STEPS = [
  { key: 'audioExtraction', label: 'Audio Extraction', icon: <UploadCloud className="w-5 h-5" /> },
  { key: 'transcriptGeneration', label: 'Transcription', icon: <FileText className="w-5 h-5" /> },
  { key: 'segmentation', label: 'Segmentation', icon: <ListChecks className="w-5 h-5" /> },
  { key: 'questionGeneration', label: 'Question Generation', icon: <MessageSquareText className="w-5 h-5" /> },
  { key: 'uploadContent', label: 'Upload', icon: <UploadCloud className="w-5 h-5" /> },
];

const getStepStatus = (jobStatus: any, stepKey: string) => {
  if (!jobStatus) return 'pending';
  const status = jobStatus[stepKey];
  if (status === 'COMPLETED') return 'completed';
  if (status === 'RUNNING') return 'active';
  if (status === 'FAILED') return 'failed';
  if (status === 'WAITING' || status === 'PENDING') return 'pending';
  return 'pending';
};

const Stepper = ({ jobStatus }: { jobStatus: any }) => (
  <div className="flex items-center justify-between mb-8 px-2 relative animate-fade-in">
    {WORKFLOW_STEPS.map((step, idx) => {
      const status = getStepStatus(jobStatus, step.key);
      const isLast = idx === WORKFLOW_STEPS.length - 1;
      const isCompleted = status === 'completed';
      const isActive = status === 'active';
      const isFailed = status === 'failed';

      return (
        <React.Fragment key={step.key}>
          <div className="flex flex-col items-center relative z-10 animate-step-appear">
            {/* Step Circle */}
            <div
              className={`
                 stepper-step rounded-full p-3 mb-3 transition-all duration-500 ease-out transform hover:scale-110
                 ${isCompleted
                  ? 'bg-gradient-to-br from-green-500 to-green-600 text-white shadow-lg shadow-green-500/25 ring-2 ring-green-500/20 animate-stepper-success-glow'
                  : isActive
                    ? 'bg-gradient-to-br from-blue-500 to-blue-600 text-white shadow-lg shadow-blue-500/25 ring-2 ring-blue-500/20 animate-stepper-glow'
                    : isFailed
                      ? 'bg-gradient-to-br from-red-500 to-red-600 text-white shadow-lg shadow-red-500/25 ring-2 ring-red-500/20 animate-stepper-error-glow'
                      : 'bg-gradient-to-br from-muted to-muted/80 text-muted-foreground shadow-md ring-1 ring-border/50 hover:shadow-lg hover:ring-2 hover:ring-primary/20'
                }
               `}
              style={{
                minWidth: 48,
                minHeight: 48,
                display: 'flex',
                alignItems: 'center',
                justifyContent: 'center'
              }}
            >
              {/* Animated Icons */}
              <div className="transition-all duration-300 ease-out flex items-center justify-center w-6 h-6">
                {isCompleted ? (
                  <CheckCircle className="w-6 h-6 animate-bounce" />
                ) : isActive ? (
                  <Loader2 className="w-6 h-6 animate-spin" />
                ) : isFailed ? (
                  <XCircle className="w-6 h-6 animate-pulse" />
                ) : (
                  <div className="transition-all duration-300 hover:scale-110 flex items-center justify-center w-6 h-6">
                    {step.icon}
                  </div>
                )}
              </div>
            </div>

            {/* Step Label */}
            <div className="text-center max-w-24">
              <span className={`
                 text-sm font-semibold transition-all duration-300 ease-out
                 ${isCompleted
                  ? 'text-green-600 dark:text-green-400'
                  : isActive
                    ? 'text-blue-600 dark:text-blue-400'
                    : isFailed
                      ? 'text-red-600 dark:text-red-400'
                      : 'text-muted-foreground'
                }
               `}>
                {step.label}
              </span>

              {/* Status Indicator */}
              {isActive && (
                <div className="mt-1 flex items-center justify-center">
                  <div className="w-2 h-2 bg-blue-500 rounded-full animate-ping" />
                  <span className="ml-1 text-xs text-blue-600 dark:text-blue-400 font-medium">
                    Processing...
                  </span>
                </div>
              )}

              {isCompleted && (
                <div className="mt-1 flex items-center justify-center">
                  <div className="w-2 h-2 bg-green-500 rounded-full" />
                  <span className="ml-1 text-xs text-green-600 dark:text-green-400 font-medium">
                    Complete
                  </span>
                </div>
              )}

              {isFailed && (
                <div className="mt-1 flex items-center justify-center">
                  <div className="w-2 h-2 bg-red-500 rounded-full" />
                  <span className="ml-1 text-xs text-red-600 dark:text-red-400 font-medium">
                    Failed
                  </span>
                </div>
              )}
            </div>
          </div>

          {/* Connecting Line */}
          {!isLast && (
            <div className="flex-1 flex items-center justify-center relative z-0">
              <div className={`
                 stepper-line h-0.5 w-full mx-2 rounded-full transition-all duration-700 ease-out bg-muted
                 ${isCompleted ? 'completed' : ''}
               `}
                style={{ minWidth: 32 }}
              />
            </div>
          )}
        </React.Fragment>
      );
    })}
  </div>
);


function getApiUrl(path: string) {
  return `${import.meta.env.VITE_BASE_URL}${path}`;
}

export default function AISectionPage() {
  // AI Section workflow state
  const [youtubeUrl, setYoutubeUrl] = useState("");
  const [aiJobId, setAiJobId] = useState<string | null>(null);
  const [urlError, setUrlError] = useState<string | null>(null);
  const [segParams, setSegParams] = useState({ lam: 4.6, runs: 25, noiseId: -1 });
  const [taskRuns, setTaskRuns] = useState<TaskRuns>({
    transcription: [],
    segmentation: [],
    question: [],
    upload: [],
  });
  const [acceptedRuns, setAcceptedRuns] = useState<Partial<Record<keyof TaskRuns, string>>>({});



  // Drag and drop handlers for ORDER_THE_LOTS questions (handled by components)
  // const handleDragStart = useCallback((e: React.DragEvent, index: number) => {
  //   e.dataTransfer.setData('text/plain', index.toString());
  // }, []);
  // const handleDragOver = useCallback((e: React.DragEvent) => {…}, []);
  // const handleDrop = useCallback((e: React.DragEvent, dropIndex: number) => {…}, []);

  // New: Track current AI job status for manual refresh
  const [aiJobStatus, setAiJobStatus] = useState<JobStatus | null>(null);
  // New: Parameters for rerun
  const [rerunParams, setRerunParams] = useState({ language: 'en', model: 'default' });

  // Add state for question generation parameters
  const [questionGenParams, setQuestionGenParams] = useState<QuestionGenParams>({
    model: 'deepseek-r1:70b',
    SQL: 1,
    SML: 0,
    NAT: 0,
    DES: 0,
    prompt: `Focus on conceptual understanding\n- Test comprehension of key ideas, principles, and relationships discussed in the content\n- Avoid questions that require memorizing exact numerical values, dates, or statistics mentioned in the content\n- The answer of questions should be present within the content, but not directly quoted\n- make all the options roughly the same length\n- Set isParameterized to false unless the question uses variables\n- Do not mention the word 'transcript' for giving references, use the word 'video' instead`
  });

  // Workflow Configuration State
  const [selectedTasks, setSelectedTasks] = useState({
    transcription: true,
    segmentation: true,
    questions: true,
    upload: false
  });
  const [showAdvancedConfig, setShowAdvancedConfig] = useState(false);

  // Custom configuration parameters
  const [customTranscriptParams, setCustomTranscriptParams] = useState<TranscriptParameters>({
    language: 'en',
    modelSize: 'large'
  });
  const [customSegmentationParams, setCustomSegmentationParams] = useState<SegmentationParameters>({
    lam: 4.6,
    runs: 25,
    noiseId: -1
  });
  const [customQuestionParams, setCustomQuestionParams] = useState<QuestionGenerationParameters>({
    model: 'deepseek-r1:70b',
    SOL: 1,
    SML: 0,
    NAT: 0,
    DES: 0,
    prompt: `Focus on conceptual understanding\n- Test comprehension of key ideas, principles, and relationships discussed in the content\n- Avoid questions that require memorizing exact numerical values, dates, or statistics mentioned in the content\n- The answer of questions should be present within the content, but not directly quoted\n- make all the options roughly the same length\n- Set isParameterized to false unless the question uses variables\n- Do not mention the word 'transcript' for giving references, use the word 'video' instead`
  });

  // Upload parameters
  const [uploadParams, setUploadParams] = useState({
    videoItemBaseName: 'video_item',
    quizItemBaseName: 'quiz_item',
    questionsPerQuiz: 1
  });

  // Task dependency order (linear workflow)
  const taskOrder = ['transcription', 'segmentation', 'questions', 'upload'] as const;
  
  // Handle task selection with automatic dependency management
  const handleTaskSelection = (taskKey: keyof typeof selectedTasks, checked: boolean) => {
    if (checked) {
      // If enabling a task, enable all previous tasks in the dependency chain
      const newSelectedTasks = { ...selectedTasks };
      const taskIndex = taskOrder.indexOf(taskKey);
      
      // Enable all tasks up to and including the selected one
      for (let i = 0; i <= taskIndex; i++) {
        newSelectedTasks[taskOrder[i]] = true;
      }
      setSelectedTasks(newSelectedTasks);
    } else {
      // If disabling a task, disable all subsequent tasks in the dependency chain
      const newSelectedTasks = { ...selectedTasks };
      const taskIndex = taskOrder.indexOf(taskKey);
      
      // Disable this task and all subsequent tasks
      for (let i = taskIndex; i < taskOrder.length; i++) {
        newSelectedTasks[taskOrder[i]] = false;
      }
      setSelectedTasks(newSelectedTasks);
    }
  };

  // AI Section Handlers
  const isValidYouTubeUrl = (url: string): boolean => {
    const youtubeRegex = /^(https?:\/\/)?(www\.)?(youtube\.com\/watch\?v=|youtu\.be\/|youtube\.com\/embed\/)([a-zA-Z0-9_-]{11})(\S*)?$/;
    return youtubeRegex.test(url);
  };



  const handleCreateJob = async () => {
    if (!youtubeUrl.trim()) {
      setUrlError("YouTube URL is required");
      return;
    }
    if (!isValidYouTubeUrl(youtubeUrl.trim())) {
      setUrlError("Please enter a valid YouTube URL");
      return;
    }
    setUrlError(null);
    // Get courseId and versionId from store
    const { currentCourse } = useCourseStore.getState();
    if (!currentCourse?.courseId || !currentCourse?.versionId) {
      toast.error("Missing course or version information");
      return;
    }
    try {
      // Build job parameters based on workflow mode
      const jobParams: Parameters<typeof aiSectionAPI.createJob>[0] = {
        videoUrl: youtubeUrl,
        courseId: currentCourse.courseId,
        versionId: currentCourse.versionId,
        moduleId: currentCourse.moduleId,
        sectionId: currentCourse.sectionId,
        videoItemBaseName: uploadParams.videoItemBaseName,
        quizItemBaseName: uploadParams.quizItemBaseName,
        questionsPerQuiz: uploadParams.questionsPerQuiz,
      };

      // Add optional task parameters based on selected tasks
      if (selectedTasks.transcription) {
        jobParams.transcriptParameters = {
          language: customTranscriptParams.language || 'en',
          modelSize: customTranscriptParams.modelSize || 'large'
        };
      }
      
      if (selectedTasks.segmentation) {
        jobParams.segmentationParameters = {
          lam: customSegmentationParams.lam ?? 4.6,
          runs: customSegmentationParams.runs ?? 25,
          noiseId: customSegmentationParams.noiseId ?? -1
        };
      }
      
      if (selectedTasks.questions) {
        jobParams.questionGenerationParameters = {
          model: customQuestionParams.model || 'deepseek-r1:70b',
          SOL: customQuestionParams.SOL ?? 1,
          SML: customQuestionParams.SML ?? 0,
          NAT: customQuestionParams.NAT ?? 0,
          DES: customQuestionParams.DES ?? 0,
          prompt: customQuestionParams.prompt || `Focus on conceptual understanding\n- Test comprehension of key ideas, principles, and relationships discussed in the content\n- Avoid questions that require memorizing exact numerical values, dates, or statistics mentioned in the content\n- The answer of questions should be present within the content, but not directly quoted\n- make all the options roughly the same length\n- Set isParameterized to false unless the question uses variables\n- Do not mention the word 'transcript' for giving references, use the word 'video' instead`
        };
      }

      const { jobId } = await aiSectionAPI.createJob(jobParams);
      setAiJobId(jobId);
      console.log("[handleCreateJob] Set aiJobId:", jobId);
      
      const enabledTasksCount = Object.values(selectedTasks).filter(Boolean).length;
      const taskNames = Object.entries(selectedTasks)
        .filter(([, enabled]) => enabled)
        .map(([task]) => task === 'questions' ? 'question generation' : task)
        .join(', ');
      
      if (enabledTasksCount > 0) {
        toast.success(`AI job created with automated ${taskNames}!`);
      } else {
        toast.success("AI job created successfully!");
      }
      
      // Do NOT start audio extraction here. Wait for user to click Transcription button.
    } catch (error) {
      toast.error("Failed to create AI job. Please try again.");
    }
  };

  // Refactored handleTask for transcription (no polling)
  const handleTask = async (task: keyof typeof taskRuns, segParams: any, questionGenParams: any) => {

    if (!aiJobId) {
      toast.error("Please create an AI job first");
      return;
    }
    const runId = `run-${Date.now()}-${Math.random()}`;
    const newRun: TaskRun = {
      id: runId,
      timestamp: new Date(),
      status: "loading",
      parameters: task === "segmentation" ? { ...segParams } : undefined,
    };
    try {
      if (task === "transcription") {
        if (aiJobStatus?.jobStatus?.transcriptGeneration === 'COMPLETED') {
          // Rerun transcription with selected parameters
          await aiSectionAPI.rerunJobTask(aiJobId, 'TRANSCRIPT_GENERATION', rerunParams);
          setAiWorkflowStep('transcription');
          toast.success("Transcription rerun started. Click Refresh to check status.");
          setTaskRuns(prev => ({
            ...prev,
            transcription: [...prev.transcription, {
              id: runId,
              timestamp: new Date(),
              status: "loading",
              parameters: { ...rerunParams }
            }]
          }));
          await handleRefreshStatus();
          return;
        }
        // Only start audio extraction, do not poll
        setTaskRuns(prev => ({ ...prev, [task]: [...prev[task], newRun] }));
        await aiSectionAPI.postJobTask(aiJobId, 'AUDIO_EXTRACTION');
        setAiWorkflowStep('audio_extraction');
        toast.success("Audio extraction started. Click Refresh to check status.");
        setTaskRuns(prev => ({
          ...prev,
          [task]: prev[task].map(run =>
            run.id === runId ? { ...run, status: "loading", result: undefined } : run
          ),
        }));
        await handleRefreshStatus();
        return;
      }
      let taskType = "";
      let params: Record<string, any> | undefined = undefined;
      switch (task) {
        case "segmentation": {
          taskType = "SEGMENTATION";
          // Add a new loading run
          const runId = `run-${Date.now()}-${Math.random()}`;
          const newRun: TaskRun = {
            id: runId,
            timestamp: new Date(),
            status: "loading",
            parameters: { ...segParams }
          };
          setTaskRuns(prev => ({
            ...prev,
            segmentation: [...prev.segmentation, newRun]
          }));
          // Approve transcript before starting segmentation
          await aiSectionAPI.approveContinueTask(aiJobId);
          // Find the accepted transcript run index (0-based)
          const acceptedTranscriptId = acceptedRuns.transcription;
          // Always use usePrevious = 0 as per user request
          const usePrevious = 0;
          // Always use the latest values from segParams for the payload
          params = { lam: segParams.lam, runs: segParams.runs, noiseId: segParams.noiseId };
          await aiSectionAPI.postJobTask(aiJobId, taskType, params, usePrevious);
          await handleRefreshStatus();
          return;
        }
        case "question":
          taskType = "QUESTION_GENERATION";
          params = { ...questionGenParams };
          break;


        case "upload":
          taskType = "UPLOAD_TO_COURSE";
          break;
        default:
          throw new Error(`Unknown task: ${task}`);
      }
      setTaskRuns(prev => ({ ...prev, [task]: [...prev[task], newRun] }));
      await aiSectionAPI.postJobTask(aiJobId, taskType, params);

      if (task === "upload") {
        setTaskRuns(prev => ({
          ...prev,
          [task]: prev[task].map(run =>
            run.id === runId ? { ...run, status: "done" } : run
          ),
        }));
        toast.success("Section successfully added to course!");
        setTimeout(() => {
          setYoutubeUrl("");
          setAiJobId(null);
          setTaskRuns({
            transcription: [],
            segmentation: [],
            question: [],
            upload: [],
          });
        }, 1500);
      }
      await handleRefreshStatus();
    } catch (error) {
      setTaskRuns(prev => ({
        ...prev,
        [task]: prev[task].map(run =>
          run.id === runId ? { ...run, status: "failed" } : run
        ),
      }));
      setAiWorkflowStep('error');
      toast.error(`Task ${task} failed: ${error instanceof Error ? error.message : "Unknown error"}`);
      await handleRefreshStatus();
    }
  };

  const handleAcceptRun = async (task: keyof typeof taskRuns, runId: string) => {
    if ((task === 'transcription' || task === 'segmentation' || task === 'question') && aiJobId) {
      try {
        await aiSectionAPI.approveContinueTask(aiJobId);
        toast.success(`${task === 'question' ? 'Question generation' : task.charAt(0).toUpperCase() + task.slice(1)} run approved and continued!`);
      } catch (e: any) {
        toast.error(`Failed to approve ${task === 'question' ? 'question generation' : task}.`);
        return;
      }
    }
    setAcceptedRuns(prev => ({ ...prev, [task]: runId }));
    if (task !== 'segmentation' && task !== 'question' && task !== 'transcription') toast.success(`${task} run accepted!`);
  };

  // Remove handleSegParamChange and any reference to segParams.segments

  const canRunTask = (task: keyof typeof taskRuns): boolean => {
    switch (task) {
      case "transcription":
        return !!aiJobId;
      case "segmentation":
        return !!acceptedRuns.transcription;
      case "question":
        return !!acceptedRuns.segmentation;
      case "upload":
        return !!acceptedRuns.question;
      default:
        return false;
    }
  };

  // Helper to get task status from job status
  const getTaskStatus = (jobStatus: any, taskKey: string) => {
    if (!jobStatus) return null;
    return jobStatus[taskKey];
  };

  // Helper to map status to icon and color with enhanced status handling
  const getTaskStatusIcon = (status: string | null) => {
    if (!status) return null;
    
    switch (status) {
      case 'PENDING':
        return (
          <TooltipProvider>
            <Tooltip>
              <TooltipTrigger asChild>
                <div className="flex items-center gap-2 px-3 py-1 rounded-full bg-gray-100 dark:bg-gray-800 border">
                  <Clock className="w-4 h-4 text-gray-500" />
                  <span className="text-sm font-medium text-gray-700 dark:text-gray-300">Pending</span>
                </div>
              </TooltipTrigger>
              <TooltipContent>Task is pending and waiting to start</TooltipContent>
            </Tooltip>
          </TooltipProvider>
        );
      case 'RUNNING':
        return (
          <TooltipProvider>
            <Tooltip>
              <TooltipTrigger asChild>
                <div className="flex items-center gap-2 px-3 py-1 rounded-full bg-blue-100 dark:bg-blue-900/30 border border-blue-200 dark:border-blue-800">
                  <Loader2 className="w-4 h-4 text-blue-600 animate-spin" />
                  <span className="text-sm font-medium text-blue-700 dark:text-blue-300">Running</span>
                </div>
              </TooltipTrigger>
              <TooltipContent>Task is currently running</TooltipContent>
            </Tooltip>
          </TooltipProvider>
        );
      case 'WAITING':
        return (
          <TooltipProvider>
            <Tooltip>
              <TooltipTrigger asChild>
                <div className="flex items-center gap-2 px-3 py-1 rounded-full bg-yellow-100 dark:bg-yellow-900/30 border border-yellow-200 dark:border-yellow-800">
                  <PauseCircle className="w-4 h-4 text-yellow-600" />
                  <span className="text-sm font-medium text-yellow-700 dark:text-yellow-300">Waiting</span>
                </div>
              </TooltipTrigger>
              <TooltipContent>Task is waiting for approval or dependencies</TooltipContent>
            </Tooltip>
          </TooltipProvider>
        );
      case 'COMPLETED':
        return (
          <TooltipProvider>
            <Tooltip>
              <TooltipTrigger asChild>
                <div className="flex items-center gap-2 px-3 py-1 rounded-full bg-green-100 dark:bg-green-900/30 border border-green-200 dark:border-green-800">
                  <CheckCircle className="w-4 h-4 text-green-600" />
                  <span className="text-sm font-medium text-green-700 dark:text-green-300">Completed</span>
                </div>
              </TooltipTrigger>
              <TooltipContent>Task completed successfully</TooltipContent>
            </Tooltip>
          </TooltipProvider>
        );
      case 'FAILED':
        return (
          <TooltipProvider>
            <Tooltip>
              <TooltipTrigger asChild>
                <div className="flex items-center gap-2 px-3 py-1 rounded-full bg-red-100 dark:bg-red-900/30 border border-red-200 dark:border-red-800">
                  <XCircle className="w-4 h-4 text-red-600" />
                  <span className="text-sm font-medium text-red-700 dark:text-red-300">Failed</span>
                </div>
              </TooltipTrigger>
              <TooltipContent>Task failed to complete</TooltipContent>
            </Tooltip>
          </TooltipProvider>
        );
      case 'ABORTED':
        return (
          <TooltipProvider>
            <Tooltip>
              <TooltipTrigger asChild>
                <div className="flex items-center gap-2 px-3 py-1 rounded-full bg-orange-100 dark:bg-orange-900/30 border border-orange-200 dark:border-orange-800">
                  <Ban className="w-4 h-4 text-orange-600" />
                  <span className="text-sm font-medium text-orange-700 dark:text-orange-300">Aborted</span>
                </div>
              </TooltipTrigger>
              <TooltipContent>Task was aborted</TooltipContent>
            </Tooltip>
          </TooltipProvider>
        );
      default:
        return (
          <TooltipProvider>
            <Tooltip>
              <TooltipTrigger asChild>
                <div className="flex items-center gap-2 px-3 py-1 rounded-full bg-gray-100 dark:bg-gray-800 border">
                  <AlertTriangle className="w-4 h-4 text-gray-500" />
                  <span className="text-sm font-medium text-gray-700 dark:text-gray-300">Unknown</span>
                </div>
              </TooltipTrigger>
              <TooltipContent>Unknown status: {status}</TooltipContent>
            </Tooltip>
          </TooltipProvider>
        );
    }
  };

  // Helper to map status to icon and color
  const getStatusIcon = (status: string) => {
    switch (status) {
      case 'loading':
      case 'RUNNING':
        return <TooltipProvider><Tooltip><TooltipTrigger asChild><span><Loader2 className="animate-spin text-blue-500" /></span></TooltipTrigger><TooltipContent>Running</TooltipContent></Tooltip></TooltipProvider>;
      case 'done':
      case 'COMPLETED':
        return <TooltipProvider><Tooltip><TooltipTrigger asChild><span><CheckCircle className="text-green-600" /></span></TooltipTrigger><TooltipContent>Completed</TooltipContent></Tooltip></TooltipProvider>;
      case 'FAILED':
      case 'failed':
        return <TooltipProvider><Tooltip><TooltipTrigger asChild><span><XCircle className="text-red-600" /></span></TooltipTrigger><TooltipContent>Failed</TooltipContent></Tooltip></TooltipProvider>;
      case 'WAITING':
      case 'PENDING':
        return <TooltipProvider><Tooltip><TooltipTrigger asChild><span><PauseCircle className="text-yellow-500" /></span></TooltipTrigger><TooltipContent>Waiting/Pending</TooltipContent></Tooltip></TooltipProvider>;
      default:
        return <TooltipProvider><Tooltip><TooltipTrigger asChild><span><Play className="text-gray-400" /></span></TooltipTrigger><TooltipContent>Unknown</TooltipContent></Tooltip></TooltipProvider>;
    }
  };

  // Helper to map workflow step to user-friendly message
  const getWorkflowStepMessage = (step: string) => {
    switch (step) {
      case 'transcription_done':
        return 'Transcription Completed';
      case 'audio_extraction_done':
        return 'Audio Extraction Completed';
      case 'transcription':
        return 'Transcription In Progress';
      case 'audio_extraction':
        return 'Audio Extraction In Progress';
      case 'idle':
        return 'Idle';
      case 'error':
        return 'Error';
      default:
        return step;
    }
  };

  // Cutted Task Accordion From here. 

  const getDifficultyColor = (difficulty: Question['difficulty']): string => {
    switch (difficulty) {
      case 'easy': return 'text-green-600 bg-green-100 dark:text-green-400 dark:bg-green-900/20';
      case 'medium': return 'text-yellow-600 bg-yellow-100 dark:text-yellow-400 dark:bg-yellow-900/20';
      case 'hard': return 'text-red-600 bg-red-100 dark:text-red-400 dark:bg-red-900/20';
      default: return 'text-gray-600 bg-gray-100 dark:text-gray-400 dark:bg-gray-900/20';
    }
  };

  const getQuestionTypeColor = (type: QuestionType): string => {
    switch (type) {
      case 'SELECT_ONE_IN_LOT': return 'text-blue-600 bg-blue-100 dark:text-blue-400 dark:bg-blue-900/20';
      case 'SELECT_MANY_IN_LOT': return 'text-purple-600 bg-purple-100 dark:text-purple-400 dark:bg-purple-900/20';
      case 'ORDER_THE_LOTS': return 'text-orange-600 bg-orange-100 dark:text-orange-400 dark:bg-orange-900/20';
      case 'NUMERIC_ANSWER_TYPE': return 'text-green-600 bg-green-100 dark:text-green-400 dark:bg-green-900/20';
      case 'DESCRIPTIVE': return 'text-indigo-600 bg-indigo-100 dark:text-indigo-400 dark:bg-indigo-900/20';
      default: return 'text-gray-600 bg-gray-100 dark:text-gray-400 dark:bg-gray-900/20';
    }
  };

  const getQuestionTypeLabel = (type: QuestionType): string => {
    switch (type) {
      case 'SELECT_ONE_IN_LOT': return 'Single Select';
      case 'SELECT_MANY_IN_LOT': return 'Multiple Select';
      case 'ORDER_THE_LOTS': return 'Drag & Drop';
      case 'NUMERIC_ANSWER_TYPE': return 'Numeric';
      case 'DESCRIPTIVE': return 'Descriptive';
      default: return 'Question';
    }
  };

  const handleEditClick = (segmentId: string, question: Question) => {
    setEditingQuestion({ segmentId, questionId: question.id });
    setEditedQuestion({ ...question });
  };

  const handleSaveEdit = (segmentId: string, questionId: string) => {
    setVideoDataState(prev => {
      if (!prev) return prev;
      const newSegments = prev.segments.map(segment => {
        if (segment.id !== segmentId) return segment;
        return {
          ...segment,
          questions: segment.questions.map(q =>
            q.id === questionId ? { ...q, ...editedQuestion } as Question : q
          ),
        };
      });
      return { ...prev, segments: newSegments } as VideoData;
    });
    setEditingQuestion(null);
    setEditedQuestion({});
    toast.success("Question updated successfully!");
  };

  const handleCancelEdit = () => {
    setEditingQuestion(null);
    setEditedQuestion({});
  };

  const handleAddOption = () => {
    setEditedQuestion(prev => ({
      ...prev,
      options: [...(prev.options || []), `Option ${(prev.options?.length || 0) + 1}`]
    }));
  };

  const handleRemoveOption = (index: number) => {
    setEditedQuestion(prev => ({
      ...prev,
      options: prev.options?.filter((_, i) => i !== index)
    }));
  };

  // Question Edit Form Component
  // Cutted from here. 

  // Track previous job status for transition detection
  const prevJobStatusRef = useRef<any>(null);
  // Track if this is the first status fetch after mount
  const didMountRef = useRef(false);

  // New: Manual refresh handler
  const handleRefreshStatus = async () => {
    if (!aiJobId) return;
    try {
      // const status = await aiSectionAPI.getJobStatus(aiJobId);
      // setAiJobStatus(status);
      const status = aiJobStatus;
      console.log(aiJobStatus)
      const prevJobStatus = prevJobStatusRef.current;
      // Only show toast if transitioning to COMPLETED and not on first mount
      if (
        didMountRef.current &&
        status.jobStatus?.transcriptGeneration === 'COMPLETED' &&
        prevJobStatus?.transcriptGeneration !== 'COMPLETED'
      ) {
        setTaskRuns(prev => {
          const lastLoadingIdx = [...prev.transcription].reverse().findIndex(run => run.status === 'loading');
          if (lastLoadingIdx === -1) return prev;
          const idxToUpdate = prev.transcription.length - 1 - lastLoadingIdx;
          return {
            ...prev,
            transcription: prev.transcription.map((run, idx) =>
              idx === idxToUpdate ? { ...run, status: 'done', result: status } : run
            ),
          };
        });
        toast.success('Transcription completed!');
      }
      if (
        didMountRef.current &&
        status.jobStatus?.segmentation === 'COMPLETED' &&
        prevJobStatus?.segmentation !== 'COMPLETED'
      ) {
        setTaskRuns(prev => {
          const lastLoadingIdx = [...prev.segmentation].reverse().findIndex(run => run.status === 'loading');
          if (lastLoadingIdx === -1) return prev;
          const idxToUpdate = prev.segmentation.length - 1 - lastLoadingIdx;
          return {
            ...prev,
            segmentation: prev.segmentation.map((run, idx) =>
              idx === idxToUpdate ? { ...run, status: 'done', result: status } : run
            ),
          };
        });
        toast.success('Segmentation completed!');
      }
      if (
        didMountRef.current &&
        status.jobStatus?.questionGeneration === 'COMPLETED' &&
        prevJobStatus?.questionGeneration !== 'COMPLETED'
      ) {
        // Fetch QUESTION_GENERATION task status for fileUrl
        const token = localStorage.getItem('firebase-auth-token');
        const backendUrl = getApiUrl(`/genai/${aiJobId}/tasks/QUESTION_GENERATION/status`);
        let res = await fetch(backendUrl, { headers: { 'Authorization': `Bearer ${token}` } });
        if (!res.ok) {
          res = await fetch(backendUrl, { headers: { 'Authorization': `Bearer ${token}` } });
        }
        if (res.ok) {
          const arr = await res.json();
          setTaskRuns(prev => {
            const lastLoadingIdx = [...prev.question].reverse().findIndex(run => run.status === 'loading');
            const lastDoneIdx = [...prev.question].reverse().findIndex(run => run.status === 'done');
            const idxToUpdate = lastLoadingIdx !== -1 ? prev.question.length - 1 - lastLoadingIdx : (lastDoneIdx !== -1 ? prev.question.length - 1 - lastDoneIdx : -1);
            if (idxToUpdate === -1) return prev;
            return {
              ...prev,
              question: prev.question.map((run, idx) => {
                if (idx === idxToUpdate) {
                  const { id, timestamp, result, parameters } = run;
                  return { id, timestamp, status: 'done', result: { ...result, questionTaskStatus: arr }, parameters } as TaskRun;
                }
                return run;
              }),
            };
          });
          toast.success('Questions generated!');
        }
      }
      // Always update previous job status at the end
      prevJobStatusRef.current = status.jobStatus;
      // Mark didMount after first fetch
      if (!didMountRef.current) didMountRef.current = true;
      if (status.jobStatus?.transcriptGeneration === 'COMPLETED') {
        setAiWorkflowStep('transcription_done');
        return;
      }
      if (status.jobStatus?.audioExtraction === 'COMPLETED') {
        setAiWorkflowStep('audio_extraction_done');
        return;
      }
      if (status.jobStatus?.audioExtraction === 'FAILED' || status.jobStatus?.transcriptGeneration === 'FAILED') {
        setAiWorkflowStep('error');
        toast.error('A step failed.');
        return;
      }
    } catch (error) {
      setAiWorkflowStep('error');
      toast.error('Failed to refresh status.');
    }
  };


<<<<<<< HEAD
 useEffect(() => {
    if (!aiJobId) return;
    const es = connectToLiveStatusUpdates(aiJobId,setAiJobStatus);
  return () => es.close();  
   
=======
  useEffect(() => {
    if (!aiJobId) return;
    const interval = setInterval(() => {
      handleRefreshStatus();
    }, 30000);
    return () => clearInterval(interval);
>>>>>>> 72d4cf0d
  }, [aiJobId]);

  useEffect(()=>{if(!aiJobStatus)return;

    handleRefreshStatus();
  },[aiJobStatus])

  // New: Manual trigger for transcript generation
  const handleStartTranscription = async () => {
    if (!aiJobId) return;
    try {
      let status = await aiSectionAPI.getJobStatus(aiJobId);
      if (status.jobStatus?.transcriptGeneration === 'PENDING') {
        await aiSectionAPI.approveContinueTask(aiJobId);
        toast.success('Approved transcript task.');
        // Immediately check status and start if now WAITING
        status = await aiSectionAPI.getJobStatus(aiJobId);
        if (status.jobStatus?.transcriptGeneration === 'WAITING') {
          await aiSectionAPI.postJobTask(aiJobId, 'TRANSCRIPT_GENERATION');
          setAiWorkflowStep('transcription');
          toast.success('Transcript generation started. Click Refresh to check status.');
          await handleRefreshStatus();
        } else {
          toast.info('Transcript generation is not ready to start yet.');
        }
      } else if (status.jobStatus?.transcriptGeneration === 'WAITING') {
        await aiSectionAPI.postJobTask(aiJobId, 'TRANSCRIPT_GENERATION');
        setAiWorkflowStep('transcription');
        toast.success('Transcript generation started. Click Refresh to check status.');
        await handleRefreshStatus();
      } else {
        toast.info('Transcript generation is not ready to start.');
      }
    } catch (error) {
      setAiWorkflowStep('error');
      toast.error('Failed to start transcript generation.');
      await handleRefreshStatus();
    }
  };

  // Helper to fetch transcript file from fileUrl
  const fetchTranscriptFromUrl = async (url: string) => {
    const response = await fetch(url);
    if (!response.ok) throw new Error('Failed to fetch transcript file');
    const data = await response.json();
    if (Array.isArray(data.chunks)) {
      // Join all text chunks for display
      return data.chunks.map((chunk: { text: string }) => chunk.text).join('\n');
    }
    // Fallback to raw JSON
    return JSON.stringify(data, null, 2);
  };

  // Helper to fetch transcriptGeneration task status and get fileUrl
  const fetchTranscriptForRun = async (jobId: string, setTranscript: (t: string) => void, setLoading: (b: boolean) => void, setError: (e: string) => void) => {
    setLoading(true);
    setError("");
    try {
      const token = localStorage.getItem('firebase-auth-token');
      const url = getApiUrl(`/genai/${jobId}/tasks/TRANSCRIPT_GENERATION/status`);
      const res = await fetch(url, { headers: { 'Authorization': `Bearer ${token}` } });
      if (!res.ok) throw new Error('Failed to fetch task status');
      const arr = await res.json();
      if (Array.isArray(arr) && arr.length > 0 && arr[0].fileUrl) {
        const transcript = await fetchTranscriptFromUrl(arr[0].fileUrl);
        setTranscript(transcript);
      } else {
        setError('Transcript file URL not found.');
      }
    } catch (e: any) {
      setError(e.message || 'Unknown error');
    } finally {
      setLoading(false);
    }
  };

  // Helper to fetch segmentation file from fileUrl
  const fetchSegmentationFromUrl = async (url: string) => {
    const response = await fetch(url);
    if (!response.ok) throw new Error('Failed to fetch segmentation file');
    const data = await response.json();
    // Assume data.segments or data.chunks or similar
    if (Array.isArray(data.segments)) {
      return data.segments;
    }
    if (Array.isArray(data.chunks)) {
      // fallback for chunked format
      return data.chunks;
    }
    return data;
  };

  // Helper to fetch segmentation task status and get fileUrl
  const fetchSegmentationForRun = async (jobId: string, setSegments: (s: any[]) => void, setLoading: (b: boolean) => void, setError: (e: string) => void) => {
    setLoading(true);
    setError("");
    try {
      const token = localStorage.getItem('firebase-auth-token');
      const url = getApiUrl(`/genai/${jobId}/tasks/SEGMENTATION/status`);
      const res = await fetch(url, { headers: { 'Authorization': `Bearer ${token}` } });
      if (!res.ok) throw new Error('Failed to fetch task status');
      const arr = await res.json();
      if (Array.isArray(arr) && arr.length > 0 && arr[0].fileUrl) {
        const segments = await fetchSegmentationFromUrl(arr[0].fileUrl);
        setSegments(segments);
      } else {
        setError('Segmentation file URL not found.');
      }
    } catch (e: any) {
      setError(e.message || 'Unknown error');
    } finally {
      setLoading(false);
    }
  };

  // Component to show transcript for a run
  // Cutted from here.

  // Component to show segmentation for a run
  // Cutted from here.


  // When triggering question generation, use the accepted segmentation run index
  const handleStartQuestionGeneration = async () => {
    if (!aiJobId) return;
    // Find the accepted segmentation run index and ensure it is completed
    const acceptedSegmentationId = acceptedRuns.segmentation;
    let valid = false;
    if (acceptedSegmentationId) {
      const idx = taskRuns.segmentation.findIndex(run => run.id === acceptedSegmentationId);
      if (idx !== -1) {
        const run = taskRuns.segmentation[idx];
        if (run.status === 'done') {
          valid = true;
        }
      }
    }
    if (!valid) {
      toast.error('Please accept a completed segmentation run before generating questions.');
      return;
    }
    try {
      const hasQuestionRun = taskRuns.question && taskRuns.question.length > 0;
      const params = {
        model: questionGenParams.model,
        SQL: Number(questionGenParams.SQL),
        SML: Number(questionGenParams.SML),
        NAT: Number(questionGenParams.NAT),
        DES: Number(questionGenParams.DES),
        prompt: questionGenParams.prompt
      };
      if (hasQuestionRun) {
        // Rerun logic
        await aiSectionAPI.rerunJobTask(aiJobId, 'QUESTION_GENERATION', params);
        toast.success('Question generation rerun started. Click Refresh to check status.');
      } else {
        // First run logic
        await aiSectionAPI.approveStartTask(aiJobId, {
          type: 'QUESTION_GENERATION',
          parameters: params
        });
        toast.success('Question generation started. Click Refresh to check status.');
      }
      setTaskRuns(prev => ({
        ...prev,
        question: [
          ...prev.question,
          {
            id: `run-${Date.now()}-${Math.random()}`,
            timestamp: new Date(),
            status: "loading",
            parameters: { ...questionGenParams }
          }
        ]
      }));
    } catch (e: any) {
      toast.error('Failed to start question generation.');
    }
  };

  // Component to show questions for a question generation run
  // Cutted from here.

  // Render the AI workflow UI and the quiz question editor
  return (
    <div className="max-w-6xl w-full mx-auto px-4">
      {/* AI Section Workflow Inline */}
      <div className="bg-white dark:bg-card/50 rounded-xl shadow-lg border border-gray-200 dark:border-border p-8 mb-8">
        <div className="text-center mb-8">
          <h1 className="text-3xl font-bold mb-3 text-primary">
            Generate Section using AI
          </h1>
          <p className="text-muted-foreground text-lg">
            Transform your YouTube content into interactive learning materials
          </p>
        </div>
        {/* Stepper */}
        <Stepper jobStatus={aiJobStatus?.jobStatus} />
        
        {/* Unified Workflow Configuration */}
        <Card className="mb-6">
          <CardHeader>
            <div className="flex items-center justify-between">
              <div>
                <CardTitle className="flex items-center gap-2">
                  <Settings className="w-5 h-5" />
                  AI Workflow Tasks
                </CardTitle>
                <CardDescription>
                  Select which tasks to run automatically. Dependencies are handled automatically.
                </CardDescription>
              </div>
              <Button
                variant="outline"
                size="sm"
                onClick={() => setShowAdvancedConfig(!showAdvancedConfig)}
                disabled={!!aiJobId}
                className="text-xs"
              >
                {showAdvancedConfig ? 'Hide' : 'Show'} Advanced Settings
              </Button>
            </div>
          </CardHeader>
          <CardContent>
            {/* Task Selection with Linear Dependencies */}
            <div className="space-y-4">
              <div className="grid grid-cols-1 md:grid-cols-2 lg:grid-cols-4 gap-4">
                {taskOrder.map((task, index) => {
                  const isSelected = selectedTasks[task];
                  const isDependency = index > 0 && selectedTasks[taskOrder[index + 1]];
                  const taskLabels = {
                    transcription: 'Transcription',
                    segmentation: 'Segmentation', 
                    questions: 'Question Generation',
                    upload: 'Upload to Course'
                  };
                  const taskIcons = {
                    transcription: <FileText className="w-4 h-4" />,
                    segmentation: <ListChecks className="w-4 h-4" />,
                    questions: <MessageSquareText className="w-4 h-4" />,
                    upload: <UploadCloud className="w-4 h-4" />
                  };
                  
                  return (
                    <div key={task} className={`
                      relative p-4 border rounded-lg transition-all duration-200
                      ${isSelected 
                        ? 'bg-blue-50 border-blue-200 dark:bg-blue-950/30 dark:border-blue-800' 
                        : 'bg-gray-50 border-gray-200 dark:bg-gray-900 dark:border-gray-700'
                      }
                      ${isDependency ? 'ring-2 ring-blue-300 dark:ring-blue-700' : ''}
                    `}>
                      <div className="flex items-start space-x-3">
                        <Checkbox
                          checked={isSelected}
                          onCheckedChange={(checked) => handleTaskSelection(task, !!checked)}
                          disabled={!!aiJobId}
                          className="mt-1"
                        />
                        <div className="flex-1 min-w-0">
                          <div className="flex items-center gap-2 mb-1">
                            {taskIcons[task]}
                            <Label className="font-medium text-sm cursor-pointer">
                              {taskLabels[task]}
                            </Label>
                          </div>
                          <p className="text-xs text-muted-foreground">
                            {task === 'transcription' && 'Convert audio to text'}
                            {task === 'segmentation' && 'Split into logical segments'}
                            {task === 'questions' && 'Generate quiz questions'}
                            {task === 'upload' && 'Upload content to course'}
                          </p>
                          {isDependency && (
                            <div className="mt-2">
                              <span className="inline-flex items-center px-2 py-1 rounded-full text-xs bg-blue-100 text-blue-800 dark:bg-blue-900 dark:text-blue-200">
                                Auto-selected
                              </span>
                            </div>
                          )}
                        </div>
                      </div>
                    </div>
                  );
                })}
              </div>

              {/* Dependency Info */}
              <div className="bg-blue-50 dark:bg-blue-950/30 p-3 rounded-lg border border-blue-200 dark:border-blue-800">
                <div className="flex items-start gap-2">
                  <Zap className="w-4 h-4 text-blue-600 mt-0.5" />
                  <div className="text-sm">
                    <p className="font-medium text-blue-800 dark:text-blue-200 mb-1">Smart Dependencies</p>
                    <p className="text-blue-700 dark:text-blue-300">
                      Tasks run in sequence: Transcription → Segmentation → Questions → Upload. 
                      Selecting a later task automatically enables all previous required tasks.
                    </p>
                  </div>
                </div>
              </div>

              {/* Upload Parameters - Always Shown */}
              <div className="grid grid-cols-1 md:grid-cols-3 gap-4 p-4 bg-gray-50 dark:bg-gray-900 rounded-lg border">
                <div>
                  <Label htmlFor="video-base-name" className="text-sm font-medium">Video Item Name</Label>
                  <Input
                    id="video-base-name"
                    value={uploadParams.videoItemBaseName}
                    onChange={(e) => setUploadParams(prev => ({ ...prev, videoItemBaseName: e.target.value }))}
                    placeholder="video_item"
                    disabled={!!aiJobId}
                    className="mt-1"
                  />
                </div>
                <div>
                  <Label htmlFor="quiz-base-name" className="text-sm font-medium">Quiz Item Name</Label>
                  <Input
                    id="quiz-base-name"
                    value={uploadParams.quizItemBaseName}
                    onChange={(e) => setUploadParams(prev => ({ ...prev, quizItemBaseName: e.target.value }))}
                    placeholder="quiz_item"
                    disabled={!!aiJobId}
                    className="mt-1"
                  />
                </div>
                <div>
                  <Label htmlFor="questions-per-quiz" className="text-sm font-medium">Questions Per Quiz</Label>
                  <Input
                    id="questions-per-quiz"
                    type="number"
                    min={1}
                    value={uploadParams.questionsPerQuiz}
                    onChange={(e) => setUploadParams(prev => ({ ...prev, questionsPerQuiz: Number(e.target.value) }))}
                    disabled={!!aiJobId}
                    className="mt-1"
                  />
                </div>
              </div>

              {/* Advanced Configuration */}
              {showAdvancedConfig && (
                <Accordion type="multiple" className="border rounded-lg">
                  {selectedTasks.transcription && (
                    <AccordionItem value="transcript">
                      <AccordionTrigger className="px-4">Transcription Settings</AccordionTrigger>
                      <AccordionContent className="px-4 pb-4">
                        <div className="grid grid-cols-2 gap-4">
                          <div>
                            <Label>Language</Label>
                            <Select 
                              value={customTranscriptParams.language} 
                              onValueChange={(value) => setCustomTranscriptParams(prev => ({ ...prev, language: value }))}
                              disabled={!!aiJobId}
                            >
                              <SelectTrigger>
                                <SelectValue placeholder="Select language" />
                              </SelectTrigger>
                              <SelectContent>
                                <SelectItem value="en">English</SelectItem>
                                <SelectItem value="hi">Hindi</SelectItem>
                                <SelectItem value="es">Spanish</SelectItem>
                                <SelectItem value="fr">French</SelectItem>
                              </SelectContent>
                            </Select>
                          </div>
                          <div>
                            <Label>Model Size</Label>
                            <Select 
                              value={customTranscriptParams.modelSize} 
                              onValueChange={(value) => setCustomTranscriptParams(prev => ({ ...prev, modelSize: value }))}
                              disabled={!!aiJobId}
                            >
                              <SelectTrigger>
                                <SelectValue placeholder="Select model size" />
                              </SelectTrigger>
                              <SelectContent>
                                <SelectItem value="large">Large (Most Accurate)</SelectItem>
                                <SelectItem value="medium">Medium</SelectItem>
                                <SelectItem value="small">Small (Fastest)</SelectItem>
                              </SelectContent>
                            </Select>
                          </div>
                        </div>
                      </AccordionContent>
                    </AccordionItem>
                  )}
                  
                  {selectedTasks.segmentation && (
                    <AccordionItem value="segmentation">
                      <AccordionTrigger className="px-4">Segmentation Settings</AccordionTrigger>
                      <AccordionContent className="px-4 pb-4">
                        <div className="grid grid-cols-3 gap-4">
                          <div>
                            <Label>Lambda</Label>
                            <Input
                              type="number"
                              step="0.1"
                              value={customSegmentationParams.lam}
                              onChange={(e) => setCustomSegmentationParams(prev => ({ ...prev, lam: parseFloat(e.target.value) }))}
                              disabled={!!aiJobId}
                              className="mt-1"
                            />
                          </div>
                          <div>
                            <Label>Runs</Label>
                            <Input
                              type="number"
                              value={customSegmentationParams.runs}
                              onChange={(e) => setCustomSegmentationParams(prev => ({ ...prev, runs: parseInt(e.target.value) }))}
                              disabled={!!aiJobId}
                              className="mt-1"
                            />
                          </div>
                          <div>
                            <Label>Noise ID</Label>
                            <Input
                              type="number"
                              value={customSegmentationParams.noiseId}
                              onChange={(e) => setCustomSegmentationParams(prev => ({ ...prev, noiseId: parseInt(e.target.value) }))}
                              disabled={!!aiJobId}
                              className="mt-1"
                            />
                          </div>
                        </div>
                      </AccordionContent>
                    </AccordionItem>
                  )}
                  
                  {selectedTasks.questions && (
                    <AccordionItem value="questions">
                      <AccordionTrigger className="px-4">Question Generation Settings</AccordionTrigger>
                      <AccordionContent className="px-4 pb-4">
                        <div className="space-y-4">
                          <div>
                            <Label>Model</Label>
                            <Select 
                              value={customQuestionParams.model} 
                              onValueChange={(value) => setCustomQuestionParams(prev => ({ ...prev, model: value }))}
                              disabled={!!aiJobId}
                            >
                              <SelectTrigger>
                                <SelectValue placeholder="Select model" />
                              </SelectTrigger>
                              <SelectContent>
                                <SelectItem value="deepseek-r1:70b">DeepSeek R1 70B</SelectItem>
                                <SelectItem value="gpt-4o">GPT-4o</SelectItem>
                                <SelectItem value="claude-3-sonnet">Claude 3 Sonnet</SelectItem>
                              </SelectContent>
                            </Select>
                          </div>
                          <div className="grid grid-cols-4 gap-4">
                            <div>
                              <Label>SOL Questions</Label>
                              <Input
                                type="number"
                                min={0}
                                value={customQuestionParams.SOL}
                                onChange={(e) => setCustomQuestionParams(prev => ({ ...prev, SOL: parseInt(e.target.value) }))}
                                disabled={!!aiJobId}
                                className="mt-1"
                              />
                            </div>
                            <div>
                              <Label>SML Questions</Label>
                              <Input
                                type="number"
                                min={0}
                                value={customQuestionParams.SML}
                                onChange={(e) => setCustomQuestionParams(prev => ({ ...prev, SML: parseInt(e.target.value) }))}
                                disabled={!!aiJobId}
                                className="mt-1"
                              />
                            </div>
                            <div>
                              <Label>NAT Questions</Label>
                              <Input
                                type="number"
                                min={0}
                                value={customQuestionParams.NAT}
                                onChange={(e) => setCustomQuestionParams(prev => ({ ...prev, NAT: parseInt(e.target.value) }))}
                                disabled={!!aiJobId}
                                className="mt-1"
                              />
                            </div>
                            <div>
                              <Label>DES Questions</Label>
                              <Input
                                type="number"
                                min={0}
                                value={customQuestionParams.DES}
                                onChange={(e) => setCustomQuestionParams(prev => ({ ...prev, DES: parseInt(e.target.value) }))}
                                disabled={!!aiJobId}
                                className="mt-1"
                              />
                            </div>
                          </div>
                          <div>
                            <Label>Custom Prompt</Label>
                            <Textarea
                              value={customQuestionParams.prompt}
                              onChange={(e) => setCustomQuestionParams(prev => ({ ...prev, prompt: e.target.value }))}
                              placeholder="Enter custom instructions for question generation..."
                              disabled={!!aiJobId}
                              className="mt-1"
                              rows={4}
                            />
                          </div>
                        </div>
                      </AccordionContent>
                    </AccordionItem>
                  )}
                </Accordion>
              )}
            </div>
          </CardContent>
        </Card>
        
        <div className="space-y-8">
          <div className="flex flex-col sm:flex-row gap-6 items-center w-full mt-4">
            <div className="flex-1 w-full">
              <Input
                placeholder="YouTube URL"
                value={youtubeUrl}
                onChange={e => setYoutubeUrl(e.target.value)}
                disabled={!!aiJobId}
                className={`flex-1 w-full ${urlError ? 'border-red-500' : ''}`}
              />
              {urlError && (
                <p className="text-red-500 text-sm mt-1">{urlError}</p>
              )}
            </div>
            <Button
              onClick={handleCreateJob}
              disabled={!youtubeUrl || !!aiJobId}
              className="w-full sm:w-auto mt-2 sm:mt-0 bg-gradient-to-r from-primary to-primary/90 hover:from-primary/90 hover:to-primary text-primary-foreground font-semibold px-6 py-3 rounded-lg shadow-lg hover:shadow-xl transition-all duration-300 transform hover:scale-105 disabled:opacity-50 disabled:cursor-not-allowed disabled:transform-none btn-beautiful"
            >
              {aiJobId ? "Job Created" : (() => {
                const enabledCount = Object.values(selectedTasks).filter(Boolean).length;
                const enabledTaskNames = Object.entries(selectedTasks)
                  .filter(([, enabled]) => enabled)
                  .map(([task]) => {
                    const labels = {
                      transcription: 'Transcription',
                      segmentation: 'Segmentation',
                      questions: 'Questions',
                      upload: 'Upload'
                    };
                    return labels[task as keyof typeof labels];
                  });
                
                if (enabledCount === 0) {
                  return 'Create AI Job';
                } else if (enabledCount <= 2) {
                  return `Start AI Job (${enabledTaskNames.join(' + ')})`;
                } else {
                  return `Start AI Job (${enabledCount} tasks)`;
                }
              })()}
            </Button>
          </div>
<<<<<<< HEAD
          {aiJobId && (
            <div className="space-y-6">
              {/* Refresh button and status */}
                {/* <div className="flex items-center gap-4 mb-2">
                 <Button 
                   onClick={handleRefreshStatus} 
                   variant="outline"
                   className="bg-background border-primary/30 text-primary hover:bg-primary/10 hover:border-primary font-medium px-4 py-2 rounded-lg shadow-md hover:shadow-lg transition-all duration-300 transform hover:scale-105 btn-beautiful"
                 >
                   Refresh Status
                 </Button>
                </div> */}
              {/* Task Cards */}
              <div className="space-y-8 mt-8">
                {/* Transcription Section */}
                <div className="bg-gray-50 dark:bg-card rounded-xl p-6 shadow-lg border border-gray-200 dark:border-border w-full">
                  <div className="flex items-center gap-2 mb-4">
                    <FileText className="w-5 h-5 text-blue-500 dark:text-blue-400" />
                    <span className="font-semibold text-xl text-gray-900 dark:text-card-foreground">Transcription</span>
=======
          <div className="space-y-6">
            {/* Refresh button and status */}
            <div className="flex flex-col gap-4 mb-2">
              <Button
                onClick={handleRefreshStatus}
                variant="outline"
                className="bg-background border-primary/30 text-primary hover:bg-primary/10 hover:border-primary font-medium px-4 py-2 rounded-lg shadow-md hover:shadow-lg transition-all duration-300 transform hover:scale-105 btn-beautiful w-fit"
              >
                <RefreshCw className="w-4 h-4 mr-2" />
                Refresh Status
              </Button>
              
              {/* Task Status Display */}
              {aiJobId && aiJobStatus?.jobStatus && (
                <div className="bg-white dark:bg-card/50 rounded-lg border border-gray-200 dark:border-border p-4 shadow-sm">
                  <h3 className="text-sm font-semibold text-gray-900 dark:text-gray-100 mb-3 flex items-center gap-2">
                    <Settings className="w-4 h-4" />
                    Task Status Overview
                  </h3>
                  <div className="grid grid-cols-1 md:grid-cols-2 lg:grid-cols-5 gap-3">
                    {/* Audio Extraction */}
                    <div className="flex flex-col gap-1">
                      <span className="text-xs font-medium text-gray-600 dark:text-gray-400">Audio Extraction</span>
                      {getTaskStatusIcon(getTaskStatus(aiJobStatus.jobStatus, 'audioExtraction'))}
                    </div>
                    
                    {/* Transcription */}
                    <div className="flex flex-col gap-1">
                      <span className="text-xs font-medium text-gray-600 dark:text-gray-400">Transcription</span>
                      {getTaskStatusIcon(getTaskStatus(aiJobStatus.jobStatus, 'transcriptGeneration'))}
                    </div>
                    
                    {/* Segmentation */}
                    <div className="flex flex-col gap-1">
                      <span className="text-xs font-medium text-gray-600 dark:text-gray-400">Segmentation</span>
                      {getTaskStatusIcon(getTaskStatus(aiJobStatus.jobStatus, 'segmentation'))}
                    </div>
                    
                    {/* Question Generation */}
                    <div className="flex flex-col gap-1">
                      <span className="text-xs font-medium text-gray-600 dark:text-gray-400">Questions</span>
                      {getTaskStatusIcon(getTaskStatus(aiJobStatus.jobStatus, 'questionGeneration'))}
                    </div>
                    
                    {/* Upload */}
                    <div className="flex flex-col gap-1">
                      <span className="text-xs font-medium text-gray-600 dark:text-gray-400">Upload</span>
                      {getTaskStatusIcon(getTaskStatus(aiJobStatus.jobStatus, 'uploadContent'))}
                    </div>
>>>>>>> 72d4cf0d
                  </div>
                </div>
              )}
            </div>
            {/* Task Cards */}
            <div className="space-y-8 mt-8">
              {/* Transcription Section */}
              <div className="bg-gray-50 dark:bg-card rounded-xl p-6 shadow-lg border border-gray-200 dark:border-border w-full">
                <div className="flex items-center gap-2 mb-4">
                  <FileText className="w-5 h-5 text-blue-500 dark:text-blue-400" />
                  <span className="font-semibold text-xl text-gray-900 dark:text-card-foreground">Transcription</span>
                </div>
                <TaskAccordion
                  task="transcription"
                  title="Audio Extraction"
                  jobStatus={aiJobStatus?.jobStatus}
                  taskRuns={taskRuns}
                  acceptedRuns={acceptedRuns}
                  aiJobId={aiJobId}
                  aiJobStatus={aiJobStatus}
                  segParams={segParams}
                  questionGenParams={questionGenParams}
                  rerunParams={rerunParams}
                  handleTask={handleTask}
                  handleAcceptRun={handleAcceptRun}
                  canRunTask={canRunTask}
                  setTaskRuns={setTaskRuns}
                  setQuestionGenParams={setQuestionGenParams}
                  setSegParams={setSegParams}
                  setRerunParams={setRerunParams}
                  handleStartTranscription={handleStartTranscription}
                  getStatusIcon={getStatusIcon}
                />
              </div>

              {/* Segmentation Section */}
              <div className="bg-gray-50 dark:bg-card rounded-xl p-6 shadow-lg border border-gray-200 dark:border-border w-full">
                <div className="flex items-center gap-2 mb-4">
                  <ListChecks className="w-5 h-5 text-yellow-600 dark:text-yellow-400" />
                  <span className="font-semibold text-xl text-gray-900 dark:text-card-foreground">Segmentation</span>
                </div>
                <TaskAccordion
                  task="segmentation"
                  title="Segmentation"
                  jobStatus={aiJobStatus?.jobStatus}
                  taskRuns={taskRuns}
                  acceptedRuns={acceptedRuns}
                  aiJobId={aiJobId}
                  aiJobStatus={aiJobStatus}
                  segParams={segParams}
                  questionGenParams={questionGenParams}
                  rerunParams={rerunParams}
                  handleTask={handleTask}
                  handleAcceptRun={handleAcceptRun}
                  canRunTask={canRunTask}
                  setTaskRuns={setTaskRuns}
                  setQuestionGenParams={setQuestionGenParams}
                  setSegParams={setSegParams}
                  setRerunParams={setRerunParams}
                  handleStartTranscription={handleStartTranscription}
                  getStatusIcon={getStatusIcon}
                />
              </div>

              {/* Question Generation Section */}
              <div className="bg-gray-50 dark:bg-card rounded-xl p-6 shadow-lg border border-gray-200 dark:border-border w-full">
                <div className="flex items-center gap-2 mb-4">
                  <MessageSquareText className="w-5 h-5 text-purple-600 dark:text-purple-400" />
                  <span className="font-semibold text-xl text-gray-900 dark:text-card-foreground">Question Generation Test</span>
                </div>
                <TaskAccordion
                  task="question"
                  title="Question Generation"
                  jobStatus={aiJobStatus?.jobStatus}
                  taskRuns={taskRuns}
                  acceptedRuns={acceptedRuns}
                  aiJobId={aiJobId}
                  aiJobStatus={aiJobStatus}
                  segParams={segParams}
                  questionGenParams={questionGenParams}
                  rerunParams={rerunParams}
                  handleTask={handleTask}
                  handleAcceptRun={handleAcceptRun}
                  canRunTask={canRunTask}
                  setTaskRuns={setTaskRuns}
                  setQuestionGenParams={setQuestionGenParams}
                  setSegParams={setSegParams}
                  setRerunParams={setRerunParams}
                  handleStartTranscription={handleStartTranscription}
                  getStatusIcon={getStatusIcon}
                />
              </div>

              {/* Upload Section */}
              <div className="bg-gray-50 dark:bg-card rounded-xl p-6 shadow-lg border border-gray-200 dark:border-border w-full">
                <div className="flex items-center gap-2 mb-4">
                  <UploadCloud className="w-5 h-5 text-green-600 dark:text-green-400" />
                  <span className="font-semibold text-xl text-gray-900 dark:text-card-foreground">Upload to Course</span>
                </div>
                <TaskAccordion
                  task="upload"
                  title="Upload to Course"
                  jobStatus={aiJobStatus?.jobStatus}
                  taskRuns={taskRuns}
                  acceptedRuns={acceptedRuns}
                  aiJobId={aiJobId}
                  aiJobStatus={aiJobStatus}
                  segParams={segParams}
                  questionGenParams={questionGenParams}
                  rerunParams={rerunParams}
                  handleTask={handleTask}
                  handleAcceptRun={handleAcceptRun}
                  canRunTask={canRunTask}
                  setTaskRuns={setTaskRuns}
                  setQuestionGenParams={setQuestionGenParams}
                  setSegParams={setSegParams}
                  setRerunParams={setRerunParams}
                  handleStartTranscription={handleStartTranscription}
                  getStatusIcon={getStatusIcon}
                />
              </div>

              {/* Upload Success Message - Show outside accordion when upload is completed */}
              {taskRuns.upload.some(run => run.status === "done") && (
                <div className="bg-green-50 dark:bg-green-900/20 border border-green-300 dark:border-green-800 rounded-xl p-6 shadow-lg">
                  <div className="flex items-center gap-3 mb-3">
                    <CheckCircle className="w-6 h-6 text-green-600 dark:text-green-400" />
                    <span className="font-semibold text-lg text-green-800 dark:text-green-200">Upload Successful!</span>
                  </div>
                  <p className="text-green-700 dark:text-green-300 mb-4">
                    Your AI-generated section has been successfully uploaded to the course. The section is now available for students.
                  </p>
                  <Button
                    onClick={() => {
                      // Go back to the previous page (where user came from)
                      window.history.back();
                    }}
                    className="bg-gradient-to-r from-green-500 to-green-600 hover:from-green-600 hover:to-green-700 text-white font-semibold px-6 py-3 rounded-lg shadow-lg hover:shadow-xl transition-all duration-300 transform hover:scale-105 btn-beautiful"
                  >
                    <UploadCloud className="w-4 h-4 mr-2" />
                    View Generated Section
                  </Button>
                </div>
              )}
            </div>
          </div>

        </div>
      </div>
    </div>
  );
}<|MERGE_RESOLUTION|>--- conflicted
+++ resolved
@@ -3,11 +3,8 @@
 import { Button } from "@/components/ui/button";
 import { Input } from "@/components/ui/input";
 import { toast } from "sonner";
-<<<<<<< HEAD
-import { aiSectionAPI, connectToLiveStatusUpdates, JobStatus } from "@/lib/genai-api";
-=======
+import { connectToLiveStatusUpdates } from "@/lib/genai-api";
 import { aiSectionAPI, JobStatus, TranscriptParameters, SegmentationParameters, QuestionGenerationParameters } from "@/lib/genai-api";
->>>>>>> 72d4cf0d
 import {
   Accordion,
   AccordionContent,
@@ -931,20 +928,11 @@
   };
 
 
-<<<<<<< HEAD
  useEffect(() => {
     if (!aiJobId) return;
     const es = connectToLiveStatusUpdates(aiJobId,setAiJobStatus);
   return () => es.close();  
    
-=======
-  useEffect(() => {
-    if (!aiJobId) return;
-    const interval = setInterval(() => {
-      handleRefreshStatus();
-    }, 30000);
-    return () => clearInterval(interval);
->>>>>>> 72d4cf0d
   }, [aiJobId]);
 
   useEffect(()=>{if(!aiJobStatus)return;
@@ -1504,27 +1492,6 @@
               })()}
             </Button>
           </div>
-<<<<<<< HEAD
-          {aiJobId && (
-            <div className="space-y-6">
-              {/* Refresh button and status */}
-                {/* <div className="flex items-center gap-4 mb-2">
-                 <Button 
-                   onClick={handleRefreshStatus} 
-                   variant="outline"
-                   className="bg-background border-primary/30 text-primary hover:bg-primary/10 hover:border-primary font-medium px-4 py-2 rounded-lg shadow-md hover:shadow-lg transition-all duration-300 transform hover:scale-105 btn-beautiful"
-                 >
-                   Refresh Status
-                 </Button>
-                </div> */}
-              {/* Task Cards */}
-              <div className="space-y-8 mt-8">
-                {/* Transcription Section */}
-                <div className="bg-gray-50 dark:bg-card rounded-xl p-6 shadow-lg border border-gray-200 dark:border-border w-full">
-                  <div className="flex items-center gap-2 mb-4">
-                    <FileText className="w-5 h-5 text-blue-500 dark:text-blue-400" />
-                    <span className="font-semibold text-xl text-gray-900 dark:text-card-foreground">Transcription</span>
-=======
           <div className="space-y-6">
             {/* Refresh button and status */}
             <div className="flex flex-col gap-4 mb-2">
@@ -1574,7 +1541,6 @@
                       <span className="text-xs font-medium text-gray-600 dark:text-gray-400">Upload</span>
                       {getTaskStatusIcon(getTaskStatus(aiJobStatus.jobStatus, 'uploadContent'))}
                     </div>
->>>>>>> 72d4cf0d
                   </div>
                 </div>
               )}
