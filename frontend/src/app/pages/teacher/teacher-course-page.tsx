--- conflicted
+++ resolved
@@ -236,7 +236,6 @@
     }
   };
 
-<<<<<<< HEAD
   // Interim state of modules
   const pendingOrder = useRef<typeof module[]>(modules);
 
@@ -347,9 +346,7 @@
 setInitialModules(modules)
  }
 },[modules])
-=======
   const navigate = useNavigate();
->>>>>>> 9dc54664
 
   return (
     <SidebarProvider defaultOpen={true}>
@@ -591,9 +588,6 @@
                                     <option value="quiz">Quiz</option>
 
                                   </select>
-<<<<<<< HEAD
-
-=======
                                   <Button
                                     size="icon"
                                     variant="secondary"
@@ -614,7 +608,6 @@
                                     <Wand2 className="h-3.5 w-3.5" />
                                     <span className="pr-1">AI</span>
                                   </Button>
->>>>>>> 9dc54664
                                 </div>
 
                               </SidebarMenuSub>
