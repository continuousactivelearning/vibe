--- conflicted
+++ resolved
@@ -1,4 +1,3 @@
-<<<<<<< HEAD
 import React from 'react';
 import { useFetchCoursesWithAuthQuery } from '../../store/apiService';
 
@@ -52,14 +51,6 @@
           </li>
         ))}
       </ul>
-=======
-import React from 'react'
-
-const DummyForm = () => {
-  return (
-    <div>
-      Dummyy
->>>>>>> 51c8ce4b
     </div>
   )
 }
