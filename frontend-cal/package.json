{
  "name": "cal-frontend",
  "private": true,
  "version": "0.0.0",
  "type": "module",
  "scripts": {
    "dev": "vite",
    "build": "tsc -b && vite build",
    "lint": "eslint .",
    "preview": "vite preview"
  },
  "dependencies": {
    "@mediapipe/drawing_utils": "^0.3.1675466124",
    "@mediapipe/hands": "^0.4.1675469240",
    "@radix-ui/react-avatar": "^1.1.1",
    "@radix-ui/react-collapsible": "^1.1.1",
    "@radix-ui/react-dialog": "^1.1.2",
    "@radix-ui/react-dropdown-menu": "^2.1.2",
    "@radix-ui/react-label": "^2.1.0",
    "@radix-ui/react-popover": "^1.1.2",
    "@radix-ui/react-separator": "^1.1.0",
    "@radix-ui/react-slot": "^1.1.0",
    "@radix-ui/react-tooltip": "^1.1.4",
    "@reduxjs/toolkit": "^2.3.0",
<<<<<<< HEAD
    "@tensorflow-models/coco-ssd": "^2.2.3",
    "@tensorflow/tfjs": "^4.22.0",
=======
    "@types/youtube": "^0.1.0",
>>>>>>> 0513df26
    "class-variance-authority": "^0.7.0",
    "clsx": "^2.1.1",
    "cookie-js": "^0.0.1",
    "date-fns": "^3.6.0",
    "js-cookie": "^3.0.5",
    "lucide-react": "^0.460.0",
    "next": "^15.0.3",
    "react": "^18.3.1",
    "react-day-picker": "^8.10.1",
    "react-dom": "^18.3.1",
    "react-icons": "^5.3.0",
    "react-redux": "^9.1.2",
    "react-router-dom": "^7.0.1",
    "tailwind-merge": "^2.5.5",
    "tailwindcss-animate": "^1.0.7"
  },
  "devDependencies": {
    "@eslint/js": "^9.13.0",
    "@types/node": "^22.9.3",
    "@types/react": "^18.3.12",
    "@types/react-dom": "^18.3.1",
    "@vitejs/plugin-react": "^4.3.3",
    "autoprefixer": "^10.4.20",
    "eslint": "^9.13.0",
    "eslint-plugin-react-hooks": "^5.0.0",
    "eslint-plugin-react-refresh": "^0.4.14",
    "globals": "^15.11.0",
    "postcss": "^8.4.49",
    "tailwindcss": "^3.4.15",
    "typescript": "~5.6.2",
    "typescript-eslint": "^8.11.0",
    "vite": "^5.4.10",
    "vite-plugin-top-level-await": "^1.4.4",
    "vite-plugin-wasm": "^3.3.0"
  }
}<|MERGE_RESOLUTION|>--- conflicted
+++ resolved
@@ -22,12 +22,9 @@
     "@radix-ui/react-slot": "^1.1.0",
     "@radix-ui/react-tooltip": "^1.1.4",
     "@reduxjs/toolkit": "^2.3.0",
-<<<<<<< HEAD
+    "@types/youtube": "^0.1.0",
     "@tensorflow-models/coco-ssd": "^2.2.3",
     "@tensorflow/tfjs": "^4.22.0",
-=======
-    "@types/youtube": "^0.1.0",
->>>>>>> 0513df26
     "class-variance-authority": "^0.7.0",
     "clsx": "^2.1.1",
     "cookie-js": "^0.0.1",
